--- conflicted
+++ resolved
@@ -2517,7 +2517,6 @@
         /* if still no information, we try to open the codec and to
            decompress the frame. We try to avoid that in most cases as
            it takes longer and uses more memory. For MPEG-4, we need to
-<<<<<<< HEAD
            decompress for QuickTime.
 
            If CODEC_CAP_CHANNEL_CONF is set this will force decoding of at
@@ -2525,11 +2524,6 @@
            the channel configuration and does not only trust the values from the container.
         */
         try_decode_frame(st, pkt, (options && i < orig_nb_streams )? &options[i] : NULL);
-=======
-           decompress for QuickTime. */
-        if (!has_codec_parameters(st->codec) || !has_decode_delay_been_guessed(st))
-            try_decode_frame(st, pkt, (options && i < orig_nb_streams )? &options[i] : NULL);
->>>>>>> 4e9b2c57
 
         st->codec_info_nb_frames++;
         count++;

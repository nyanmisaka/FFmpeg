--- conflicted
+++ resolved
@@ -130,13 +130,9 @@
 {
     MP3Context       *mp3 = s->priv_data;
     AVCodecContext *codec = s->streams[mp3->audio_stream_idx]->codec;
-<<<<<<< HEAD
-    int32_t          header;
-=======
     AVDictionaryEntry *enc = av_dict_get(s->streams[mp3->audio_stream_idx]->metadata, "encoder", NULL, 0);
     AVIOContext *dyn_ctx;
     int32_t        header;
->>>>>>> ef363ebd
     MPADecodeHeader  mpah;
     int srate_idx, i, channels;
     int bitrate_idx;
@@ -145,7 +141,6 @@
     int ret;
     int ver = 0;
     int bytes_needed;
-    const char *vendor = (s->flags & AVFMT_FLAG_BITEXACT) ? "Lavf" : LIBAVFORMAT_IDENT;
 
     if (!s->pb->seekable || !mp3->write_xing)
         return 0;
@@ -180,14 +175,6 @@
     header |= (srate_idx << 2) << 8;
     header |= channels << 6;
 
-<<<<<<< HEAD
-=======
-    lsf = !((header & (1 << 20) && header & (1 << 19)));
-
-    mp3->xing_offset = xing_offtbl[ver != 3][channels == 1] + 4;
-    bytes_needed     = mp3->xing_offset + XING_SIZE;
-
->>>>>>> ef363ebd
     for (bitrate_idx = 1; bitrate_idx < 15; bitrate_idx++) {
         int bit_rate = 1000 * avpriv_mpa_bitrate_tab[ver != 3][3 - 1][bitrate_idx];
         int error    = FFABS(bit_rate - codec->bit_rate);
@@ -206,16 +193,8 @@
         header |= mask;
 
         avpriv_mpegaudio_decode_header(&mpah, header);
-        xing_offset=xing_offtbl[mpah.lsf == 1][mpah.nb_channels == 1];
-        bytes_needed = 4              // header
-               + xing_offset
-               + 4              // xing tag
-               + 4              // frames/size/toc flags
-               + 4              // frames
-               + 4              // size
-               + XING_TOC_SIZE   // toc
-               + 24
-               ;
+        mp3->xing_offset = xing_offtbl[mpah.lsf == 1][mpah.nb_channels == 1] + 4;
+        bytes_needed     = mp3->xing_offset + XING_SIZE;
 
         if (bytes_needed <= mpah.frame_size)
             break;
@@ -225,24 +204,13 @@
 
     ret = avio_open_dyn_buf(&dyn_ctx);
     if (ret < 0)
-        return;
+        return ret;
 
     avio_wb32(dyn_ctx, header);
-
-<<<<<<< HEAD
-    ffio_fill(s->pb, 0, xing_offset);
-    mp3->xing_offset = avio_tell(s->pb);
-    ffio_wfourcc(s->pb, "Xing");
-    avio_wb32(s->pb, 0x01 | 0x02 | 0x04);  // frames / size / TOC
-=======
-    avpriv_mpegaudio_decode_header(&mpah, header);
-
-    av_assert0(mpah.frame_size >= bytes_needed);
 
     ffio_fill(dyn_ctx, 0, mp3->xing_offset - 4);
     ffio_wfourcc(dyn_ctx, "Xing");
     avio_wb32(dyn_ctx, 0x01 | 0x02 | 0x04 | 0x08);  // frames / size / TOC / vbr scale
->>>>>>> ef363ebd
 
     mp3->size = mpah.frame_size;
     mp3->want=1;
@@ -252,24 +220,9 @@
     avio_wb32(dyn_ctx, 0);  // frames
     avio_wb32(dyn_ctx, 0);  // size
 
-<<<<<<< HEAD
-    // toc
-    for (i = 0; i < XING_TOC_SIZE; ++i)
-        avio_w8(s->pb, (uint8_t)(255 * i / XING_TOC_SIZE));
-
-    for (i = 0; i < strlen(vendor); ++i)
-        avio_w8(s->pb, vendor[i]);
-    for (; i < 21; ++i)
-        avio_w8(s->pb, 0);
-    avio_wb24(s->pb, FFMAX(codec->initial_padding - 528 - 1, 0)<<12);
-
-    ffio_fill(s->pb, 0, mpah.frame_size - bytes_needed);
-
-    return 0;
-=======
     // TOC
     for (i = 0; i < XING_TOC_SIZE; i++)
-        avio_w8(dyn_ctx, 255 * i / XING_TOC_SIZE);
+        avio_w8(dyn_ctx, (uint8_t)(255 * i / XING_TOC_SIZE));
 
     // vbr quality
     // we write it, because some (broken) tools always expect it to be present
@@ -281,7 +234,7 @@
         memcpy(encoder_str, enc->value, FFMIN(strlen(enc->value), sizeof(encoder_str)));
         avio_write(dyn_ctx, encoder_str, sizeof(encoder_str));
     } else
-        ffio_fill(dyn_ctx, 0, 9);
+        avio_write(dyn_ctx, "Lavf\0\0\0\0\0", 9);
 
     avio_w8(dyn_ctx, 0);      // tag revision 0 / unknown vbr method
     avio_w8(dyn_ctx, 0);      // unknown lowpass filter value
@@ -290,12 +243,10 @@
     avio_w8(dyn_ctx, 0);      // unknown abr/minimal bitrate
 
     // encoder delay
-    if (codec->initial_padding >= 1 << 12) {
+    if (codec->initial_padding - 528 - 1 >= 1 << 12) {
         av_log(s, AV_LOG_WARNING, "Too many samples of initial padding.\n");
-        avio_wb24(dyn_ctx, 0);
-    } else {
-        avio_wb24(dyn_ctx, codec->initial_padding << 12);
-    }
+    }
+    avio_wb24(dyn_ctx, FFMAX(codec->initial_padding - 528 - 1, 0)<<12);
 
     avio_w8(dyn_ctx,   0); // misc
     avio_w8(dyn_ctx,   0); // mp3gain
@@ -313,7 +264,8 @@
     avio_write(s->pb, mp3->xing_frame, mp3->xing_frame_size);
 
     mp3->audio_size = mp3->xing_frame_size;
->>>>>>> ef363ebd
+
+    return 0;
 }
 
 /*
@@ -378,7 +330,6 @@
                 return 0;
         }
 
-<<<<<<< HEAD
         /* filter out VBRI headers. */
         base = 4 + 32;
 
@@ -386,17 +337,12 @@
             return 0;
 #endif
 
-        if (mp3->xing_offset)
+        if (mp3->xing_offset) {
             mp3_xing_add_frame(mp3, pkt);
-=======
-        mp3_xing_add_frame(mp3, pkt);
-
-        if (mp3->xing_offset) {
             mp3->audio_size += pkt->size;
             mp3->audio_crc   = av_crc(av_crc_get_table(AV_CRC_16_ANSI_LE),
                                       mp3->audio_crc, pkt->data, pkt->size);
         }
->>>>>>> ef363ebd
     }
 
     return ff_raw_write_packet(s, pkt);

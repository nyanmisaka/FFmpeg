/*
 * ASF compatible demuxer
 * Copyright (c) 2000, 2001 Fabrice Bellard
 *
 * This file is part of FFmpeg.
 *
 * FFmpeg is free software; you can redistribute it and/or
 * modify it under the terms of the GNU Lesser General Public
 * License as published by the Free Software Foundation; either
 * version 2.1 of the License, or (at your option) any later version.
 *
 * FFmpeg is distributed in the hope that it will be useful,
 * but WITHOUT ANY WARRANTY; without even the implied warranty of
 * MERCHANTABILITY or FITNESS FOR A PARTICULAR PURPOSE.  See the GNU
 * Lesser General Public License for more details.
 *
 * You should have received a copy of the GNU Lesser General Public
 * License along with FFmpeg; if not, write to the Free Software
 * Foundation, Inc., 51 Franklin Street, Fifth Floor, Boston, MA 02110-1301 USA
 */

//#define DEBUG

#include "libavutil/attributes.h"
#include "libavutil/bswap.h"
#include "libavutil/common.h"
#include "libavutil/avstring.h"
#include "libavutil/dict.h"
#include "libavutil/mathematics.h"
#include "libavutil/opt.h"
#include "avformat.h"
#include "internal.h"
#include "avio_internal.h"
#include "id3v2.h"
#include "riff.h"
#include "asf.h"
#include "asfcrypt.h"
#include "avlanguage.h"

typedef struct {
    const AVClass *class;
    int asfid2avid[128];                 ///< conversion table from asf ID 2 AVStream ID
    ASFStream streams[128];              ///< it's max number and it's not that big
    uint32_t stream_bitrates[128];       ///< max number of streams, bitrate for each (for streaming)
    AVRational dar[128];
    char stream_languages[128][6];       ///< max number of streams, language for each (RFC1766, e.g. en-US)
    /* non streamed additonnal info */
    /* packet filling */
    int packet_size_left;
    /* only for reading */
    uint64_t data_offset;                ///< beginning of the first data packet
    uint64_t data_object_offset;         ///< data object offset (excl. GUID & size)
    uint64_t data_object_size;           ///< size of the data object
    int index_read;

    ASFMainHeader hdr;

    int packet_flags;
    int packet_property;
    int packet_timestamp;
    int packet_segsizetype;
    int packet_segments;
    int packet_seq;
    int packet_replic_size;
    int packet_key_frame;
    int packet_padsize;
    unsigned int packet_frag_offset;
    unsigned int packet_frag_size;
    int64_t packet_frag_timestamp;
    int packet_multi_size;
    int packet_obj_size;
    int packet_time_delta;
    int packet_time_start;
    int64_t packet_pos;

    int stream_index;

    ASFStream* asf_st;                   ///< currently decoded stream

    int no_resync_search;
} ASFContext;

static const AVOption options[] = {
    {"no_resync_search", "Don't try to resynchronize by looking for a certain optional start code", offsetof(ASFContext, no_resync_search), AV_OPT_TYPE_INT, {.i64 = 0}, 0, 1, AV_OPT_FLAG_DECODING_PARAM },
    { NULL },
};

static const AVClass asf_class = {
    .class_name = "asf demuxer",
    .item_name  = av_default_item_name,
    .option     = options,
    .version    = LIBAVUTIL_VERSION_INT,
};

#undef NDEBUG
#include <assert.h>

#define ASF_MAX_STREAMS 127
#define FRAME_HEADER_SIZE 16
// Fix Me! FRAME_HEADER_SIZE may be different. (17 is known to be too large)

#ifdef DEBUG
static const ff_asf_guid stream_bitrate_guid = { /* (http://get.to/sdp) */
    0xce, 0x75, 0xf8, 0x7b, 0x8d, 0x46, 0xd1, 0x11, 0x8d, 0x82, 0x00, 0x60, 0x97, 0xc9, 0xa2, 0xb2
};

#define PRINT_IF_GUID(g,cmp) \
if (!ff_guidcmp(g, &cmp)) \
    av_dlog(NULL, "(GUID: %s) ", #cmp)

static void print_guid(const ff_asf_guid *g)
{
    int i;
    PRINT_IF_GUID(g, ff_asf_header);
    else PRINT_IF_GUID(g, ff_asf_file_header);
    else PRINT_IF_GUID(g, ff_asf_stream_header);
    else PRINT_IF_GUID(g, ff_asf_audio_stream);
    else PRINT_IF_GUID(g, ff_asf_audio_conceal_none);
    else PRINT_IF_GUID(g, ff_asf_video_stream);
    else PRINT_IF_GUID(g, ff_asf_video_conceal_none);
    else PRINT_IF_GUID(g, ff_asf_command_stream);
    else PRINT_IF_GUID(g, ff_asf_comment_header);
    else PRINT_IF_GUID(g, ff_asf_codec_comment_header);
    else PRINT_IF_GUID(g, ff_asf_codec_comment1_header);
    else PRINT_IF_GUID(g, ff_asf_data_header);
    else PRINT_IF_GUID(g, ff_asf_simple_index_header);
    else PRINT_IF_GUID(g, ff_asf_head1_guid);
    else PRINT_IF_GUID(g, ff_asf_head2_guid);
    else PRINT_IF_GUID(g, ff_asf_my_guid);
    else PRINT_IF_GUID(g, ff_asf_ext_stream_header);
    else PRINT_IF_GUID(g, ff_asf_extended_content_header);
    else PRINT_IF_GUID(g, ff_asf_ext_stream_embed_stream_header);
    else PRINT_IF_GUID(g, ff_asf_ext_stream_audio_stream);
    else PRINT_IF_GUID(g, ff_asf_metadata_header);
    else PRINT_IF_GUID(g, ff_asf_marker_header);
    else PRINT_IF_GUID(g, stream_bitrate_guid);
    else PRINT_IF_GUID(g, ff_asf_language_guid);
    else
        av_dlog(NULL, "(GUID: unknown) ");
    for(i=0;i<16;i++)
        av_dlog(NULL, " 0x%02x,", (*g)[i]);
    av_dlog(NULL, "}\n");
}
#undef PRINT_IF_GUID
#else
#define print_guid(g)
#endif

static int asf_probe(AVProbeData *pd)
{
    /* check file header */
    if (!ff_guidcmp(pd->buf, &ff_asf_header))
        return AVPROBE_SCORE_MAX;
    else
        return 0;
}

static int get_value(AVIOContext *pb, int type){
    switch(type){
        case 2: return avio_rl32(pb);
        case 3: return avio_rl32(pb);
        case 4: return avio_rl64(pb);
        case 5: return avio_rl16(pb);
        default:return INT_MIN;
    }
}

/* MSDN claims that this should be "compatible with the ID3 frame, APIC",
 * but in reality this is only loosely similar */
static int asf_read_picture(AVFormatContext *s, int len)
{
    AVPacket pkt = { 0 };
    const CodecMime *mime = ff_id3v2_mime_tags;
    enum  AVCodecID      id = AV_CODEC_ID_NONE;
    char mimetype[64];
    uint8_t  *desc = NULL;
    ASFStream *ast = NULL;
    AVStream   *st = NULL;
    int ret, type, picsize, desc_len;

    /* type + picsize + mime + desc */
    if (len < 1 + 4 + 2 + 2) {
        av_log(s, AV_LOG_ERROR, "Invalid attached picture size: %d.\n", len);
        return AVERROR_INVALIDDATA;
    }

    /* picture type */
    type = avio_r8(s->pb);
    len--;
    if (type >= FF_ARRAY_ELEMS(ff_id3v2_picture_types) || type < 0) {
        av_log(s, AV_LOG_WARNING, "Unknown attached picture type: %d.\n", type);
        type = 0;
    }

    /* picture data size */
    picsize = avio_rl32(s->pb);
    len -= 4;

    /* picture MIME type */
    len -= avio_get_str16le(s->pb, len, mimetype, sizeof(mimetype));
    while (mime->id != AV_CODEC_ID_NONE) {
        if (!strncmp(mime->str, mimetype, sizeof(mimetype))) {
            id = mime->id;
            break;
        }
        mime++;
    }
    if (id == AV_CODEC_ID_NONE) {
        av_log(s, AV_LOG_ERROR, "Unknown attached picture mimetype: %s.\n",
               mimetype);
        return 0;
    }

    if (picsize >= len) {
        av_log(s, AV_LOG_ERROR, "Invalid attached picture data size: %d >= %d.\n",
               picsize, len);
        return AVERROR_INVALIDDATA;
    }

    /* picture description */
    desc_len = (len - picsize) * 2 + 1;
    desc     = av_malloc(desc_len);
    if (!desc)
        return AVERROR(ENOMEM);
    len -= avio_get_str16le(s->pb, len - picsize, desc, desc_len);

    ret = av_get_packet(s->pb, &pkt, picsize);
    if (ret < 0)
        goto fail;

    st = avformat_new_stream(s, NULL);
    ast = av_mallocz(sizeof(*ast));
    if (!st || !ast) {
        ret = AVERROR(ENOMEM);
        goto fail;
    }
    st->priv_data = ast;

    st->disposition      |= AV_DISPOSITION_ATTACHED_PIC;
    st->codec->codec_type = AVMEDIA_TYPE_VIDEO;
    st->codec->codec_id   = id;

    st->attached_pic      = pkt;
    st->attached_pic.stream_index = st->index;
    st->attached_pic.flags |= AV_PKT_FLAG_KEY;

    if (*desc)
        av_dict_set(&st->metadata, "title", desc, AV_DICT_DONT_STRDUP_VAL);
    else
        av_freep(&desc);

    av_dict_set(&st->metadata, "comment", ff_id3v2_picture_types[type], 0);

    return 0;

fail:
    av_freep(&ast);
    av_freep(&desc);
    av_free_packet(&pkt);
    return ret;
}

static void get_tag(AVFormatContext *s, const char *key, int type, int len)
{
    char *value;
    int64_t off = avio_tell(s->pb);

    if ((unsigned)len >= (UINT_MAX - 1)/2)
        return;

    value = av_malloc(2*len+1);
    if (!value)
        goto finish;

    if (type == 0) {         // UTF16-LE
        avio_get_str16le(s->pb, len, value, 2*len + 1);
    } else if (type == -1) { // ASCII
        avio_read(s->pb, value, len);
        value[len]=0;
    } else if (type > 1 && type <= 5) {  // boolean or DWORD or QWORD or WORD
        uint64_t num = get_value(s->pb, type);
        snprintf(value, len, "%"PRIu64, num);
    } else if (type == 1 && !strcmp(key, "WM/Picture")) { // handle cover art
        asf_read_picture(s, len);
        goto finish;
    } else {
        av_log(s, AV_LOG_DEBUG, "Unsupported value type %d in tag %s.\n", type, key);
        goto finish;
    }
    if (*value)
        av_dict_set(&s->metadata, key, value, 0);
finish:
    av_freep(&value);
    avio_seek(s->pb, off + len, SEEK_SET);
}

static int asf_read_file_properties(AVFormatContext *s, int64_t size)
{
    ASFContext *asf = s->priv_data;
    AVIOContext *pb = s->pb;

    ff_get_guid(pb, &asf->hdr.guid);
    asf->hdr.file_size          = avio_rl64(pb);
    asf->hdr.create_time        = avio_rl64(pb);
    avio_rl64(pb);                               /* number of packets */
    asf->hdr.play_time          = avio_rl64(pb);
    asf->hdr.send_time          = avio_rl64(pb);
    asf->hdr.preroll            = avio_rl32(pb);
    asf->hdr.ignore             = avio_rl32(pb);
    asf->hdr.flags              = avio_rl32(pb);
    asf->hdr.min_pktsize        = avio_rl32(pb);
    asf->hdr.max_pktsize        = avio_rl32(pb);
    if (asf->hdr.min_pktsize >= (1U<<29))
        return AVERROR_INVALIDDATA;
    asf->hdr.max_bitrate        = avio_rl32(pb);
    s->packet_size = asf->hdr.max_pktsize;

    return 0;
}

static int asf_read_stream_properties(AVFormatContext *s, int64_t size)
{
    ASFContext *asf = s->priv_data;
    AVIOContext *pb = s->pb;
    AVStream *st;
    ASFStream *asf_st;
    ff_asf_guid g;
    enum AVMediaType type;
    int type_specific_size, sizeX;
    unsigned int tag1;
    int64_t pos1, pos2, start_time;
    int test_for_ext_stream_audio, is_dvr_ms_audio=0;

    if (s->nb_streams == ASF_MAX_STREAMS) {
        av_log(s, AV_LOG_ERROR, "too many streams\n");
        return AVERROR(EINVAL);
    }

    pos1 = avio_tell(pb);

    st = avformat_new_stream(s, NULL);
    if (!st)
        return AVERROR(ENOMEM);
    avpriv_set_pts_info(st, 32, 1, 1000); /* 32 bit pts in ms */
    asf_st = av_mallocz(sizeof(ASFStream));
    if (!asf_st)
        return AVERROR(ENOMEM);
    st->priv_data = asf_st;
    start_time = asf->hdr.preroll;

    asf_st->stream_language_index = 128; // invalid stream index means no language info

    if(!(asf->hdr.flags & 0x01)) { // if we aren't streaming...
        st->duration = asf->hdr.play_time /
            (10000000 / 1000) - start_time;
    }
    ff_get_guid(pb, &g);

    test_for_ext_stream_audio = 0;
    if (!ff_guidcmp(&g, &ff_asf_audio_stream)) {
        type = AVMEDIA_TYPE_AUDIO;
    } else if (!ff_guidcmp(&g, &ff_asf_video_stream)) {
        type = AVMEDIA_TYPE_VIDEO;
    } else if (!ff_guidcmp(&g, &ff_asf_jfif_media)) {
        type = AVMEDIA_TYPE_VIDEO;
        st->codec->codec_id = AV_CODEC_ID_MJPEG;
    } else if (!ff_guidcmp(&g, &ff_asf_command_stream)) {
        type = AVMEDIA_TYPE_DATA;
    } else if (!ff_guidcmp(&g, &ff_asf_ext_stream_embed_stream_header)) {
        test_for_ext_stream_audio = 1;
        type = AVMEDIA_TYPE_UNKNOWN;
    } else {
        return -1;
    }
    ff_get_guid(pb, &g);
    avio_skip(pb, 8); /* total_size */
    type_specific_size = avio_rl32(pb);
    avio_rl32(pb);
    st->id = avio_rl16(pb) & 0x7f; /* stream id */
    // mapping of asf ID to AV stream ID;
    asf->asfid2avid[st->id] = s->nb_streams - 1;

    avio_rl32(pb);

    if (test_for_ext_stream_audio) {
        ff_get_guid(pb, &g);
        if (!ff_guidcmp(&g, &ff_asf_ext_stream_audio_stream)) {
            type = AVMEDIA_TYPE_AUDIO;
            is_dvr_ms_audio=1;
            ff_get_guid(pb, &g);
            avio_rl32(pb);
            avio_rl32(pb);
            avio_rl32(pb);
            ff_get_guid(pb, &g);
            avio_rl32(pb);
        }
    }

    st->codec->codec_type = type;
    if (type == AVMEDIA_TYPE_AUDIO) {
        int ret = ff_get_wav_header(pb, st->codec, type_specific_size);
        if (ret < 0)
            return ret;
        if (is_dvr_ms_audio) {
            // codec_id and codec_tag are unreliable in dvr_ms
            // files. Set them later by probing stream.
            st->request_probe= 1;
            st->codec->codec_tag = 0;
        }
        if (st->codec->codec_id == AV_CODEC_ID_AAC) {
            st->need_parsing = AVSTREAM_PARSE_NONE;
        } else {
            st->need_parsing = AVSTREAM_PARSE_FULL;
        }
        /* We have to init the frame size at some point .... */
        pos2 = avio_tell(pb);
        if (size >= (pos2 + 8 - pos1 + 24)) {
            asf_st->ds_span = avio_r8(pb);
            asf_st->ds_packet_size = avio_rl16(pb);
            asf_st->ds_chunk_size = avio_rl16(pb);
            avio_rl16(pb); //ds_data_size
            avio_r8(pb);   //ds_silence_data
        }
        if (asf_st->ds_span > 1) {
            if (!asf_st->ds_chunk_size
                    || (asf_st->ds_packet_size/asf_st->ds_chunk_size <= 1)
                    || asf_st->ds_packet_size % asf_st->ds_chunk_size)
                asf_st->ds_span = 0; // disable descrambling
        }
    } else if (type == AVMEDIA_TYPE_VIDEO &&
            size - (avio_tell(pb) - pos1 + 24) >= 51) {
        avio_rl32(pb);
        avio_rl32(pb);
        avio_r8(pb);
        avio_rl16(pb);        /* size */
        sizeX= avio_rl32(pb); /* size */
        st->codec->width = avio_rl32(pb);
        st->codec->height = avio_rl32(pb);
        /* not available for asf */
        avio_rl16(pb); /* panes */
        st->codec->bits_per_coded_sample = avio_rl16(pb); /* depth */
        tag1 = avio_rl32(pb);
        avio_skip(pb, 20);
        if (sizeX > 40) {
            st->codec->extradata_size = sizeX - 40;
            st->codec->extradata = av_mallocz(st->codec->extradata_size + FF_INPUT_BUFFER_PADDING_SIZE);
            avio_read(pb, st->codec->extradata, st->codec->extradata_size);
        }

        /* Extract palette from extradata if bpp <= 8 */
        /* This code assumes that extradata contains only palette */
        /* This is true for all paletted codecs implemented in libavcodec */
        if (st->codec->extradata_size && (st->codec->bits_per_coded_sample <= 8)) {
#if HAVE_BIGENDIAN
            int i;
            for (i = 0; i < FFMIN(st->codec->extradata_size, AVPALETTE_SIZE)/4; i++)
                asf_st->palette[i] = av_bswap32(((uint32_t*)st->codec->extradata)[i]);
#else
            memcpy(asf_st->palette, st->codec->extradata,
                   FFMIN(st->codec->extradata_size, AVPALETTE_SIZE));
#endif
            asf_st->palette_changed = 1;
        }

        st->codec->codec_tag = tag1;
        st->codec->codec_id = ff_codec_get_id(ff_codec_bmp_tags, tag1);
        if(tag1 == MKTAG('D', 'V', 'R', ' ')){
            st->need_parsing = AVSTREAM_PARSE_FULL;
            // issue658 containse wrong w/h and MS even puts a fake seq header with wrong w/h in extradata while a correct one is in te stream. maximum lameness
            st->codec->width  =
                st->codec->height = 0;
            av_freep(&st->codec->extradata);
            st->codec->extradata_size=0;
        }
        if(st->codec->codec_id == AV_CODEC_ID_H264)
            st->need_parsing = AVSTREAM_PARSE_FULL_ONCE;
    }
    pos2 = avio_tell(pb);
    avio_skip(pb, size - (pos2 - pos1 + 24));

    return 0;
}

static int asf_read_ext_stream_properties(AVFormatContext *s, int64_t size)
{
    ASFContext *asf = s->priv_data;
    AVIOContext *pb = s->pb;
    ff_asf_guid g;
    int ext_len, payload_ext_ct, stream_ct, i;
    uint32_t leak_rate, stream_num;
    unsigned int stream_languageid_index;

    avio_rl64(pb); // starttime
    avio_rl64(pb); // endtime
    leak_rate = avio_rl32(pb); // leak-datarate
    avio_rl32(pb); // bucket-datasize
    avio_rl32(pb); // init-bucket-fullness
    avio_rl32(pb); // alt-leak-datarate
    avio_rl32(pb); // alt-bucket-datasize
    avio_rl32(pb); // alt-init-bucket-fullness
    avio_rl32(pb); // max-object-size
    avio_rl32(pb); // flags (reliable,seekable,no_cleanpoints?,resend-live-cleanpoints, rest of bits reserved)
    stream_num = avio_rl16(pb); // stream-num

    stream_languageid_index = avio_rl16(pb); // stream-language-id-index
    if (stream_num < 128)
        asf->streams[stream_num].stream_language_index = stream_languageid_index;

    avio_rl64(pb); // avg frametime in 100ns units
    stream_ct = avio_rl16(pb); //stream-name-count
    payload_ext_ct = avio_rl16(pb); //payload-extension-system-count

    if (stream_num < 128)
        asf->stream_bitrates[stream_num] = leak_rate;

    for (i=0; i<stream_ct; i++){
        avio_rl16(pb);
        ext_len = avio_rl16(pb);
        avio_skip(pb, ext_len);
    }

    for (i=0; i<payload_ext_ct; i++){
        ff_get_guid(pb, &g);
        avio_skip(pb, 2);
        ext_len=avio_rl32(pb);
        avio_skip(pb, ext_len);
    }

    return 0;
}

static int asf_read_content_desc(AVFormatContext *s, int64_t size)
{
    AVIOContext *pb = s->pb;
    int len1, len2, len3, len4, len5;

    len1 = avio_rl16(pb);
    len2 = avio_rl16(pb);
    len3 = avio_rl16(pb);
    len4 = avio_rl16(pb);
    len5 = avio_rl16(pb);
    get_tag(s, "title"    , 0, len1);
    get_tag(s, "author"   , 0, len2);
    get_tag(s, "copyright", 0, len3);
    get_tag(s, "comment"  , 0, len4);
    avio_skip(pb, len5);

    return 0;
}

static int asf_read_ext_content_desc(AVFormatContext *s, int64_t size)
{
    AVIOContext *pb = s->pb;
    ASFContext *asf = s->priv_data;
    int desc_count, i, ret;

    desc_count = avio_rl16(pb);
    for(i=0;i<desc_count;i++) {
        int name_len,value_type,value_len;
        char name[1024];

        name_len = avio_rl16(pb);
        if (name_len%2)     // must be even, broken lavf versions wrote len-1
            name_len += 1;
        if ((ret = avio_get_str16le(pb, name_len, name, sizeof(name))) < name_len)
            avio_skip(pb, name_len - ret);
        value_type = avio_rl16(pb);
        value_len  = avio_rl16(pb);
        if (!value_type && value_len%2)
            value_len += 1;
        /**
         * My sample has that stream set to 0 maybe that mean the container.
         * Asf stream count start at 1. I am using 0 to the container value since it's unused
         */
        if (!strcmp(name, "AspectRatioX")){
            asf->dar[0].num= get_value(s->pb, value_type);
        } else if(!strcmp(name, "AspectRatioY")){
            asf->dar[0].den= get_value(s->pb, value_type);
        } else
            get_tag(s, name, value_type, value_len);
    }

    return 0;
}

static int asf_read_language_list(AVFormatContext *s, int64_t size)
{
    AVIOContext *pb = s->pb;
    ASFContext *asf = s->priv_data;
    int j, ret;
    int stream_count = avio_rl16(pb);
    for(j = 0; j < stream_count; j++) {
        char lang[6];
        unsigned int lang_len = avio_r8(pb);
        if ((ret = avio_get_str16le(pb, lang_len, lang, sizeof(lang))) < lang_len)
            avio_skip(pb, lang_len - ret);
        if (j < 128)
            av_strlcpy(asf->stream_languages[j], lang, sizeof(*asf->stream_languages));
    }

    return 0;
}

static int asf_read_metadata(AVFormatContext *s, int64_t size)
{
    AVIOContext *pb = s->pb;
    ASFContext *asf = s->priv_data;
    int n, stream_num, name_len, value_len, value_num;
    int ret, i;
    n = avio_rl16(pb);

    for(i=0;i<n;i++) {
        char name[1024];
        int av_unused value_type;

        avio_rl16(pb); //lang_list_index
        stream_num= avio_rl16(pb);
        name_len=   avio_rl16(pb);
        value_type = avio_rl16(pb); /* value_type */
        value_len=  avio_rl32(pb);

        if ((ret = avio_get_str16le(pb, name_len, name, sizeof(name))) < name_len)
            avio_skip(pb, name_len - ret);
        av_dlog(s, "%d %d %d %d %d <%s>\n",
                i, stream_num, name_len, value_type, value_len, name);
        value_num= avio_rl16(pb);//we should use get_value() here but it does not work 2 is le16 here but le32 elsewhere
        avio_skip(pb, value_len - 2);

        if(stream_num<128){
            if     (!strcmp(name, "AspectRatioX")) asf->dar[stream_num].num= value_num;
            else if(!strcmp(name, "AspectRatioY")) asf->dar[stream_num].den= value_num;
        }
    }

    return 0;
}

static int asf_read_marker(AVFormatContext *s, int64_t size)
{
    AVIOContext *pb = s->pb;
    int i, count, name_len, ret;
    char name[1024];

    avio_rl64(pb);            // reserved 16 bytes
    avio_rl64(pb);            // ...
    count = avio_rl32(pb);    // markers count
    avio_rl16(pb);            // reserved 2 bytes
    name_len = avio_rl16(pb); // name length
    for(i=0;i<name_len;i++){
        avio_r8(pb); // skip the name
    }

    for(i=0;i<count;i++){
        int64_t pres_time;
        int name_len;

        avio_rl64(pb);             // offset, 8 bytes
        pres_time = avio_rl64(pb); // presentation time
        avio_rl16(pb);             // entry length
        avio_rl32(pb);             // send time
        avio_rl32(pb);             // flags
        name_len = avio_rl32(pb);  // name length
        if ((ret = avio_get_str16le(pb, name_len * 2, name, sizeof(name))) < name_len)
            avio_skip(pb, name_len - ret);
        avpriv_new_chapter(s, i, (AVRational){1, 10000000}, pres_time, AV_NOPTS_VALUE, name );
    }

    return 0;
}

static int asf_read_header(AVFormatContext *s)
{
    ASFContext *asf = s->priv_data;
    ff_asf_guid g;
    AVIOContext *pb = s->pb;
    int i;
    int64_t gsize;

    ff_get_guid(pb, &g);
    if (ff_guidcmp(&g, &ff_asf_header))
        return AVERROR_INVALIDDATA;
    avio_rl64(pb);
    avio_rl32(pb);
    avio_r8(pb);
    avio_r8(pb);
    memset(&asf->asfid2avid, -1, sizeof(asf->asfid2avid));
    for(;;) {
        uint64_t gpos= avio_tell(pb);
        ff_get_guid(pb, &g);
        gsize = avio_rl64(pb);
        print_guid(&g);
        if (!ff_guidcmp(&g, &ff_asf_data_header)) {
            asf->data_object_offset = avio_tell(pb);
            // if not streaming, gsize is not unlimited (how?), and there is enough space in the file..
            if (!(asf->hdr.flags & 0x01) && gsize >= 100) {
                asf->data_object_size = gsize - 24;
            } else {
                asf->data_object_size = (uint64_t)-1;
            }
            break;
        }
        if (gsize < 24)
            return AVERROR_INVALIDDATA;
        if (!ff_guidcmp(&g, &ff_asf_file_header)) {
            int ret = asf_read_file_properties(s, gsize);
            if (ret < 0)
                return ret;
        } else if (!ff_guidcmp(&g, &ff_asf_stream_header)) {
            asf_read_stream_properties(s, gsize);
        } else if (!ff_guidcmp(&g, &ff_asf_comment_header)) {
            asf_read_content_desc(s, gsize);
        } else if (!ff_guidcmp(&g, &ff_asf_language_guid)) {
            asf_read_language_list(s, gsize);
        } else if (!ff_guidcmp(&g, &ff_asf_extended_content_header)) {
            asf_read_ext_content_desc(s, gsize);
        } else if (!ff_guidcmp(&g, &ff_asf_metadata_header)) {
            asf_read_metadata(s, gsize);
        } else if (!ff_guidcmp(&g, &ff_asf_ext_stream_header)) {
            asf_read_ext_stream_properties(s, gsize);

            // there could be a optional stream properties object to follow
            // if so the next iteration will pick it up
            continue;
        } else if (!ff_guidcmp(&g, &ff_asf_head1_guid)) {
            ff_get_guid(pb, &g);
            avio_skip(pb, 6);
            continue;
        } else if (!ff_guidcmp(&g, &ff_asf_marker_header)) {
            asf_read_marker(s, gsize);
        } else if (url_feof(pb)) {
            return AVERROR_EOF;
        } else {
            if (!s->keylen) {
                if (!ff_guidcmp(&g, &ff_asf_content_encryption)) {
                    unsigned int len;
                    AVPacket pkt;
                    av_log(s, AV_LOG_WARNING, "DRM protected stream detected, decoding will likely fail!\n");
                    len= avio_rl32(pb);
                    av_log(s, AV_LOG_DEBUG, "Secret data:\n");
                    av_get_packet(pb, &pkt, len); av_hex_dump_log(s, AV_LOG_DEBUG, pkt.data, pkt.size); av_free_packet(&pkt);
                    len= avio_rl32(pb);
                    get_tag(s, "ASF_Protection_Type", -1, len);
                    len= avio_rl32(pb);
                    get_tag(s, "ASF_Key_ID", -1, len);
                    len= avio_rl32(pb);
                    get_tag(s, "ASF_License_URL", -1, len);
                } else if (!ff_guidcmp(&g, &ff_asf_ext_content_encryption)) {
                    av_log(s, AV_LOG_WARNING, "Ext DRM protected stream detected, decoding will likely fail!\n");
                    av_dict_set(&s->metadata, "encryption", "ASF Extended Content Encryption", 0);
                } else if (!ff_guidcmp(&g, &ff_asf_digital_signature)) {
                    av_log(s, AV_LOG_INFO, "Digital signature detected!\n");
                }
            }
        }
        if(avio_tell(pb) != gpos + gsize)
            av_log(s, AV_LOG_DEBUG, "gpos mismatch our pos=%"PRIu64", end=%"PRIu64"\n", avio_tell(pb)-gpos, gsize);
        avio_seek(pb, gpos + gsize, SEEK_SET);
    }
    ff_get_guid(pb, &g);
    avio_rl64(pb);
    avio_r8(pb);
    avio_r8(pb);
    if (url_feof(pb))
        return AVERROR_EOF;
    asf->data_offset = avio_tell(pb);
    asf->packet_size_left = 0;


    for(i=0; i<128; i++){
        int stream_num= asf->asfid2avid[i];
        if(stream_num>=0){
            AVStream *st = s->streams[stream_num];
            if (!st->codec->bit_rate)
                st->codec->bit_rate = asf->stream_bitrates[i];
            if (asf->dar[i].num > 0 && asf->dar[i].den > 0){
                av_reduce(&st->sample_aspect_ratio.den,
                          &st->sample_aspect_ratio.num,
                          asf->dar[i].num, asf->dar[i].den, INT_MAX);
            } else if ((asf->dar[0].num > 0) && (asf->dar[0].den > 0) && (st->codec->codec_type==AVMEDIA_TYPE_VIDEO)) // Use ASF container value if the stream doesn't AR set.
                av_reduce(&st->sample_aspect_ratio.den,
                          &st->sample_aspect_ratio.num,
                          asf->dar[0].num, asf->dar[0].den, INT_MAX);

            av_dlog(s, "i=%d, st->codec->codec_type:%d, asf->dar %d:%d sar=%d:%d\n",
                    i, st->codec->codec_type, asf->dar[i].num, asf->dar[i].den,
                    st->sample_aspect_ratio.num, st->sample_aspect_ratio.den);

            // copy and convert language codes to the frontend
            if (asf->streams[i].stream_language_index < 128) {
                const char *rfc1766 = asf->stream_languages[asf->streams[i].stream_language_index];
                if (rfc1766 && strlen(rfc1766) > 1) {
                    const char primary_tag[3] = { rfc1766[0], rfc1766[1], '\0' }; // ignore country code if any
                    const char *iso6392 = av_convert_lang_to(primary_tag, AV_LANG_ISO639_2_BIBL);
                    if (iso6392)
                        av_dict_set(&st->metadata, "language", iso6392, 0);
                }
            }
        }
    }

    ff_metadata_conv(&s->metadata, NULL, ff_asf_metadata_conv);

    return 0;
}

#define DO_2BITS(bits, var, defval) \
    switch (bits & 3) \
    { \
    case 3: var = avio_rl32(pb); rsize += 4; break; \
    case 2: var = avio_rl16(pb); rsize += 2; break; \
    case 1: var = avio_r8(pb);   rsize++; break; \
    default: var = defval; break; \
    }

/**
 * Load a single ASF packet into the demuxer.
 * @param s demux context
 * @param pb context to read data from
 * @return 0 on success, <0 on error
 */
static int ff_asf_get_packet(AVFormatContext *s, AVIOContext *pb)
{
    ASFContext *asf = s->priv_data;
    uint32_t packet_length, padsize;
    int rsize = 8;
    int c, d, e, off;

    // if we do not know packet size, allow skipping up to 32 kB
    off= 32768;
    if (asf->no_resync_search)
        off = 3;
    else if (s->packet_size > 0)
        off= (avio_tell(pb) - s->data_offset) % s->packet_size + 3;

    c=d=e=-1;
    while(off-- > 0){
        c=d; d=e;
        e= avio_r8(pb);
        if(c == 0x82 && !d && !e)
            break;
    }

    if (c != 0x82) {
        /**
         * This code allows handling of -EAGAIN at packet boundaries (i.e.
         * if the packet sync code above triggers -EAGAIN). This does not
         * imply complete -EAGAIN handling support at random positions in
         * the stream.
         */
        if (pb->error == AVERROR(EAGAIN))
            return AVERROR(EAGAIN);
        if (!url_feof(pb))
            av_log(s, AV_LOG_ERROR, "ff asf bad header %x  at:%"PRId64"\n", c, avio_tell(pb));
    }
    if ((c & 0x8f) == 0x82) {
        if (d || e) {
            if (!url_feof(pb))
                av_log(s, AV_LOG_ERROR, "ff asf bad non zero\n");
            return AVERROR_INVALIDDATA;
        }
        c= avio_r8(pb);
        d= avio_r8(pb);
        rsize+=3;
    }else if(!url_feof(pb)){
        avio_seek(pb, -1, SEEK_CUR); //FIXME
    }

    asf->packet_flags    = c;
    asf->packet_property = d;

    DO_2BITS(asf->packet_flags >> 5, packet_length, s->packet_size);
    DO_2BITS(asf->packet_flags >> 1, padsize, 0); // sequence ignored
    DO_2BITS(asf->packet_flags >> 3, padsize, 0); // padding length

    //the following checks prevent overflows and infinite loops
    if(!packet_length || packet_length >= (1U<<29)){
        av_log(s, AV_LOG_ERROR, "invalid packet_length %d at:%"PRId64"\n", packet_length, avio_tell(pb));
        return AVERROR_INVALIDDATA;
    }
    if(padsize >= packet_length){
        av_log(s, AV_LOG_ERROR, "invalid padsize %d at:%"PRId64"\n", padsize, avio_tell(pb));
        return AVERROR_INVALIDDATA;
    }

    asf->packet_timestamp = avio_rl32(pb);
    avio_rl16(pb); /* duration */
    // rsize has at least 11 bytes which have to be present

    if (asf->packet_flags & 0x01) {
        asf->packet_segsizetype = avio_r8(pb); rsize++;
        asf->packet_segments = asf->packet_segsizetype & 0x3f;
    } else {
        asf->packet_segments = 1;
        asf->packet_segsizetype = 0x80;
    }
    if (rsize > packet_length - padsize) {
        asf->packet_size_left = 0;
        av_log(s, AV_LOG_ERROR,
               "invalid packet header length %d for pktlen %d-%d at %"PRId64"\n",
               rsize, packet_length, padsize, avio_tell(pb));
        return AVERROR_INVALIDDATA;
    }
    asf->packet_size_left = packet_length - padsize - rsize;
    if (packet_length < asf->hdr.min_pktsize)
        padsize += asf->hdr.min_pktsize - packet_length;
    asf->packet_padsize = padsize;
    av_dlog(s, "packet: size=%d padsize=%d  left=%d\n", s->packet_size, asf->packet_padsize, asf->packet_size_left);
    return 0;
}

/**
 *
 * @return <0 if error
 */
static int asf_read_frame_header(AVFormatContext *s, AVIOContext *pb){
    ASFContext *asf = s->priv_data;
    int rsize = 1;
    int num = avio_r8(pb);
    int64_t ts0, ts1 av_unused;

    asf->packet_segments--;
    asf->packet_key_frame = num >> 7;
    asf->stream_index = asf->asfid2avid[num & 0x7f];
    // sequence should be ignored!
    DO_2BITS(asf->packet_property >> 4, asf->packet_seq, 0);
    DO_2BITS(asf->packet_property >> 2, asf->packet_frag_offset, 0);
    DO_2BITS(asf->packet_property, asf->packet_replic_size, 0);
<<<<<<< HEAD
//printf("key:%d stream:%d seq:%d offset:%d replic_size:%d\n", asf->packet_key_frame, asf->stream_index, asf->packet_seq, //asf->packet_frag_offset, asf->packet_replic_size);
    if (rsize+asf->packet_replic_size > asf->packet_size_left) {
        av_log(s, AV_LOG_ERROR, "packet_replic_size %d is invalid\n", asf->packet_replic_size);
        return AVERROR_INVALIDDATA;
    }
=======
    av_dlog(asf, "key:%d stream:%d seq:%d offset:%d replic_size:%d\n",
            asf->packet_key_frame, asf->stream_index, asf->packet_seq,
            asf->packet_frag_offset, asf->packet_replic_size);
>>>>>>> 1218777f
    if (asf->packet_replic_size >= 8) {
        asf->packet_obj_size = avio_rl32(pb);
        if(asf->packet_obj_size >= (1<<24) || asf->packet_obj_size <= 0){
            av_log(s, AV_LOG_ERROR, "packet_obj_size invalid\n");
            return AVERROR_INVALIDDATA;
        }
        asf->packet_frag_timestamp = avio_rl32(pb); // timestamp
        if(asf->packet_replic_size >= 8+38+4){
            avio_skip(pb, 10);
            ts0= avio_rl64(pb);
            ts1= avio_rl64(pb);
            avio_skip(pb, 12);
            avio_rl32(pb);
            avio_skip(pb, asf->packet_replic_size - 8 - 38 - 4);
            if(ts0!= -1) asf->packet_frag_timestamp= ts0/10000;
            else         asf->packet_frag_timestamp= AV_NOPTS_VALUE;
        }else
            avio_skip(pb, asf->packet_replic_size - 8);
        rsize += asf->packet_replic_size; // FIXME - check validity
    } else if (asf->packet_replic_size==1){
        // multipacket - frag_offset is beginning timestamp
        asf->packet_time_start = asf->packet_frag_offset;
        asf->packet_frag_offset = 0;
        asf->packet_frag_timestamp = asf->packet_timestamp;

        asf->packet_time_delta = avio_r8(pb);
        rsize++;
    }else if(asf->packet_replic_size!=0){
        av_log(s, AV_LOG_ERROR, "unexpected packet_replic_size of %d\n", asf->packet_replic_size);
        return AVERROR_INVALIDDATA;
    }
    if (asf->packet_flags & 0x01) {
        DO_2BITS(asf->packet_segsizetype >> 6, asf->packet_frag_size, 0); // 0 is illegal
        if (rsize > asf->packet_size_left) {
            av_log(s, AV_LOG_ERROR, "packet_replic_size is invalid\n");
            return AVERROR_INVALIDDATA;
        } else if(asf->packet_frag_size > asf->packet_size_left - rsize){
            if (asf->packet_frag_size > asf->packet_size_left - rsize + asf->packet_padsize) {
                av_log(s, AV_LOG_ERROR, "packet_frag_size is invalid (%d-%d)\n", asf->packet_size_left, rsize);
                return AVERROR_INVALIDDATA;
            } else {
                int diff = asf->packet_frag_size - (asf->packet_size_left - rsize);
                asf->packet_size_left += diff;
                asf->packet_padsize   -= diff;
            }
        }
    } else {
        asf->packet_frag_size = asf->packet_size_left - rsize;
    }
    if (asf->packet_replic_size == 1) {
        asf->packet_multi_size = asf->packet_frag_size;
        if (asf->packet_multi_size > asf->packet_size_left)
            return AVERROR_INVALIDDATA;
    }
    asf->packet_size_left -= rsize;

    return 0;
}

/**
 * Parse data from individual ASF packets (which were previously loaded
 * with asf_get_packet()).
 * @param s demux context
 * @param pb context to read data from
 * @param pkt pointer to store packet data into
 * @return 0 if data was stored in pkt, <0 on error or 1 if more ASF
 *          packets need to be loaded (through asf_get_packet())
 */
static int ff_asf_parse_packet(AVFormatContext *s, AVIOContext *pb, AVPacket *pkt)
{
    ASFContext *asf = s->priv_data;
    ASFStream *asf_st = 0;
    for (;;) {
        int ret;
        if(url_feof(pb))
            return AVERROR_EOF;
        if (asf->packet_size_left < FRAME_HEADER_SIZE
            || asf->packet_segments < 1) {
            //asf->packet_size_left <= asf->packet_padsize) {
            int ret = asf->packet_size_left + asf->packet_padsize;
            assert(ret>=0);
            /* fail safe */
            avio_skip(pb, ret);

            asf->packet_pos= avio_tell(pb);
            if (asf->data_object_size != (uint64_t)-1 &&
                (asf->packet_pos - asf->data_object_offset >= asf->data_object_size))
                return AVERROR_EOF; /* Do not exceed the size of the data object */
            return 1;
        }
        if (asf->packet_time_start == 0) {
            if(asf_read_frame_header(s, pb) < 0){
                asf->packet_segments= 0;
                continue;
            }
            if (asf->stream_index < 0
                || s->streams[asf->stream_index]->discard >= AVDISCARD_ALL
                || (!asf->packet_key_frame && s->streams[asf->stream_index]->discard >= AVDISCARD_NONKEY)
                ) {
                asf->packet_time_start = 0;
                /* unhandled packet (should not happen) */
                avio_skip(pb, asf->packet_frag_size);
                asf->packet_size_left -= asf->packet_frag_size;
                if(asf->stream_index < 0)
                    av_log(s, AV_LOG_ERROR, "ff asf skip %d (unknown stream)\n", asf->packet_frag_size);
                continue;
            }
            asf->asf_st = s->streams[asf->stream_index]->priv_data;
        }
        asf_st = asf->asf_st;

        if (asf->packet_replic_size == 1) {
            // frag_offset is here used as the beginning timestamp
            asf->packet_frag_timestamp = asf->packet_time_start;
            asf->packet_time_start += asf->packet_time_delta;
            asf->packet_obj_size = asf->packet_frag_size = avio_r8(pb);
            asf->packet_size_left--;
            asf->packet_multi_size--;
            if (asf->packet_multi_size < asf->packet_obj_size)
            {
                asf->packet_time_start = 0;
                avio_skip(pb, asf->packet_multi_size);
                asf->packet_size_left -= asf->packet_multi_size;
                continue;
            }
            asf->packet_multi_size -= asf->packet_obj_size;
        }
        if(   /*asf->packet_frag_size == asf->packet_obj_size*/
              asf_st->frag_offset + asf->packet_frag_size <= asf_st->pkt.size
           && asf_st->frag_offset + asf->packet_frag_size > asf->packet_obj_size){
            av_log(s, AV_LOG_INFO, "ignoring invalid packet_obj_size (%d %d %d %d)\n",
                asf_st->frag_offset, asf->packet_frag_size,
                asf->packet_obj_size, asf_st->pkt.size);
            asf->packet_obj_size= asf_st->pkt.size;
        }

        if (   asf_st->pkt.size != asf->packet_obj_size
            || asf_st->frag_offset + asf->packet_frag_size > asf_st->pkt.size) { //FIXME is this condition sufficient?
            if(asf_st->pkt.data){
                av_log(s, AV_LOG_INFO, "freeing incomplete packet size %d, new %d\n", asf_st->pkt.size, asf->packet_obj_size);
                asf_st->frag_offset = 0;
                av_free_packet(&asf_st->pkt);
            }
            /* new packet */
            av_new_packet(&asf_st->pkt, asf->packet_obj_size);
            asf_st->seq = asf->packet_seq;
            asf_st->pkt.dts = asf->packet_frag_timestamp - asf->hdr.preroll;
            asf_st->pkt.stream_index = asf->stream_index;
            asf_st->pkt.pos =
            asf_st->packet_pos= asf->packet_pos;
            if (asf_st->pkt.data && asf_st->palette_changed) {
                uint8_t *pal;
                pal = av_packet_new_side_data(&asf_st->pkt, AV_PKT_DATA_PALETTE,
                                              AVPALETTE_SIZE);
                if (!pal) {
                    av_log(s, AV_LOG_ERROR, "Cannot append palette to packet\n");
                } else {
                    memcpy(pal, asf_st->palette, AVPALETTE_SIZE);
                    asf_st->palette_changed = 0;
                }
            }
            av_dlog(asf, "new packet: stream:%d key:%d packet_key:%d audio:%d size:%d\n",
                    asf->stream_index, asf->packet_key_frame,
                    asf_st->pkt.flags & AV_PKT_FLAG_KEY,
                    s->streams[asf->stream_index]->codec->codec_type == AVMEDIA_TYPE_AUDIO,
                    asf->packet_obj_size);
            if (s->streams[asf->stream_index]->codec->codec_type == AVMEDIA_TYPE_AUDIO)
                asf->packet_key_frame = 1;
            if (asf->packet_key_frame)
                asf_st->pkt.flags |= AV_PKT_FLAG_KEY;
        }

        /* read data */
        av_dlog(asf, "READ PACKET s:%d  os:%d  o:%d,%d  l:%d   DATA:%p\n",
                s->packet_size, asf_st->pkt.size, asf->packet_frag_offset,
                asf_st->frag_offset, asf->packet_frag_size, asf_st->pkt.data);
        asf->packet_size_left -= asf->packet_frag_size;
        if (asf->packet_size_left < 0)
            continue;

        if(   asf->packet_frag_offset >= asf_st->pkt.size
           || asf->packet_frag_size > asf_st->pkt.size - asf->packet_frag_offset){
            av_log(s, AV_LOG_ERROR, "packet fragment position invalid %u,%u not in %u\n",
                asf->packet_frag_offset, asf->packet_frag_size, asf_st->pkt.size);
            continue;
        }

        ret = avio_read(pb, asf_st->pkt.data + asf->packet_frag_offset,
                         asf->packet_frag_size);
        if (ret != asf->packet_frag_size) {
            if (ret < 0 || asf->packet_frag_offset + ret == 0)
                return ret < 0 ? ret : AVERROR_EOF;
            if (asf_st->ds_span > 1) {
                // scrambling, we can either drop it completely or fill the remainder
                // TODO: should we fill the whole packet instead of just the current
                // fragment?
                memset(asf_st->pkt.data + asf->packet_frag_offset + ret, 0,
                       asf->packet_frag_size - ret);
                ret = asf->packet_frag_size;
            } else
                // no scrambling, so we can return partial packets
                av_shrink_packet(&asf_st->pkt, asf->packet_frag_offset + ret);
        }
        if (s->key && s->keylen == 20)
            ff_asfcrypt_dec(s->key, asf_st->pkt.data + asf->packet_frag_offset,
                            ret);
        asf_st->frag_offset += ret;
        /* test if whole packet is read */
        if (asf_st->frag_offset == asf_st->pkt.size) {
            //workaround for macroshit radio DVR-MS files
            if(   s->streams[asf->stream_index]->codec->codec_id == AV_CODEC_ID_MPEG2VIDEO
               && asf_st->pkt.size > 100){
                int i;
                for(i=0; i<asf_st->pkt.size && !asf_st->pkt.data[i]; i++);
                if(i == asf_st->pkt.size){
                    av_log(s, AV_LOG_DEBUG, "discarding ms fart\n");
                    asf_st->frag_offset = 0;
                    av_free_packet(&asf_st->pkt);
                    continue;
                }
            }

            /* return packet */
            if (asf_st->ds_span > 1) {
              if(asf_st->pkt.size != asf_st->ds_packet_size * asf_st->ds_span){
                    av_log(s, AV_LOG_ERROR, "pkt.size != ds_packet_size * ds_span (%d %d %d)\n", asf_st->pkt.size, asf_st->ds_packet_size, asf_st->ds_span);
              }else{
                /* packet descrambling */
                uint8_t *newdata = av_malloc(asf_st->pkt.size + FF_INPUT_BUFFER_PADDING_SIZE);
                if (newdata) {
                    int offset = 0;
                    memset(newdata + asf_st->pkt.size, 0, FF_INPUT_BUFFER_PADDING_SIZE);
                    while (offset < asf_st->pkt.size) {
                        int off = offset / asf_st->ds_chunk_size;
                        int row = off / asf_st->ds_span;
                        int col = off % asf_st->ds_span;
                        int idx = row + col * asf_st->ds_packet_size / asf_st->ds_chunk_size;
                        assert(offset + asf_st->ds_chunk_size <= asf_st->pkt.size);
                        assert(idx+1 <= asf_st->pkt.size / asf_st->ds_chunk_size);
                        memcpy(newdata + offset,
                               asf_st->pkt.data + idx * asf_st->ds_chunk_size,
                               asf_st->ds_chunk_size);
                        offset += asf_st->ds_chunk_size;
                    }
                    av_free(asf_st->pkt.data);
                    asf_st->pkt.data = newdata;
                }
              }
            }
            asf_st->frag_offset = 0;
            *pkt= asf_st->pkt;
            asf_st->pkt.size = 0;
            asf_st->pkt.data = 0;
            asf_st->pkt.side_data_elems = 0;
            asf_st->pkt.side_data = NULL;
            break; // packet completed
        }
    }
    return 0;
}

static int asf_read_packet(AVFormatContext *s, AVPacket *pkt)
{
    ASFContext *asf = s->priv_data;

    for (;;) {
        int ret;

        /* parse cached packets, if any */
        if ((ret = ff_asf_parse_packet(s, s->pb, pkt)) <= 0)
            return ret;
        if ((ret = ff_asf_get_packet(s, s->pb)) < 0)
            assert(asf->packet_size_left < FRAME_HEADER_SIZE || asf->packet_segments < 1);
        asf->packet_time_start = 0;
    }
}

// Added to support seeking after packets have been read
// If information is not reset, read_packet fails due to
// leftover information from previous reads
static void asf_reset_header(AVFormatContext *s)
{
    ASFContext *asf = s->priv_data;
    ASFStream *asf_st;
    int i;

    asf->packet_size_left = 0;
    asf->packet_segments = 0;
    asf->packet_flags = 0;
    asf->packet_property = 0;
    asf->packet_timestamp = 0;
    asf->packet_segsizetype = 0;
    asf->packet_segments = 0;
    asf->packet_seq = 0;
    asf->packet_replic_size = 0;
    asf->packet_key_frame = 0;
    asf->packet_padsize = 0;
    asf->packet_frag_offset = 0;
    asf->packet_frag_size = 0;
    asf->packet_frag_timestamp = 0;
    asf->packet_multi_size = 0;
    asf->packet_obj_size = 0;
    asf->packet_time_delta = 0;
    asf->packet_time_start = 0;

    for(i=0; i<s->nb_streams; i++){
        asf_st= s->streams[i]->priv_data;
        av_free_packet(&asf_st->pkt);
        asf_st->frag_offset=0;
        asf_st->seq=0;
    }
    asf->asf_st= NULL;
}

static int asf_read_close(AVFormatContext *s)
{
    asf_reset_header(s);

    return 0;
}

static int64_t asf_read_pts(AVFormatContext *s, int stream_index, int64_t *ppos, int64_t pos_limit)
{
    AVPacket pkt1, *pkt = &pkt1;
    ASFStream *asf_st;
    int64_t pts;
    int64_t pos= *ppos;
    int i;
    int64_t start_pos[ASF_MAX_STREAMS];

    for(i=0; i<s->nb_streams; i++){
        start_pos[i]= pos;
    }

    if (s->packet_size > 0)
        pos= (pos+s->packet_size-1-s->data_offset)/s->packet_size*s->packet_size+ s->data_offset;
    *ppos= pos;
    if (avio_seek(s->pb, pos, SEEK_SET) < 0)
        return AV_NOPTS_VALUE;

    asf_reset_header(s);
    for(;;){
        if (av_read_frame(s, pkt) < 0){
            av_log(s, AV_LOG_INFO, "asf_read_pts failed\n");
            return AV_NOPTS_VALUE;
        }

        pts = pkt->dts;

        av_free_packet(pkt);
        if(pkt->flags&AV_PKT_FLAG_KEY){
            i= pkt->stream_index;

            asf_st= s->streams[i]->priv_data;

//            assert((asf_st->packet_pos - s->data_offset) % s->packet_size == 0);
            pos= asf_st->packet_pos;

            av_add_index_entry(s->streams[i], pos, pts, pkt->size, pos - start_pos[i] + 1, AVINDEX_KEYFRAME);
            start_pos[i]= asf_st->packet_pos + 1;

            if(pkt->stream_index == stream_index)
               break;
        }
    }

    *ppos= pos;
    return pts;
}

static void asf_build_simple_index(AVFormatContext *s, int stream_index)
{
    ff_asf_guid g;
    ASFContext *asf = s->priv_data;
    int64_t current_pos= avio_tell(s->pb);

    if(avio_seek(s->pb, asf->data_object_offset + asf->data_object_size, SEEK_SET) < 0) {
        asf->index_read= -1;
        return;
    }

    ff_get_guid(s->pb, &g);

    /* the data object can be followed by other top-level objects,
       skip them until the simple index object is reached */
    while (ff_guidcmp(&g, &ff_asf_simple_index_header)) {
        int64_t gsize= avio_rl64(s->pb);
        if (gsize < 24 || url_feof(s->pb)) {
            avio_seek(s->pb, current_pos, SEEK_SET);
            asf->index_read= -1;
            return;
        }
        avio_skip(s->pb, gsize-24);
        ff_get_guid(s->pb, &g);
    }

    {
        int64_t itime, last_pos=-1;
        int pct, ict;
        int i;
        int64_t av_unused gsize= avio_rl64(s->pb);
        ff_get_guid(s->pb, &g);
        itime=avio_rl64(s->pb);
        pct=avio_rl32(s->pb);
        ict=avio_rl32(s->pb);
        av_log(s, AV_LOG_DEBUG, "itime:0x%"PRIx64", pct:%d, ict:%d\n",itime,pct,ict);

        for (i=0;i<ict;i++){
            int pktnum=avio_rl32(s->pb);
            int pktct =avio_rl16(s->pb);
            int64_t pos      = s->data_offset + s->packet_size*(int64_t)pktnum;
            int64_t index_pts= FFMAX(av_rescale(itime, i, 10000) - asf->hdr.preroll, 0);

            if(pos != last_pos){
            av_log(s, AV_LOG_DEBUG, "pktnum:%d, pktct:%d  pts: %"PRId64"\n", pktnum, pktct, index_pts);
            av_add_index_entry(s->streams[stream_index], pos, index_pts, s->packet_size, 0, AVINDEX_KEYFRAME);
            last_pos=pos;
            }
        }
        asf->index_read= ict > 1;
    }
    avio_seek(s->pb, current_pos, SEEK_SET);
}

static int asf_read_seek(AVFormatContext *s, int stream_index, int64_t pts, int flags)
{
    ASFContext *asf = s->priv_data;
    AVStream *st = s->streams[stream_index];

    if (s->packet_size <= 0)
        return -1;

    /* Try using the protocol's read_seek if available */
    if(s->pb) {
        int ret = avio_seek_time(s->pb, stream_index, pts, flags);
        if(ret >= 0)
            asf_reset_header(s);
        if (ret != AVERROR(ENOSYS))
            return ret;
    }

    if (!asf->index_read)
        asf_build_simple_index(s, stream_index);

    if((asf->index_read > 0 && st->index_entries)){
        int index= av_index_search_timestamp(st, pts, flags);
        if(index >= 0) {
            /* find the position */
            uint64_t pos = st->index_entries[index].pos;

            /* do the seek */
            av_log(s, AV_LOG_DEBUG, "SEEKTO: %"PRId64"\n", pos);
            if(avio_seek(s->pb, pos, SEEK_SET) < 0)
                return -1;
            asf_reset_header(s);
            return 0;
        }
    }
    /* no index or seeking by index failed */
    if (ff_seek_frame_binary(s, stream_index, pts, flags) < 0)
        return -1;
    asf_reset_header(s);
    return 0;
}

AVInputFormat ff_asf_demuxer = {
    .name           = "asf",
    .long_name      = NULL_IF_CONFIG_SMALL("ASF (Advanced / Active Streaming Format)"),
    .priv_data_size = sizeof(ASFContext),
    .read_probe     = asf_probe,
    .read_header    = asf_read_header,
    .read_packet    = asf_read_packet,
    .read_close     = asf_read_close,
    .read_seek      = asf_read_seek,
    .read_timestamp = asf_read_pts,
    .flags          = AVFMT_NOBINSEARCH | AVFMT_NOGENSEARCH,
    .priv_class     = &asf_class,
};<|MERGE_RESOLUTION|>--- conflicted
+++ resolved
@@ -925,17 +925,13 @@
     DO_2BITS(asf->packet_property >> 4, asf->packet_seq, 0);
     DO_2BITS(asf->packet_property >> 2, asf->packet_frag_offset, 0);
     DO_2BITS(asf->packet_property, asf->packet_replic_size, 0);
-<<<<<<< HEAD
-//printf("key:%d stream:%d seq:%d offset:%d replic_size:%d\n", asf->packet_key_frame, asf->stream_index, asf->packet_seq, //asf->packet_frag_offset, asf->packet_replic_size);
+    av_dlog(asf, "key:%d stream:%d seq:%d offset:%d replic_size:%d\n",
+            asf->packet_key_frame, asf->stream_index, asf->packet_seq,
+            asf->packet_frag_offset, asf->packet_replic_size);
     if (rsize+asf->packet_replic_size > asf->packet_size_left) {
         av_log(s, AV_LOG_ERROR, "packet_replic_size %d is invalid\n", asf->packet_replic_size);
         return AVERROR_INVALIDDATA;
     }
-=======
-    av_dlog(asf, "key:%d stream:%d seq:%d offset:%d replic_size:%d\n",
-            asf->packet_key_frame, asf->stream_index, asf->packet_seq,
-            asf->packet_frag_offset, asf->packet_replic_size);
->>>>>>> 1218777f
     if (asf->packet_replic_size >= 8) {
         asf->packet_obj_size = avio_rl32(pb);
         if(asf->packet_obj_size >= (1<<24) || asf->packet_obj_size <= 0){

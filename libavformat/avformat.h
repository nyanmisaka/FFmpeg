--- conflicted
+++ resolved
@@ -1454,7 +1454,12 @@
     int event_flags;
 #define AVFMT_EVENT_FLAG_METADATA_UPDATED 0x0001 ///< The call resulted in updated metadata.
 
-<<<<<<< HEAD
+    /**
+     * Maximum number of packets to read while waiting for the first timestamp.
+     * Decoding only.
+     */
+    int max_ts_probe;
+
 
     /**
      * Transport stream id.
@@ -1563,13 +1568,6 @@
      * - decoding: set by user through AVOPtions (NO direct access)
      */
     int format_probesize;
-=======
-    /**
-     * Maximum number of packets to read while waiting for the first timestamp.
-     * Decoding only.
-     */
-    int max_ts_probe;
->>>>>>> b263f8ff
 
     /*****************************************************************
      * All fields below this line are not part of the public API. They

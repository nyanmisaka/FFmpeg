--- conflicted
+++ resolved
@@ -442,13 +442,8 @@
     int num, den, i;
     int frame_size;
 
-<<<<<<< HEAD
-    av_dlog(s, "compute_pkt_fields2: pts:%s dts:%s cur_dts:%s b:%d size:%d st:%d\n",
+    av_log(s, AV_LOG_TRACE, "compute_pkt_fields2: pts:%s dts:%s cur_dts:%s b:%d size:%d st:%d\n",
             av_ts2str(pkt->pts), av_ts2str(pkt->dts), av_ts2str(st->cur_dts), delay, pkt->size, pkt->stream_index);
-=======
-    av_log(s, AV_LOG_TRACE, "compute_pkt_fields2: pts:%" PRId64 " dts:%" PRId64 " cur_dts:%" PRId64 " b:%d size:%d st:%d\n",
-            pkt->pts, pkt->dts, st->cur_dts, delay, pkt->size, pkt->stream_index);
->>>>>>> 1a3eb042
 
     if (pkt->duration < 0 && st->codec->codec_type != AVMEDIA_TYPE_SUBTITLE) {
         av_log(s, AV_LOG_WARNING, "Packet with invalid duration %d in stream %d\n",
@@ -507,13 +502,8 @@
         return AVERROR(EINVAL);
     }
 
-<<<<<<< HEAD
-    av_dlog(s, "av_write_frame: pts2:%s dts2:%s\n",
+    av_log(s, AV_LOG_TRACE, "av_write_frame: pts2:%s dts2:%s\n",
             av_ts2str(pkt->pts), av_ts2str(pkt->dts));
-=======
-    av_log(s, AV_LOG_TRACE, "av_write_frame: pts2:%"PRId64" dts2:%"PRId64"\n",
-            pkt->pts, pkt->dts);
->>>>>>> 1a3eb042
     st->cur_dts = pkt->dts;
     st->pts.val = pkt->dts;
 
@@ -886,13 +876,8 @@
     if (pkt) {
         AVStream *st = s->streams[pkt->stream_index];
 
-<<<<<<< HEAD
-        av_dlog(s, "av_interleaved_write_frame size:%d dts:%s pts:%s\n",
+        av_log(s, AV_LOG_TRACE, "av_interleaved_write_frame size:%d dts:%s pts:%s\n",
                 pkt->size, av_ts2str(pkt->dts), av_ts2str(pkt->pts));
-=======
-        av_log(s, AV_LOG_TRACE, "av_interleaved_write_frame size:%d dts:%" PRId64 " pts:%" PRId64 "\n",
-                pkt->size, pkt->dts, pkt->pts);
->>>>>>> 1a3eb042
         if ((ret = compute_pkt_fields2(s, st, pkt)) < 0 && !(s->oformat->flags & AVFMT_NOTIMESTAMPS))
             goto fail;
 

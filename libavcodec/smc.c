/*
 * Quicktime Graphics (SMC) Video Decoder
 * Copyright (C) 2003 the ffmpeg project
 *
 * This file is part of FFmpeg.
 *
 * FFmpeg is free software; you can redistribute it and/or
 * modify it under the terms of the GNU Lesser General Public
 * License as published by the Free Software Foundation; either
 * version 2.1 of the License, or (at your option) any later version.
 *
 * FFmpeg is distributed in the hope that it will be useful,
 * but WITHOUT ANY WARRANTY; without even the implied warranty of
 * MERCHANTABILITY or FITNESS FOR A PARTICULAR PURPOSE.  See the GNU
 * Lesser General Public License for more details.
 *
 * You should have received a copy of the GNU Lesser General Public
 * License along with FFmpeg; if not, write to the Free Software
 * Foundation, Inc., 51 Franklin Street, Fifth Floor, Boston, MA 02110-1301 USA
 */

/**
 * @file
 * QT SMC Video Decoder by Mike Melanson (melanson@pcisys.net)
 * For more information about the SMC format, visit:
 *   http://www.pcisys.net/~melanson/codecs/
 *
 * The SMC decoder outputs PAL8 colorspace data.
 */

#include <stdio.h>
#include <stdlib.h>
#include <string.h>

#include "libavutil/intreadwrite.h"
#include "avcodec.h"
#include "bytestream.h"

#define CPAIR 2
#define CQUAD 4
#define COCTET 8

#define COLORS_PER_TABLE 256

typedef struct SmcContext {

    AVCodecContext *avctx;
    AVFrame frame;

    GetByteContext gb;

    /* SMC color tables */
    unsigned char color_pairs[COLORS_PER_TABLE * CPAIR];
    unsigned char color_quads[COLORS_PER_TABLE * CQUAD];
    unsigned char color_octets[COLORS_PER_TABLE * COCTET];

    uint32_t pal[256];
} SmcContext;

#define GET_BLOCK_COUNT() \
  (opcode & 0x10) ? (1 + bytestream2_get_byte(&s->gb)) : 1 + (opcode & 0x0F);

#define ADVANCE_BLOCK() \
{ \
    pixel_ptr += 4; \
    if (pixel_ptr >= width) \
    { \
        pixel_ptr = 0; \
        row_ptr += stride * 4; \
    } \
    total_blocks--; \
    if (total_blocks < 0) \
    { \
        av_log(s->avctx, AV_LOG_INFO, "warning: block counter just went negative (this should not happen)\n"); \
        return; \
    } \
}

static void smc_decode_stream(SmcContext *s)
{
    int width = s->avctx->width;
    int height = s->avctx->height;
    int stride = s->frame.linesize[0];
    int i;
    int chunk_size;
    int buf_size = (int) (s->gb.buffer_end - s->gb.buffer_start);
    unsigned char opcode;
    int n_blocks;
    unsigned int color_flags;
    unsigned int color_flags_a;
    unsigned int color_flags_b;
    unsigned int flag_mask;

    unsigned char *pixels = s->frame.data[0];

    int image_size = height * s->frame.linesize[0];
    int row_ptr = 0;
    int pixel_ptr = 0;
    int pixel_x, pixel_y;
    int row_inc = stride - 4;
    int block_ptr;
    int prev_block_ptr;
    int prev_block_ptr1, prev_block_ptr2;
    int prev_block_flag;
    int total_blocks;
    int color_table_index;  /* indexes to color pair, quad, or octet tables */
    int pixel;

    int color_pair_index = 0;
    int color_quad_index = 0;
    int color_octet_index = 0;

    /* make the palette available */
    memcpy(s->frame.data[1], s->pal, AVPALETTE_SIZE);

    bytestream2_skip(&s->gb, 1);
    chunk_size = bytestream2_get_be24(&s->gb);
    if (chunk_size != buf_size)
        av_log(s->avctx, AV_LOG_INFO, "warning: MOV chunk size != encoded chunk size (%d != %d); using MOV chunk size\n",
            chunk_size, buf_size);

    chunk_size = buf_size;
    total_blocks = ((s->avctx->width + 3) / 4) * ((s->avctx->height + 3) / 4);

    /* traverse through the blocks */
    while (total_blocks) {
        /* sanity checks */
        /* make sure the row pointer hasn't gone wild */
        if (row_ptr >= image_size) {
            av_log(s->avctx, AV_LOG_INFO, "SMC decoder just went out of bounds (row ptr = %d, height = %d)\n",
                row_ptr, image_size);
            return;
        }

        opcode = bytestream2_get_byte(&s->gb);
        switch (opcode & 0xF0) {
        /* skip n blocks */
        case 0x00:
        case 0x10:
            n_blocks = GET_BLOCK_COUNT();
            while (n_blocks--) {
                ADVANCE_BLOCK();
            }
            break;

        /* repeat last block n times */
        case 0x20:
        case 0x30:
            n_blocks = GET_BLOCK_COUNT();

            /* sanity check */
            if ((row_ptr == 0) && (pixel_ptr == 0)) {
                av_log(s->avctx, AV_LOG_INFO, "encountered repeat block opcode (%02X) but no blocks rendered yet\n",
                    opcode & 0xF0);
                return;
            }

            /* figure out where the previous block started */
            if (pixel_ptr == 0)
                prev_block_ptr1 =
                    (row_ptr - s->avctx->width * 4) + s->avctx->width - 4;
            else
                prev_block_ptr1 = row_ptr + pixel_ptr - 4;

            while (n_blocks--) {
                block_ptr = row_ptr + pixel_ptr;
                prev_block_ptr = prev_block_ptr1;
                for (pixel_y = 0; pixel_y < 4; pixel_y++) {
                    for (pixel_x = 0; pixel_x < 4; pixel_x++) {
                        pixels[block_ptr++] = pixels[prev_block_ptr++];
                    }
                    block_ptr += row_inc;
                    prev_block_ptr += row_inc;
                }
                ADVANCE_BLOCK();
            }
            break;

        /* repeat previous pair of blocks n times */
        case 0x40:
        case 0x50:
            n_blocks = GET_BLOCK_COUNT();
            n_blocks *= 2;

            /* sanity check */
            if ((row_ptr == 0) && (pixel_ptr < 2 * 4)) {
                av_log(s->avctx, AV_LOG_INFO, "encountered repeat block opcode (%02X) but not enough blocks rendered yet\n",
                    opcode & 0xF0);
                return;
            }

            /* figure out where the previous 2 blocks started */
            if (pixel_ptr == 0)
                prev_block_ptr1 = (row_ptr - s->avctx->width * 4) +
                    s->avctx->width - 4 * 2;
            else if (pixel_ptr == 4)
                prev_block_ptr1 = (row_ptr - s->avctx->width * 4) + row_inc;
            else
                prev_block_ptr1 = row_ptr + pixel_ptr - 4 * 2;

            if (pixel_ptr == 0)
                prev_block_ptr2 = (row_ptr - s->avctx->width * 4) + row_inc;
            else
                prev_block_ptr2 = row_ptr + pixel_ptr - 4;

            prev_block_flag = 0;
            while (n_blocks--) {
                block_ptr = row_ptr + pixel_ptr;
                if (prev_block_flag)
                    prev_block_ptr = prev_block_ptr2;
                else
                    prev_block_ptr = prev_block_ptr1;
                prev_block_flag = !prev_block_flag;

                for (pixel_y = 0; pixel_y < 4; pixel_y++) {
                    for (pixel_x = 0; pixel_x < 4; pixel_x++) {
                        pixels[block_ptr++] = pixels[prev_block_ptr++];
                    }
                    block_ptr += row_inc;
                    prev_block_ptr += row_inc;
                }
                ADVANCE_BLOCK();
            }
            break;

        /* 1-color block encoding */
        case 0x60:
        case 0x70:
            n_blocks = GET_BLOCK_COUNT();
            pixel = bytestream2_get_byte(&s->gb);

            while (n_blocks--) {
                block_ptr = row_ptr + pixel_ptr;
                for (pixel_y = 0; pixel_y < 4; pixel_y++) {
                    for (pixel_x = 0; pixel_x < 4; pixel_x++) {
                        pixels[block_ptr++] = pixel;
                    }
                    block_ptr += row_inc;
                }
                ADVANCE_BLOCK();
            }
            break;

        /* 2-color block encoding */
        case 0x80:
        case 0x90:
            n_blocks = (opcode & 0x0F) + 1;

            /* figure out which color pair to use to paint the 2-color block */
            if ((opcode & 0xF0) == 0x80) {
                /* fetch the next 2 colors from bytestream and store in next
                 * available entry in the color pair table */
                for (i = 0; i < CPAIR; i++) {
                    pixel = bytestream2_get_byte(&s->gb);
                    color_table_index = CPAIR * color_pair_index + i;
                    s->color_pairs[color_table_index] = pixel;
                }
                /* this is the base index to use for this block */
                color_table_index = CPAIR * color_pair_index;
                color_pair_index++;
                /* wraparound */
                if (color_pair_index == COLORS_PER_TABLE)
                    color_pair_index = 0;
            } else
                color_table_index = CPAIR * bytestream2_get_byte(&s->gb);

            while (n_blocks--) {
                color_flags = bytestream2_get_be16(&s->gb);
                flag_mask = 0x8000;
                block_ptr = row_ptr + pixel_ptr;
                for (pixel_y = 0; pixel_y < 4; pixel_y++) {
                    for (pixel_x = 0; pixel_x < 4; pixel_x++) {
                        if (color_flags & flag_mask)
                            pixel = color_table_index + 1;
                        else
                            pixel = color_table_index;
                        flag_mask >>= 1;
                        pixels[block_ptr++] = s->color_pairs[pixel];
                    }
                    block_ptr += row_inc;
                }
                ADVANCE_BLOCK();
            }
            break;

        /* 4-color block encoding */
        case 0xA0:
        case 0xB0:
            n_blocks = (opcode & 0x0F) + 1;

            /* figure out which color quad to use to paint the 4-color block */
            if ((opcode & 0xF0) == 0xA0) {
                /* fetch the next 4 colors from bytestream and store in next
                 * available entry in the color quad table */
                for (i = 0; i < CQUAD; i++) {
                    pixel = bytestream2_get_byte(&s->gb);
                    color_table_index = CQUAD * color_quad_index + i;
                    s->color_quads[color_table_index] = pixel;
                }
                /* this is the base index to use for this block */
                color_table_index = CQUAD * color_quad_index;
                color_quad_index++;
                /* wraparound */
                if (color_quad_index == COLORS_PER_TABLE)
                    color_quad_index = 0;
            } else
                color_table_index = CQUAD * bytestream2_get_byte(&s->gb);

<<<<<<< HEAD
            while (n_blocks-- && stream_ptr + 3 < s->size) {
                color_flags = AV_RB32(&s->buf[stream_ptr]);
                stream_ptr += 4;
=======
            while (n_blocks--) {
                color_flags = bytestream2_get_be32(&s->gb);
>>>>>>> 6eda85e1
                /* flag mask actually acts as a bit shift count here */
                flag_mask = 30;
                block_ptr = row_ptr + pixel_ptr;
                for (pixel_y = 0; pixel_y < 4; pixel_y++) {
                    for (pixel_x = 0; pixel_x < 4; pixel_x++) {
                        pixel = color_table_index +
                            ((color_flags >> flag_mask) & 0x03);
                        flag_mask -= 2;
                        pixels[block_ptr++] = s->color_quads[pixel];
                    }
                    block_ptr += row_inc;
                }
                ADVANCE_BLOCK();
            }
            break;

        /* 8-color block encoding */
        case 0xC0:
        case 0xD0:
            n_blocks = (opcode & 0x0F) + 1;

            /* figure out which color octet to use to paint the 8-color block */
            if ((opcode & 0xF0) == 0xC0) {
                /* fetch the next 8 colors from bytestream and store in next
                 * available entry in the color octet table */
                for (i = 0; i < COCTET; i++) {
                    pixel = bytestream2_get_byte(&s->gb);
                    color_table_index = COCTET * color_octet_index + i;
                    s->color_octets[color_table_index] = pixel;
                }
                /* this is the base index to use for this block */
                color_table_index = COCTET * color_octet_index;
                color_octet_index++;
                /* wraparound */
                if (color_octet_index == COLORS_PER_TABLE)
                    color_octet_index = 0;
            } else
                color_table_index = COCTET * bytestream2_get_byte(&s->gb);

            while (n_blocks--) {
                /*
                  For this input of 6 hex bytes:
                    01 23 45 67 89 AB
                  Mangle it to this output:
                    flags_a = xx012456, flags_b = xx89A37B
                */
                /* build the color flags */
                int val1 = bytestream2_get_be16(&s->gb);
                int val2 = bytestream2_get_be16(&s->gb);
                int val3 = bytestream2_get_be16(&s->gb);
                color_flags_a = ((val1 & 0xFFF0) << 8) | (val2 >> 4);
                color_flags_b = ((val3 & 0xFFF0) << 8) |
                    ((val1 & 0x0F) << 8) | ((val2 & 0x0F) << 4) | (val3 & 0x0F);

                color_flags = color_flags_a;
                /* flag mask actually acts as a bit shift count here */
                flag_mask = 21;
                block_ptr = row_ptr + pixel_ptr;
                for (pixel_y = 0; pixel_y < 4; pixel_y++) {
                    /* reload flags at third row (iteration pixel_y == 2) */
                    if (pixel_y == 2) {
                        color_flags = color_flags_b;
                        flag_mask = 21;
                    }
                    for (pixel_x = 0; pixel_x < 4; pixel_x++) {
                        pixel = color_table_index +
                            ((color_flags >> flag_mask) & 0x07);
                        flag_mask -= 3;
                        pixels[block_ptr++] = s->color_octets[pixel];
                    }
                    block_ptr += row_inc;
                }
                ADVANCE_BLOCK();
            }
            break;

        /* 16-color block encoding (every pixel is a different color) */
        case 0xE0:
            n_blocks = (opcode & 0x0F) + 1;

            while (n_blocks--) {
                block_ptr = row_ptr + pixel_ptr;
                for (pixel_y = 0; pixel_y < 4; pixel_y++) {
                    for (pixel_x = 0; pixel_x < 4; pixel_x++) {
                        pixels[block_ptr++] = bytestream2_get_byte(&s->gb);
                    }
                    block_ptr += row_inc;
                }
                ADVANCE_BLOCK();
            }
            break;

        case 0xF0:
            av_log_missing_feature(s->avctx, "0xF0 opcode", 1);
            break;
        }
    }

    return;
}

static av_cold int smc_decode_init(AVCodecContext *avctx)
{
    SmcContext *s = avctx->priv_data;

    s->avctx = avctx;
    avctx->pix_fmt = PIX_FMT_PAL8;

    avcodec_get_frame_defaults(&s->frame);
    s->frame.data[0] = NULL;

    return 0;
}

static int smc_decode_frame(AVCodecContext *avctx,
                             void *data, int *data_size,
                             AVPacket *avpkt)
{
    const uint8_t *buf = avpkt->data;
    int buf_size = avpkt->size;
    SmcContext *s = avctx->priv_data;
    const uint8_t *pal = av_packet_get_side_data(avpkt, AV_PKT_DATA_PALETTE, NULL);

    bytestream2_init(&s->gb, buf, buf_size);

    s->frame.reference = 3;
    s->frame.buffer_hints = FF_BUFFER_HINTS_VALID | FF_BUFFER_HINTS_PRESERVE |
                            FF_BUFFER_HINTS_REUSABLE | FF_BUFFER_HINTS_READABLE;
    if (avctx->reget_buffer(avctx, &s->frame)) {
        av_log(s->avctx, AV_LOG_ERROR, "reget_buffer() failed\n");
        return -1;
    }

    if (pal) {
        s->frame.palette_has_changed = 1;
        memcpy(s->pal, pal, AVPALETTE_SIZE);
    }

    smc_decode_stream(s);

    *data_size = sizeof(AVFrame);
    *(AVFrame*)data = s->frame;

    /* always report that the buffer was completely consumed */
    return buf_size;
}

static av_cold int smc_decode_end(AVCodecContext *avctx)
{
    SmcContext *s = avctx->priv_data;

    if (s->frame.data[0])
        avctx->release_buffer(avctx, &s->frame);

    return 0;
}

AVCodec ff_smc_decoder = {
    .name           = "smc",
    .type           = AVMEDIA_TYPE_VIDEO,
    .id             = CODEC_ID_SMC,
    .priv_data_size = sizeof(SmcContext),
    .init           = smc_decode_init,
    .close          = smc_decode_end,
    .decode         = smc_decode_frame,
    .capabilities   = CODEC_CAP_DR1,
    .long_name = NULL_IF_CONFIG_SMALL("QuickTime Graphics (SMC)"),
};<|MERGE_RESOLUTION|>--- conflicted
+++ resolved
@@ -306,14 +306,8 @@
             } else
                 color_table_index = CQUAD * bytestream2_get_byte(&s->gb);
 
-<<<<<<< HEAD
-            while (n_blocks-- && stream_ptr + 3 < s->size) {
-                color_flags = AV_RB32(&s->buf[stream_ptr]);
-                stream_ptr += 4;
-=======
             while (n_blocks--) {
                 color_flags = bytestream2_get_be32(&s->gb);
->>>>>>> 6eda85e1
                 /* flag mask actually acts as a bit shift count here */
                 flag_mask = 30;
                 block_ptr = row_ptr + pixel_ptr;

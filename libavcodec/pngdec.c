/*
 * PNG image format
 * Copyright (c) 2003 Fabrice Bellard
 *
 * This file is part of FFmpeg.
 *
 * FFmpeg is free software; you can redistribute it and/or
 * modify it under the terms of the GNU Lesser General Public
 * License as published by the Free Software Foundation; either
 * version 2.1 of the License, or (at your option) any later version.
 *
 * FFmpeg is distributed in the hope that it will be useful,
 * but WITHOUT ANY WARRANTY; without even the implied warranty of
 * MERCHANTABILITY or FITNESS FOR A PARTICULAR PURPOSE.  See the GNU
 * Lesser General Public License for more details.
 *
 * You should have received a copy of the GNU Lesser General Public
 * License along with FFmpeg; if not, write to the Free Software
 * Foundation, Inc., 51 Franklin Street, Fifth Floor, Boston, MA 02110-1301 USA
 */

//#define DEBUG

#include "libavutil/imgutils.h"
#include "avcodec.h"
#include "bytestream.h"
#include "png.h"
#include "pngdsp.h"

/* TODO:
 * - add 16 bit depth support
 */

#include <zlib.h>

//#define DEBUG

typedef struct PNGDecContext {
    PNGDSPContext dsp;
    AVCodecContext *avctx;

    GetByteContext gb;
    AVFrame picture1, picture2;
    AVFrame *current_picture, *last_picture;

    int state;
    int width, height;
    int bit_depth;
    int color_type;
    int compression_type;
    int interlace_type;
    int filter_type;
    int channels;
    int bits_per_pixel;
    int bpp;

    uint8_t *image_buf;
    int image_linesize;
    uint32_t palette[256];
    uint8_t *crow_buf;
    uint8_t *last_row;
    uint8_t *tmp_row;
    int pass;
    int crow_size; /* compressed row size (include filter type) */
    int row_size; /* decompressed row size */
    int pass_row_size; /* decompress row size of the current pass */
    int y;
    z_stream zstream;
} PNGDecContext;

/* Mask to determine which pixels are valid in a pass */
static const uint8_t png_pass_mask[NB_PASSES] = {
    0x01, 0x01, 0x11, 0x11, 0x55, 0x55, 0xff,
};

/* Mask to determine which y pixels can be written in a pass */
static const uint8_t png_pass_dsp_ymask[NB_PASSES] = {
    0xff, 0xff, 0x0f, 0xff, 0x33, 0xff, 0x55,
};

/* Mask to determine which pixels to overwrite while displaying */
static const uint8_t png_pass_dsp_mask[NB_PASSES] = {
    0xff, 0x0f, 0xff, 0x33, 0xff, 0x55, 0xff
};

/* NOTE: we try to construct a good looking image at each pass. width
   is the original image width. We also do pixel format conversion at
   this stage */
static void png_put_interlaced_row(uint8_t *dst, int width,
                                   int bits_per_pixel, int pass,
                                   int color_type, const uint8_t *src)
{
    int x, mask, dsp_mask, j, src_x, b, bpp;
    uint8_t *d;
    const uint8_t *s;

    mask = png_pass_mask[pass];
    dsp_mask = png_pass_dsp_mask[pass];
    switch(bits_per_pixel) {
    case 1:
        src_x = 0;
        for(x = 0; x < width; x++) {
            j = (x & 7);
            if ((dsp_mask << j) & 0x80) {
                b = (src[src_x >> 3] >> (7 - (src_x & 7))) & 1;
                dst[x >> 3] &= 0xFF7F>>j;
                dst[x >> 3] |= b << (7 - j);
            }
            if ((mask << j) & 0x80)
                src_x++;
        }
        break;
    case 2:
        src_x = 0;
        for(x = 0; x < width; x++) {
            int j2 = 2*(x&3);
            j = (x & 7);
            if ((dsp_mask << j) & 0x80) {
                b = (src[src_x >> 2] >> (6 - 2*(src_x & 3))) & 3;
                dst[x >> 2] &= 0xFF3F>>j2;
                dst[x >> 2] |= b << (6 - j2);
            }
            if ((mask << j) & 0x80)
                src_x++;
        }
        break;
    case 4:
        src_x = 0;
        for(x = 0; x < width; x++) {
            int j2 = 4*(x&1);
            j = (x & 7);
            if ((dsp_mask << j) & 0x80) {
                b = (src[src_x >> 1] >> (4 - 4*(src_x & 1))) & 15;
                dst[x >> 1] &= 0xFF0F>>j2;
                dst[x >> 1] |= b << (4 - j2);
            }
            if ((mask << j) & 0x80)
                src_x++;
        }
        break;
    default:
        bpp = bits_per_pixel >> 3;
        d = dst;
        s = src;
            for(x = 0; x < width; x++) {
                j = x & 7;
                if ((dsp_mask << j) & 0x80) {
                    memcpy(d, s, bpp);
                }
                d += bpp;
                if ((mask << j) & 0x80)
                    s += bpp;
            }
        break;
    }
}

void ff_add_png_paeth_prediction(uint8_t *dst, uint8_t *src, uint8_t *top, int w, int bpp)
{
    int i;
    for(i = 0; i < w; i++) {
        int a, b, c, p, pa, pb, pc;

        a = dst[i - bpp];
        b = top[i];
        c = top[i - bpp];

        p = b - c;
        pc = a - c;

        pa = abs(p);
        pb = abs(pc);
        pc = abs(p + pc);

        if (pa <= pb && pa <= pc)
            p = a;
        else if (pb <= pc)
            p = b;
        else
            p = c;
        dst[i] = p + src[i];
    }
}

#define UNROLL1(bpp, op) {\
                 r = dst[0];\
    if(bpp >= 2) g = dst[1];\
    if(bpp >= 3) b = dst[2];\
    if(bpp >= 4) a = dst[3];\
    for(; i < size; i+=bpp) {\
        dst[i+0] = r = op(r, src[i+0], last[i+0]);\
        if(bpp == 1) continue;\
        dst[i+1] = g = op(g, src[i+1], last[i+1]);\
        if(bpp == 2) continue;\
        dst[i+2] = b = op(b, src[i+2], last[i+2]);\
        if(bpp == 3) continue;\
        dst[i+3] = a = op(a, src[i+3], last[i+3]);\
    }\
}

#define UNROLL_FILTER(op)\
         if(bpp == 1) UNROLL1(1, op)\
    else if(bpp == 2) UNROLL1(2, op)\
    else if(bpp == 3) UNROLL1(3, op)\
    else if(bpp == 4) UNROLL1(4, op)\
    else {\
        for (; i < size; i += bpp) {\
            int j;\
            for (j = 0; j < bpp; j++)\
                dst[i+j] = op(dst[i+j-bpp], src[i+j], last[i+j]);\
        }\
    }

/* NOTE: 'dst' can be equal to 'last' */
static void png_filter_row(PNGDSPContext *dsp, uint8_t *dst, int filter_type,
                           uint8_t *src, uint8_t *last, int size, int bpp)
{
    int i, p, r, g, b, a;

    switch(filter_type) {
    case PNG_FILTER_VALUE_NONE:
        memcpy(dst, src, size);
        break;
    case PNG_FILTER_VALUE_SUB:
        for(i = 0; i < bpp; i++) {
            dst[i] = src[i];
        }
        if(bpp == 4) {
            p = *(int*)dst;
            for(; i < size; i+=bpp) {
                int s = *(int*)(src+i);
                p = ((s&0x7f7f7f7f) + (p&0x7f7f7f7f)) ^ ((s^p)&0x80808080);
                *(int*)(dst+i) = p;
            }
        } else {
#define OP_SUB(x,s,l) x+s
            UNROLL_FILTER(OP_SUB);
        }
        break;
    case PNG_FILTER_VALUE_UP:
        dsp->add_bytes_l2(dst, src, last, size);
        break;
    case PNG_FILTER_VALUE_AVG:
        for(i = 0; i < bpp; i++) {
            p = (last[i] >> 1);
            dst[i] = p + src[i];
        }
#define OP_AVG(x,s,l) (((x + l) >> 1) + s) & 0xff
        UNROLL_FILTER(OP_AVG);
        break;
    case PNG_FILTER_VALUE_PAETH:
        for(i = 0; i < bpp; i++) {
            p = last[i];
            dst[i] = p + src[i];
        }
        if(bpp > 2 && size > 4) {
            // would write off the end of the array if we let it process the last pixel with bpp=3
            int w = bpp==4 ? size : size-3;
            dsp->add_paeth_prediction(dst+i, src+i, last+i, w-i, bpp);
            i = w;
        }
        ff_add_png_paeth_prediction(dst+i, src+i, last+i, size-i, bpp);
        break;
    }
}

/* This used to be called "deloco" in FFmpeg
 * and is actually an inverse reversible colorspace transformation */
#define YUV2RGB(NAME, TYPE) \
static void deloco_ ## NAME(TYPE *dst, int size, int alpha) \
{ \
    int i; \
    for (i = 0; i < size; i += 3 + alpha) { \
        int g = dst [i+1]; \
        dst[i+0] += g; \
        dst[i+2] += g; \
    } \
}

YUV2RGB(rgb8, uint8_t)
YUV2RGB(rgb16, uint16_t)

/* process exactly one decompressed row */
static void png_handle_row(PNGDecContext *s)
{
    uint8_t *ptr, *last_row;
    int got_line;

    if (!s->interlace_type) {
        ptr = s->image_buf + s->image_linesize * s->y;
            if (s->y == 0)
                last_row = s->last_row;
            else
                last_row = ptr - s->image_linesize;

            png_filter_row(&s->dsp, ptr, s->crow_buf[0], s->crow_buf + 1,
                           last_row, s->row_size, s->bpp);
        /* loco lags by 1 row so that it doesn't interfere with top prediction */
        if (s->filter_type == PNG_FILTER_TYPE_LOCO && s->y > 0) {
            if (s->bit_depth == 16) {
                deloco_rgb16((uint16_t *)(ptr - s->image_linesize), s->row_size / 2,
                             s->color_type == PNG_COLOR_TYPE_RGB_ALPHA);
            } else {
                deloco_rgb8(ptr - s->image_linesize, s->row_size,
                            s->color_type == PNG_COLOR_TYPE_RGB_ALPHA);
            }
        }
        s->y++;
        if (s->y == s->height) {
            s->state |= PNG_ALLIMAGE;
            if (s->filter_type == PNG_FILTER_TYPE_LOCO) {
                if (s->bit_depth == 16) {
                    deloco_rgb16((uint16_t *)ptr, s->row_size / 2,
                                 s->color_type == PNG_COLOR_TYPE_RGB_ALPHA);
                } else {
                    deloco_rgb8(ptr, s->row_size,
                                s->color_type == PNG_COLOR_TYPE_RGB_ALPHA);
                }
            }
        }
    } else {
        got_line = 0;
        for(;;) {
            ptr = s->image_buf + s->image_linesize * s->y;
            if ((ff_png_pass_ymask[s->pass] << (s->y & 7)) & 0x80) {
                /* if we already read one row, it is time to stop to
                   wait for the next one */
                if (got_line)
                    break;
                png_filter_row(&s->dsp, s->tmp_row, s->crow_buf[0], s->crow_buf + 1,
                               s->last_row, s->pass_row_size, s->bpp);
                FFSWAP(uint8_t*, s->last_row, s->tmp_row);
                got_line = 1;
            }
            if ((png_pass_dsp_ymask[s->pass] << (s->y & 7)) & 0x80) {
                png_put_interlaced_row(ptr, s->width, s->bits_per_pixel, s->pass,
                                       s->color_type, s->last_row);
            }
            s->y++;
            if (s->y == s->height) {
                memset(s->last_row, 0, s->row_size);
                for(;;) {
                    if (s->pass == NB_PASSES - 1) {
                        s->state |= PNG_ALLIMAGE;
                        goto the_end;
                    } else {
                        s->pass++;
                        s->y = 0;
                        s->pass_row_size = ff_png_pass_row_size(s->pass,
                                                             s->bits_per_pixel,
                                                             s->width);
                        s->crow_size = s->pass_row_size + 1;
                        if (s->pass_row_size != 0)
                            break;
                        /* skip pass if empty row */
                    }
                }
            }
        }
    the_end: ;
    }
}

static int png_decode_idat(PNGDecContext *s, int length)
{
    int ret;
    s->zstream.avail_in = FFMIN(length, bytestream2_get_bytes_left(&s->gb));
    s->zstream.next_in = (unsigned char *)s->gb.buffer;
    bytestream2_skip(&s->gb, length);

    /* decode one line if possible */
    while (s->zstream.avail_in > 0) {
        ret = inflate(&s->zstream, Z_PARTIAL_FLUSH);
        if (ret != Z_OK && ret != Z_STREAM_END) {
            av_log(s->avctx, AV_LOG_ERROR, "inflate returned %d\n", ret);
            return -1;
        }
        if (s->zstream.avail_out == 0) {
            if (!(s->state & PNG_ALLIMAGE)) {
                png_handle_row(s);
            }
            s->zstream.avail_out = s->crow_size;
            s->zstream.next_out = s->crow_buf;
        }
    }
    return 0;
}

static int decode_frame(AVCodecContext *avctx,
                        void *data, int *data_size,
                        AVPacket *avpkt)
{
    const uint8_t *buf = avpkt->data;
    int buf_size = avpkt->size;
    PNGDecContext * const s = avctx->priv_data;
    AVFrame *picture = data;
    AVFrame *p;
    uint8_t *crow_buf_base = NULL;
    uint32_t tag, length;
    int64_t sig;
    int ret;

    FFSWAP(AVFrame *, s->current_picture, s->last_picture);
    avctx->coded_frame= s->current_picture;
    p = s->current_picture;

    bytestream2_init(&s->gb, buf, buf_size);

    /* check signature */
    sig = bytestream2_get_be64(&s->gb);
    if (sig != PNGSIG &&
        sig != MNGSIG) {
        av_log(avctx, AV_LOG_ERROR, "Missing png signature\n");
        return -1;
    }

    s->y=
    s->state=0;
//    memset(s, 0, sizeof(PNGDecContext));
    /* init the zlib */
    s->zstream.zalloc = ff_png_zalloc;
    s->zstream.zfree = ff_png_zfree;
    s->zstream.opaque = NULL;
    ret = inflateInit(&s->zstream);
    if (ret != Z_OK) {
        av_log(avctx, AV_LOG_ERROR, "inflateInit returned %d\n", ret);
        return -1;
    }
    for(;;) {
        if (bytestream2_get_bytes_left(&s->gb) <= 0) {
            av_log(avctx, AV_LOG_ERROR, "No bytes left\n");
            goto fail;
        }

        length = bytestream2_get_be32(&s->gb);
        if (length > 0x7fffffff || length > bytestream2_get_bytes_left(&s->gb))  {
            av_log(avctx, AV_LOG_ERROR, "chunk too big\n");
            goto fail;
        }
        tag = bytestream2_get_le32(&s->gb);
        if (avctx->debug & FF_DEBUG_STARTCODE)
            av_log(avctx, AV_LOG_DEBUG, "png: tag=%c%c%c%c length=%u\n",
                (tag & 0xff),
                ((tag >> 8) & 0xff),
                ((tag >> 16) & 0xff),
                ((tag >> 24) & 0xff), length);
        switch(tag) {
        case MKTAG('I', 'H', 'D', 'R'):
            if (length != 13)
                goto fail;
            s->width  = bytestream2_get_be32(&s->gb);
            s->height = bytestream2_get_be32(&s->gb);
            if(av_image_check_size(s->width, s->height, 0, avctx)){
                s->width= s->height= 0;
                av_log(avctx, AV_LOG_ERROR, "Invalid image size\n");
                goto fail;
            }
            s->bit_depth        = bytestream2_get_byte(&s->gb);
            s->color_type       = bytestream2_get_byte(&s->gb);
            s->compression_type = bytestream2_get_byte(&s->gb);
            s->filter_type      = bytestream2_get_byte(&s->gb);
            s->interlace_type   = bytestream2_get_byte(&s->gb);
            bytestream2_skip(&s->gb, 4); /* crc */
            s->state |= PNG_IHDR;
            if (avctx->debug & FF_DEBUG_PICT_INFO)
                av_log(avctx, AV_LOG_DEBUG, "width=%d height=%d depth=%d color_type=%d compression_type=%d filter_type=%d interlace_type=%d\n",
                    s->width, s->height, s->bit_depth, s->color_type,
                    s->compression_type, s->filter_type, s->interlace_type);
            break;
        case MKTAG('I', 'D', 'A', 'T'):
            if (!(s->state & PNG_IHDR)) {
                av_log(avctx, AV_LOG_ERROR, "IDAT without IHDR\n");
                goto fail;
            }
            if (!(s->state & PNG_IDAT)) {
                /* init image info */
                avctx->width = s->width;
                avctx->height = s->height;

                s->channels = ff_png_get_nb_channels(s->color_type);
                s->bits_per_pixel = s->bit_depth * s->channels;
                s->bpp = (s->bits_per_pixel + 7) >> 3;
                s->row_size = (avctx->width * s->bits_per_pixel + 7) >> 3;

                if ((s->bit_depth == 2 || s->bit_depth == 4 || s->bit_depth == 8) &&
                    s->color_type == PNG_COLOR_TYPE_RGB) {
<<<<<<< HEAD
                    avctx->pix_fmt = PIX_FMT_RGB24;
                } else if ((s->bit_depth == 2 || s->bit_depth == 4 || s->bit_depth == 8) &&
                           s->color_type == PNG_COLOR_TYPE_RGB_ALPHA) {
                    avctx->pix_fmt = PIX_FMT_RGBA;
                } else if ((s->bit_depth == 2 || s->bit_depth == 4 || s->bit_depth == 8) &&
=======
                    avctx->pix_fmt = AV_PIX_FMT_RGB24;
                } else if (s->bit_depth == 8 &&
                           s->color_type == PNG_COLOR_TYPE_RGB_ALPHA) {
                    avctx->pix_fmt = AV_PIX_FMT_RGB32;
                } else if (s->bit_depth == 8 &&
>>>>>>> 716d413c
                           s->color_type == PNG_COLOR_TYPE_GRAY) {
                    avctx->pix_fmt = AV_PIX_FMT_GRAY8;
                } else if (s->bit_depth == 16 &&
                           s->color_type == PNG_COLOR_TYPE_GRAY) {
                    avctx->pix_fmt = AV_PIX_FMT_GRAY16BE;
                } else if (s->bit_depth == 16 &&
                           s->color_type == PNG_COLOR_TYPE_RGB) {
<<<<<<< HEAD
                    avctx->pix_fmt = PIX_FMT_RGB48BE;
                } else if (s->bit_depth == 16 &&
                           s->color_type == PNG_COLOR_TYPE_RGB_ALPHA) {
                    avctx->pix_fmt = PIX_FMT_RGBA64BE;
                } else if ((s->bits_per_pixel == 1 || s->bits_per_pixel == 2 || s->bits_per_pixel == 4 || s->bits_per_pixel == 8) &&
                           s->color_type == PNG_COLOR_TYPE_PALETTE) {
                    avctx->pix_fmt = PIX_FMT_PAL8;
                } else if (s->bit_depth == 1) {
                    avctx->pix_fmt = PIX_FMT_MONOBLACK;
=======
                    avctx->pix_fmt = AV_PIX_FMT_RGB48BE;
                } else if (s->bit_depth == 1 &&
                           s->color_type == PNG_COLOR_TYPE_GRAY) {
                    avctx->pix_fmt = AV_PIX_FMT_MONOBLACK;
                } else if (s->bit_depth == 8 &&
                           s->color_type == PNG_COLOR_TYPE_PALETTE) {
                    avctx->pix_fmt = AV_PIX_FMT_PAL8;
>>>>>>> 716d413c
                } else if (s->bit_depth == 8 &&
                           s->color_type == PNG_COLOR_TYPE_GRAY_ALPHA) {
                    avctx->pix_fmt = AV_PIX_FMT_Y400A;
                } else {
                    av_log(avctx, AV_LOG_ERROR, "unsupported bit depth %d "
                                                "and color type %d\n",
                                                 s->bit_depth, s->color_type);
                    goto fail;
                }
                if(p->data[0])
                    avctx->release_buffer(avctx, p);

                p->reference= 3;
                if(avctx->get_buffer(avctx, p) < 0){
                    av_log(avctx, AV_LOG_ERROR, "get_buffer() failed\n");
                    goto fail;
                }
                p->pict_type= AV_PICTURE_TYPE_I;
                p->key_frame= 1;
                p->interlaced_frame = !!s->interlace_type;

                /* compute the compressed row size */
                if (!s->interlace_type) {
                    s->crow_size = s->row_size + 1;
                } else {
                    s->pass = 0;
                    s->pass_row_size = ff_png_pass_row_size(s->pass,
                                                         s->bits_per_pixel,
                                                         s->width);
                    s->crow_size = s->pass_row_size + 1;
                }
                av_dlog(avctx, "row_size=%d crow_size =%d\n",
                        s->row_size, s->crow_size);
                s->image_buf = p->data[0];
                s->image_linesize = p->linesize[0];
                /* copy the palette if needed */
                if (avctx->pix_fmt == PIX_FMT_PAL8)
                    memcpy(p->data[1], s->palette, 256 * sizeof(uint32_t));
                /* empty row is used if differencing to the first row */
                s->last_row = av_mallocz(s->row_size);
                if (!s->last_row)
                    goto fail;
                if (s->interlace_type ||
                    s->color_type == PNG_COLOR_TYPE_RGB_ALPHA) {
                    s->tmp_row = av_malloc(s->row_size);
                    if (!s->tmp_row)
                        goto fail;
                }
                /* compressed row */
                crow_buf_base = av_malloc(s->row_size + 16);
                if (!crow_buf_base)
                    goto fail;

                /* we want crow_buf+1 to be 16-byte aligned */
                s->crow_buf = crow_buf_base + 15;
                s->zstream.avail_out = s->crow_size;
                s->zstream.next_out = s->crow_buf;
            }
            s->state |= PNG_IDAT;
            if (png_decode_idat(s, length) < 0)
                goto fail;
            bytestream2_skip(&s->gb, 4); /* crc */
            break;
        case MKTAG('P', 'L', 'T', 'E'):
            {
                int n, i, r, g, b;

                if ((length % 3) != 0 || length > 256 * 3)
                    goto skip_tag;
                /* read the palette */
                n = length / 3;
                for(i=0;i<n;i++) {
                    r = bytestream2_get_byte(&s->gb);
                    g = bytestream2_get_byte(&s->gb);
                    b = bytestream2_get_byte(&s->gb);
                    s->palette[i] = (0xff << 24) | (r << 16) | (g << 8) | b;
                }
                for(;i<256;i++) {
                    s->palette[i] = (0xff << 24);
                }
                s->state |= PNG_PLTE;
                bytestream2_skip(&s->gb, 4); /* crc */
            }
            break;
        case MKTAG('t', 'R', 'N', 'S'):
            {
                int v, i;

                /* read the transparency. XXX: Only palette mode supported */
                if (s->color_type != PNG_COLOR_TYPE_PALETTE ||
                    length > 256 ||
                    !(s->state & PNG_PLTE))
                    goto skip_tag;
                for(i=0;i<length;i++) {
                    v = bytestream2_get_byte(&s->gb);
                    s->palette[i] = (s->palette[i] & 0x00ffffff) | (v << 24);
                }
                bytestream2_skip(&s->gb, 4); /* crc */
            }
            break;
        case MKTAG('I', 'E', 'N', 'D'):
            if (!(s->state & PNG_ALLIMAGE))
                av_log(avctx, AV_LOG_ERROR, "IEND without all image\n");
            if (!(s->state & (PNG_ALLIMAGE|PNG_IDAT))) {
                goto fail;
            }
            bytestream2_skip(&s->gb, 4); /* crc */
            goto exit_loop;
        default:
            /* skip tag */
        skip_tag:
            bytestream2_skip(&s->gb, length + 4);
            break;
        }
    }
 exit_loop:

    if(s->bits_per_pixel == 1 && s->color_type == PNG_COLOR_TYPE_PALETTE){
        int i, j;
        uint8_t *pd = s->current_picture->data[0];
        for(j=0; j < s->height; j++) {
            for(i=s->width/8-1; i>=0; i--) {
                pd[8*i+7]=  pd[i]    &1;
                pd[8*i+6]= (pd[i]>>1)&1;
                pd[8*i+5]= (pd[i]>>2)&1;
                pd[8*i+4]= (pd[i]>>3)&1;
                pd[8*i+3]= (pd[i]>>4)&1;
                pd[8*i+2]= (pd[i]>>5)&1;
                pd[8*i+1]= (pd[i]>>6)&1;
                pd[8*i+0]=  pd[i]>>7;
            }
            pd += s->image_linesize;
        }
    }
    if(s->bits_per_pixel == 2){
        int i, j;
        uint8_t *pd = s->current_picture->data[0];
        for(j=0; j < s->height; j++) {
            if (s->color_type == PNG_COLOR_TYPE_PALETTE){
            for(i=s->width/4-1; i>=0; i--) {
                pd[4*i+3]=  pd[i]    &3;
                pd[4*i+2]= (pd[i]>>2)&3;
                pd[4*i+1]= (pd[i]>>4)&3;
                pd[4*i+0]=  pd[i]>>6;
            }
            } else {
                for(i=s->width/4-1; i>=0; i--) {
                    pd[4*i+3]= ( pd[i]    &3)*0x55;
                    pd[4*i+2]= ((pd[i]>>2)&3)*0x55;
                    pd[4*i+1]= ((pd[i]>>4)&3)*0x55;
                    pd[4*i+0]= ( pd[i]>>6   )*0x55;
                }
            }
            pd += s->image_linesize;
        }
    }
    if(s->bits_per_pixel == 4){
        int i, j;
        uint8_t *pd = s->current_picture->data[0];
        for(j=0; j < s->height; j++) {
            if (s->color_type == PNG_COLOR_TYPE_PALETTE){
            for(i=s->width/2-1; i>=0; i--) {
                pd[2*i+1]= pd[i]&15;
                pd[2*i+0]= pd[i]>>4;
            }
            } else {
                for(i=s->width/2-1; i>=0; i--) {
                    pd[2*i+1]= (pd[i]&15)*0x11;
                    pd[2*i+0]= (pd[i]>>4)*0x11;
                }
            }
            pd += s->image_linesize;
        }
    }

     /* handle p-frames only if a predecessor frame is available */
     if(s->last_picture->data[0] != NULL) {
         if(   !(avpkt->flags & AV_PKT_FLAG_KEY)
            && s->last_picture->width == s->current_picture->width
            && s->last_picture->height== s->current_picture->height
         ) {
            int i, j;
            uint8_t *pd = s->current_picture->data[0];
            uint8_t *pd_last = s->last_picture->data[0];

            for(j=0; j < s->height; j++) {
                for(i=0; i < s->width * s->bpp; i++) {
                    pd[i] += pd_last[i];
                }
                pd += s->image_linesize;
                pd_last += s->image_linesize;
            }
        }
    }

    *picture= *s->current_picture;
    *data_size = sizeof(AVFrame);

    ret = bytestream2_tell(&s->gb);
 the_end:
    inflateEnd(&s->zstream);
    av_free(crow_buf_base);
    s->crow_buf = NULL;
    av_freep(&s->last_row);
    av_freep(&s->tmp_row);
    return ret;
 fail:
    ret = -1;
    goto the_end;
}

static av_cold int png_dec_init(AVCodecContext *avctx)
{
    PNGDecContext *s = avctx->priv_data;

    s->current_picture = &s->picture1;
    s->last_picture = &s->picture2;
    avcodec_get_frame_defaults(&s->picture1);
    avcodec_get_frame_defaults(&s->picture2);

    ff_pngdsp_init(&s->dsp);

    s->avctx = avctx;

    return 0;
}

static av_cold int png_dec_end(AVCodecContext *avctx)
{
    PNGDecContext *s = avctx->priv_data;

    if (s->picture1.data[0])
        avctx->release_buffer(avctx, &s->picture1);
    if (s->picture2.data[0])
        avctx->release_buffer(avctx, &s->picture2);

    return 0;
}

AVCodec ff_png_decoder = {
    .name           = "png",
    .type           = AVMEDIA_TYPE_VIDEO,
    .id             = AV_CODEC_ID_PNG,
    .priv_data_size = sizeof(PNGDecContext),
    .init           = png_dec_init,
    .close          = png_dec_end,
    .decode         = decode_frame,
    .capabilities   = CODEC_CAP_DR1 /*| CODEC_CAP_DRAW_HORIZ_BAND*/,
    .long_name      = NULL_IF_CONFIG_SMALL("PNG (Portable Network Graphics) image"),
};<|MERGE_RESOLUTION|>--- conflicted
+++ resolved
@@ -484,19 +484,11 @@
 
                 if ((s->bit_depth == 2 || s->bit_depth == 4 || s->bit_depth == 8) &&
                     s->color_type == PNG_COLOR_TYPE_RGB) {
-<<<<<<< HEAD
-                    avctx->pix_fmt = PIX_FMT_RGB24;
+                    avctx->pix_fmt = AV_PIX_FMT_RGB24;
                 } else if ((s->bit_depth == 2 || s->bit_depth == 4 || s->bit_depth == 8) &&
                            s->color_type == PNG_COLOR_TYPE_RGB_ALPHA) {
-                    avctx->pix_fmt = PIX_FMT_RGBA;
+                    avctx->pix_fmt = AV_PIX_FMT_RGBA;
                 } else if ((s->bit_depth == 2 || s->bit_depth == 4 || s->bit_depth == 8) &&
-=======
-                    avctx->pix_fmt = AV_PIX_FMT_RGB24;
-                } else if (s->bit_depth == 8 &&
-                           s->color_type == PNG_COLOR_TYPE_RGB_ALPHA) {
-                    avctx->pix_fmt = AV_PIX_FMT_RGB32;
-                } else if (s->bit_depth == 8 &&
->>>>>>> 716d413c
                            s->color_type == PNG_COLOR_TYPE_GRAY) {
                     avctx->pix_fmt = AV_PIX_FMT_GRAY8;
                 } else if (s->bit_depth == 16 &&
@@ -504,25 +496,15 @@
                     avctx->pix_fmt = AV_PIX_FMT_GRAY16BE;
                 } else if (s->bit_depth == 16 &&
                            s->color_type == PNG_COLOR_TYPE_RGB) {
-<<<<<<< HEAD
-                    avctx->pix_fmt = PIX_FMT_RGB48BE;
+                    avctx->pix_fmt = AV_PIX_FMT_RGB48BE;
                 } else if (s->bit_depth == 16 &&
                            s->color_type == PNG_COLOR_TYPE_RGB_ALPHA) {
-                    avctx->pix_fmt = PIX_FMT_RGBA64BE;
+                    avctx->pix_fmt = AV_PIX_FMT_RGBA64BE;
                 } else if ((s->bits_per_pixel == 1 || s->bits_per_pixel == 2 || s->bits_per_pixel == 4 || s->bits_per_pixel == 8) &&
                            s->color_type == PNG_COLOR_TYPE_PALETTE) {
-                    avctx->pix_fmt = PIX_FMT_PAL8;
+                    avctx->pix_fmt = AV_PIX_FMT_PAL8;
                 } else if (s->bit_depth == 1) {
-                    avctx->pix_fmt = PIX_FMT_MONOBLACK;
-=======
-                    avctx->pix_fmt = AV_PIX_FMT_RGB48BE;
-                } else if (s->bit_depth == 1 &&
-                           s->color_type == PNG_COLOR_TYPE_GRAY) {
                     avctx->pix_fmt = AV_PIX_FMT_MONOBLACK;
-                } else if (s->bit_depth == 8 &&
-                           s->color_type == PNG_COLOR_TYPE_PALETTE) {
-                    avctx->pix_fmt = AV_PIX_FMT_PAL8;
->>>>>>> 716d413c
                 } else if (s->bit_depth == 8 &&
                            s->color_type == PNG_COLOR_TYPE_GRAY_ALPHA) {
                     avctx->pix_fmt = AV_PIX_FMT_Y400A;
@@ -559,7 +541,7 @@
                 s->image_buf = p->data[0];
                 s->image_linesize = p->linesize[0];
                 /* copy the palette if needed */
-                if (avctx->pix_fmt == PIX_FMT_PAL8)
+                if (avctx->pix_fmt == AV_PIX_FMT_PAL8)
                     memcpy(p->data[1], s->palette, 256 * sizeof(uint32_t));
                 /* empty row is used if differencing to the first row */
                 s->last_row = av_mallocz(s->row_size);

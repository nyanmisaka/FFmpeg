/*
 * H.264 hardware encoding using nvidia nvenc
 * Copyright (c) 2014 Timo Rothenpieler <timo@rothenpieler.org>
 *
 * This file is part of FFmpeg.
 *
 * FFmpeg is free software; you can redistribute it and/or
 * modify it under the terms of the GNU Lesser General Public
 * License as published by the Free Software Foundation; either
 * version 2.1 of the License, or (at your option) any later version.
 *
 * FFmpeg is distributed in the hope that it will be useful,
 * but WITHOUT ANY WARRANTY; without even the implied warranty of
 * MERCHANTABILITY or FITNESS FOR A PARTICULAR PURPOSE.  See the GNU
 * Lesser General Public License for more details.
 *
 * You should have received a copy of the GNU Lesser General Public
 * License along with FFmpeg; if not, write to the Free Software
 * Foundation, Inc., 51 Franklin Street, Fifth Floor, Boston, MA 02110-1301 USA
 */

#if defined(_WIN32)
#include <windows.h>
#else
#include <dlfcn.h>
#endif

#include <nvEncodeAPI.h>

#include "libavutil/internal.h"
#include "libavutil/imgutils.h"
#include "libavutil/avassert.h"
#include "libavutil/opt.h"
#include "libavutil/mem.h"
#include "avcodec.h"
#include "internal.h"
#include "thread.h"

#if defined(_WIN32)
#define CUDAAPI __stdcall
#else
#define CUDAAPI
#endif

#if defined(_WIN32)
#define LOAD_FUNC(l, s) GetProcAddress(l, s)
#define DL_CLOSE_FUNC(l) FreeLibrary(l)
#else
#define LOAD_FUNC(l, s) dlsym(l, s)
#define DL_CLOSE_FUNC(l) dlclose(l)
#endif

typedef enum cudaError_enum {
    CUDA_SUCCESS = 0
} CUresult;
typedef int CUdevice;
typedef void* CUcontext;

typedef CUresult(CUDAAPI *PCUINIT)(unsigned int Flags);
typedef CUresult(CUDAAPI *PCUDEVICEGETCOUNT)(int *count);
typedef CUresult(CUDAAPI *PCUDEVICEGET)(CUdevice *device, int ordinal);
typedef CUresult(CUDAAPI *PCUDEVICEGETNAME)(char *name, int len, CUdevice dev);
typedef CUresult(CUDAAPI *PCUDEVICECOMPUTECAPABILITY)(int *major, int *minor, CUdevice dev);
typedef CUresult(CUDAAPI *PCUCTXCREATE)(CUcontext *pctx, unsigned int flags, CUdevice dev);
typedef CUresult(CUDAAPI *PCUCTXPOPCURRENT)(CUcontext *pctx);
typedef CUresult(CUDAAPI *PCUCTXDESTROY)(CUcontext ctx);

typedef NVENCSTATUS (NVENCAPI* PNVENCODEAPICREATEINSTANCE)(NV_ENCODE_API_FUNCTION_LIST *functionList);

typedef struct NvencInputSurface
{
    NV_ENC_INPUT_PTR input_surface;
    int width;
    int height;

    int lockCount;

    NV_ENC_BUFFER_FORMAT format;
} NvencInputSurface;

typedef struct NvencOutputSurface
{
    NV_ENC_OUTPUT_PTR output_surface;
    int size;

    NvencInputSurface* input_surface;

    int busy;
} NvencOutputSurface;

typedef struct NvencData
{
    union {
        int64_t timestamp;
        NvencOutputSurface *surface;
    } u;
} NvencData;

typedef struct NvencDataList
{
    NvencData* data;

    uint32_t pos;
    uint32_t count;
    uint32_t size;
} NvencDataList;

typedef struct NvencDynLoadFunctions
{
    PCUINIT cu_init;
    PCUDEVICEGETCOUNT cu_device_get_count;
    PCUDEVICEGET cu_device_get;
    PCUDEVICEGETNAME cu_device_get_name;
    PCUDEVICECOMPUTECAPABILITY cu_device_compute_capability;
    PCUCTXCREATE cu_ctx_create;
    PCUCTXPOPCURRENT cu_ctx_pop_current;
    PCUCTXDESTROY cu_ctx_destroy;

    NV_ENCODE_API_FUNCTION_LIST nvenc_funcs;
    int nvenc_device_count;
    CUdevice nvenc_devices[16];

#if defined(_WIN32)
    HMODULE cuda_lib;
    HMODULE nvenc_lib;
#else
    void* cuda_lib;
    void* nvenc_lib;
#endif
} NvencDynLoadFunctions;

typedef struct NvencValuePair
{
    const char *str;
    uint32_t num;
} NvencValuePair;

typedef struct NvencContext
{
    AVClass *avclass;

    NvencDynLoadFunctions nvenc_dload_funcs;

    NV_ENC_INITIALIZE_PARAMS init_encode_params;
    NV_ENC_CONFIG encode_config;
    CUcontext cu_context;

    int max_surface_count;
    NvencInputSurface *input_surfaces;
    NvencOutputSurface *output_surfaces;

    NvencDataList output_surface_queue;
    NvencDataList output_surface_ready_queue;
    NvencDataList timestamp_list;
    int64_t last_dts;

    void *nvencoder;

    char *preset;
    char *profile;
    char *level;
    char *tier;
    int cbr;
    int twopass;
    int gpu;
    int buffer_delay;
} NvencContext;

static const NvencValuePair nvenc_h264_level_pairs[] = {
    { "auto", NV_ENC_LEVEL_AUTOSELECT },
    { "1"   , NV_ENC_LEVEL_H264_1     },
    { "1.0" , NV_ENC_LEVEL_H264_1     },
    { "1b"  , NV_ENC_LEVEL_H264_1b    },
    { "1.0b", NV_ENC_LEVEL_H264_1b    },
    { "1.1" , NV_ENC_LEVEL_H264_11    },
    { "1.2" , NV_ENC_LEVEL_H264_12    },
    { "1.3" , NV_ENC_LEVEL_H264_13    },
    { "2"   , NV_ENC_LEVEL_H264_2     },
    { "2.0" , NV_ENC_LEVEL_H264_2     },
    { "2.1" , NV_ENC_LEVEL_H264_21    },
    { "2.2" , NV_ENC_LEVEL_H264_22    },
    { "3"   , NV_ENC_LEVEL_H264_3     },
    { "3.0" , NV_ENC_LEVEL_H264_3     },
    { "3.1" , NV_ENC_LEVEL_H264_31    },
    { "3.2" , NV_ENC_LEVEL_H264_32    },
    { "4"   , NV_ENC_LEVEL_H264_4     },
    { "4.0" , NV_ENC_LEVEL_H264_4     },
    { "4.1" , NV_ENC_LEVEL_H264_41    },
    { "4.2" , NV_ENC_LEVEL_H264_42    },
    { "5"   , NV_ENC_LEVEL_H264_5     },
    { "5.0" , NV_ENC_LEVEL_H264_5     },
    { "5.1" , NV_ENC_LEVEL_H264_51    },
    { NULL }
};

static const NvencValuePair nvenc_hevc_level_pairs[] = {
    { "auto", NV_ENC_LEVEL_AUTOSELECT },
    { "1"   , NV_ENC_LEVEL_HEVC_1     },
    { "1.0" , NV_ENC_LEVEL_HEVC_1     },
    { "2"   , NV_ENC_LEVEL_HEVC_2     },
    { "2.0" , NV_ENC_LEVEL_HEVC_2     },
    { "2.1" , NV_ENC_LEVEL_HEVC_21    },
    { "3"   , NV_ENC_LEVEL_HEVC_3     },
    { "3.0" , NV_ENC_LEVEL_HEVC_3     },
    { "3.1" , NV_ENC_LEVEL_HEVC_31    },
    { "4"   , NV_ENC_LEVEL_HEVC_4     },
    { "4.0" , NV_ENC_LEVEL_HEVC_4     },
    { "4.1" , NV_ENC_LEVEL_HEVC_41    },
    { "5"   , NV_ENC_LEVEL_HEVC_5     },
    { "5.0" , NV_ENC_LEVEL_HEVC_5     },
    { "5.1" , NV_ENC_LEVEL_HEVC_51    },
    { "5.2" , NV_ENC_LEVEL_HEVC_52    },
    { "6"   , NV_ENC_LEVEL_HEVC_6     },
    { "6.0" , NV_ENC_LEVEL_HEVC_6     },
    { "6.1" , NV_ENC_LEVEL_HEVC_61    },
    { "6.2" , NV_ENC_LEVEL_HEVC_62    },
    { NULL }
};

static int input_string_to_uint32(AVCodecContext *avctx, const NvencValuePair *pair, const char *input, uint32_t *output)
{
    for (; pair->str; ++pair) {
        if (!strcmp(input, pair->str)) {
            *output = pair->num;
            return 0;
        }
    }

    return AVERROR(EINVAL);
}

static NvencData* data_queue_dequeue(NvencDataList* queue)
{
    uint32_t mask;
    uint32_t read_pos;

    av_assert0(queue);
    av_assert0(queue->size);
    av_assert0(queue->data);

    if (!queue->count)
        return NULL;

    /* Size always is a multiple of two */
    mask = queue->size - 1;
    read_pos = (queue->pos - queue->count) & mask;
    queue->count--;

    return &queue->data[read_pos];
}

static int data_queue_enqueue(NvencDataList* queue, NvencData *data)
{
    NvencDataList new_queue;
    NvencData* tmp_data;
    uint32_t mask;

    if (!queue->size) {
        /* size always has to be a multiple of two */
        queue->size = 4;
        queue->pos = 0;
        queue->count = 0;

        queue->data = av_malloc(queue->size * sizeof(*(queue->data)));

        if (!queue->data) {
            queue->size = 0;
            return AVERROR(ENOMEM);
        }
    }

    if (queue->count == queue->size) {
        new_queue.size = queue->size << 1;
        new_queue.pos = 0;
        new_queue.count = 0;
        new_queue.data = av_malloc(new_queue.size * sizeof(*(queue->data)));

        if (!new_queue.data)
            return AVERROR(ENOMEM);

        while (tmp_data = data_queue_dequeue(queue))
            data_queue_enqueue(&new_queue, tmp_data);

        av_free(queue->data);
        *queue = new_queue;
    }

    mask = queue->size - 1;

    queue->data[queue->pos] = *data;
    queue->pos = (queue->pos + 1) & mask;
    queue->count++;

    return 0;
}

static int out_surf_queue_enqueue(NvencDataList* queue, NvencOutputSurface* surface)
{
    NvencData data;
    data.u.surface = surface;

    return data_queue_enqueue(queue, &data);
}

static NvencOutputSurface* out_surf_queue_dequeue(NvencDataList* queue)
{
    NvencData* res = data_queue_dequeue(queue);

    if (!res)
        return NULL;

    return res->u.surface;
}

static int timestamp_queue_enqueue(NvencDataList* queue, int64_t timestamp)
{
    NvencData data;
    data.u.timestamp = timestamp;

    return data_queue_enqueue(queue, &data);
}

static int64_t timestamp_queue_dequeue(NvencDataList* queue)
{
    NvencData* res = data_queue_dequeue(queue);

    if (!res)
        return AV_NOPTS_VALUE;

    return res->u.timestamp;
}

#define CHECK_LOAD_FUNC(t, f, s) \
do { \
    (f) = (t)LOAD_FUNC(dl_fn->cuda_lib, s); \
    if (!(f)) { \
        av_log(avctx, AV_LOG_FATAL, "Failed loading %s from CUDA library\n", s); \
        goto error; \
    } \
} while (0)

static av_cold int nvenc_dyload_cuda(AVCodecContext *avctx)
{
    NvencContext *ctx = avctx->priv_data;
    NvencDynLoadFunctions *dl_fn = &ctx->nvenc_dload_funcs;

    if (dl_fn->cuda_lib)
        return 1;

#if defined(_WIN32)
    dl_fn->cuda_lib = LoadLibrary(TEXT("nvcuda.dll"));
#else
    dl_fn->cuda_lib = dlopen("libcuda.so", RTLD_LAZY);
#endif

    if (!dl_fn->cuda_lib) {
        av_log(avctx, AV_LOG_FATAL, "Failed loading CUDA library\n");
        goto error;
    }

    CHECK_LOAD_FUNC(PCUINIT, dl_fn->cu_init, "cuInit");
    CHECK_LOAD_FUNC(PCUDEVICEGETCOUNT, dl_fn->cu_device_get_count, "cuDeviceGetCount");
    CHECK_LOAD_FUNC(PCUDEVICEGET, dl_fn->cu_device_get, "cuDeviceGet");
    CHECK_LOAD_FUNC(PCUDEVICEGETNAME, dl_fn->cu_device_get_name, "cuDeviceGetName");
    CHECK_LOAD_FUNC(PCUDEVICECOMPUTECAPABILITY, dl_fn->cu_device_compute_capability, "cuDeviceComputeCapability");
    CHECK_LOAD_FUNC(PCUCTXCREATE, dl_fn->cu_ctx_create, "cuCtxCreate_v2");
    CHECK_LOAD_FUNC(PCUCTXPOPCURRENT, dl_fn->cu_ctx_pop_current, "cuCtxPopCurrent_v2");
    CHECK_LOAD_FUNC(PCUCTXDESTROY, dl_fn->cu_ctx_destroy, "cuCtxDestroy_v2");

    return 1;

error:

    if (dl_fn->cuda_lib)
        DL_CLOSE_FUNC(dl_fn->cuda_lib);

    dl_fn->cuda_lib = NULL;

    return 0;
}

static av_cold int check_cuda_errors(AVCodecContext *avctx, CUresult err, const char *func)
{
    if (err != CUDA_SUCCESS) {
        av_log(avctx, AV_LOG_FATAL, ">> %s - failed with error code 0x%x\n", func, err);
        return 0;
    }
    return 1;
}
#define check_cuda_errors(f) if (!check_cuda_errors(avctx, f, #f)) goto error

static av_cold int nvenc_check_cuda(AVCodecContext *avctx)
{
    int device_count = 0;
    CUdevice cu_device = 0;
    char gpu_name[128];
    int smminor = 0, smmajor = 0;
    int i, smver, target_smver;

    NvencContext *ctx = avctx->priv_data;
    NvencDynLoadFunctions *dl_fn = &ctx->nvenc_dload_funcs;

    switch (avctx->codec->id) {
    case AV_CODEC_ID_H264:
        target_smver = avctx->pix_fmt == AV_PIX_FMT_YUV444P ? 0x52 : 0x30;
        break;
    case AV_CODEC_ID_H265:
        target_smver = 0x52;
        break;
    default:
        av_log(avctx, AV_LOG_FATAL, "nvenc: Unknown codec name\n");
        goto error;
    }

    if (!nvenc_dyload_cuda(avctx))
        return 0;

    if (dl_fn->nvenc_device_count > 0)
        return 1;

    check_cuda_errors(dl_fn->cu_init(0));

    check_cuda_errors(dl_fn->cu_device_get_count(&device_count));

    if (!device_count) {
        av_log(avctx, AV_LOG_FATAL, "No CUDA capable devices found\n");
        goto error;
    }

    av_log(avctx, AV_LOG_VERBOSE, "%d CUDA capable devices found\n", device_count);

    dl_fn->nvenc_device_count = 0;

    for (i = 0; i < device_count; ++i) {
        check_cuda_errors(dl_fn->cu_device_get(&cu_device, i));
        check_cuda_errors(dl_fn->cu_device_get_name(gpu_name, sizeof(gpu_name), cu_device));
        check_cuda_errors(dl_fn->cu_device_compute_capability(&smmajor, &smminor, cu_device));

        smver = (smmajor << 4) | smminor;

        av_log(avctx, AV_LOG_VERBOSE, "[ GPU #%d - < %s > has Compute SM %d.%d, NVENC %s ]\n", i, gpu_name, smmajor, smminor, (smver >= target_smver) ? "Available" : "Not Available");

        if (smver >= target_smver)
            dl_fn->nvenc_devices[dl_fn->nvenc_device_count++] = cu_device;
    }

    if (!dl_fn->nvenc_device_count) {
        av_log(avctx, AV_LOG_FATAL, "No NVENC capable devices found\n");
        goto error;
    }

    return 1;

error:

    dl_fn->nvenc_device_count = 0;

    return 0;
}

static av_cold int nvenc_dyload_nvenc(AVCodecContext *avctx)
{
    PNVENCODEAPICREATEINSTANCE nvEncodeAPICreateInstance = 0;
    NVENCSTATUS nvstatus;

    NvencContext *ctx = avctx->priv_data;
    NvencDynLoadFunctions *dl_fn = &ctx->nvenc_dload_funcs;

    if (!nvenc_check_cuda(avctx))
        return 0;

    if (dl_fn->nvenc_lib)
        return 1;

#if defined(_WIN32)
    if (sizeof(void*) == 8) {
        dl_fn->nvenc_lib = LoadLibrary(TEXT("nvEncodeAPI64.dll"));
    } else {
        dl_fn->nvenc_lib = LoadLibrary(TEXT("nvEncodeAPI.dll"));
    }
#else
    dl_fn->nvenc_lib = dlopen("libnvidia-encode.so.1", RTLD_LAZY);
#endif

    if (!dl_fn->nvenc_lib) {
        av_log(avctx, AV_LOG_FATAL, "Failed loading the nvenc library\n");
        goto error;
    }

    nvEncodeAPICreateInstance = (PNVENCODEAPICREATEINSTANCE)LOAD_FUNC(dl_fn->nvenc_lib, "NvEncodeAPICreateInstance");

    if (!nvEncodeAPICreateInstance) {
        av_log(avctx, AV_LOG_FATAL, "Failed to load nvenc entrypoint\n");
        goto error;
    }

    dl_fn->nvenc_funcs.version = NV_ENCODE_API_FUNCTION_LIST_VER;

    nvstatus = nvEncodeAPICreateInstance(&dl_fn->nvenc_funcs);

    if (nvstatus != NV_ENC_SUCCESS) {
        av_log(avctx, AV_LOG_FATAL, "Failed to create nvenc instance\n");
        goto error;
    }

    av_log(avctx, AV_LOG_VERBOSE, "Nvenc initialized successfully\n");

    return 1;

error:
    if (dl_fn->nvenc_lib)
        DL_CLOSE_FUNC(dl_fn->nvenc_lib);

    dl_fn->nvenc_lib = NULL;

    return 0;
}

static av_cold void nvenc_unload_nvenc(AVCodecContext *avctx)
{
    NvencContext *ctx = avctx->priv_data;
    NvencDynLoadFunctions *dl_fn = &ctx->nvenc_dload_funcs;

    DL_CLOSE_FUNC(dl_fn->nvenc_lib);
    dl_fn->nvenc_lib = NULL;

    dl_fn->nvenc_device_count = 0;

    DL_CLOSE_FUNC(dl_fn->cuda_lib);
    dl_fn->cuda_lib = NULL;

    dl_fn->cu_init = NULL;
    dl_fn->cu_device_get_count = NULL;
    dl_fn->cu_device_get = NULL;
    dl_fn->cu_device_get_name = NULL;
    dl_fn->cu_device_compute_capability = NULL;
    dl_fn->cu_ctx_create = NULL;
    dl_fn->cu_ctx_pop_current = NULL;
    dl_fn->cu_ctx_destroy = NULL;

    av_log(avctx, AV_LOG_VERBOSE, "Nvenc unloaded\n");
}

static av_cold int nvenc_encode_init(AVCodecContext *avctx)
{
    NV_ENC_OPEN_ENCODE_SESSION_EX_PARAMS encode_session_params = { 0 };
    NV_ENC_PRESET_CONFIG preset_config = { 0 };
    CUcontext cu_context_curr;
    CUresult cu_res;
    GUID encoder_preset = NV_ENC_PRESET_HQ_GUID;
    GUID codec;
    NVENCSTATUS nv_status = NV_ENC_SUCCESS;
    int surfaceCount = 0;
    int i, num_mbs;
    int isLL = 0;
    int lossless = 0;
    int res = 0;
    int dw, dh;

    NvencContext *ctx = avctx->priv_data;
    NvencDynLoadFunctions *dl_fn = &ctx->nvenc_dload_funcs;
    NV_ENCODE_API_FUNCTION_LIST *p_nvenc = &dl_fn->nvenc_funcs;

    if (!nvenc_dyload_nvenc(avctx))
        return AVERROR_EXTERNAL;

    ctx->last_dts = AV_NOPTS_VALUE;

    ctx->encode_config.version = NV_ENC_CONFIG_VER;
    ctx->init_encode_params.version = NV_ENC_INITIALIZE_PARAMS_VER;
    preset_config.version = NV_ENC_PRESET_CONFIG_VER;
    preset_config.presetCfg.version = NV_ENC_CONFIG_VER;
    encode_session_params.version = NV_ENC_OPEN_ENCODE_SESSION_EX_PARAMS_VER;
    encode_session_params.apiVersion = NVENCAPI_VERSION;

    if (ctx->gpu >= dl_fn->nvenc_device_count) {
        av_log(avctx, AV_LOG_FATAL, "Requested GPU %d, but only %d GPUs are available!\n", ctx->gpu, dl_fn->nvenc_device_count);
        res = AVERROR(EINVAL);
        goto error;
    }

    ctx->cu_context = NULL;
    cu_res = dl_fn->cu_ctx_create(&ctx->cu_context, 0, dl_fn->nvenc_devices[ctx->gpu]);

    if (cu_res != CUDA_SUCCESS) {
        av_log(avctx, AV_LOG_FATAL, "Failed creating CUDA context for NVENC: 0x%x\n", (int)cu_res);
        res = AVERROR_EXTERNAL;
        goto error;
    }

    cu_res = dl_fn->cu_ctx_pop_current(&cu_context_curr);

    if (cu_res != CUDA_SUCCESS) {
        av_log(avctx, AV_LOG_FATAL, "Failed popping CUDA context: 0x%x\n", (int)cu_res);
        res = AVERROR_EXTERNAL;
        goto error;
    }

    encode_session_params.device = ctx->cu_context;
    encode_session_params.deviceType = NV_ENC_DEVICE_TYPE_CUDA;

    nv_status = p_nvenc->nvEncOpenEncodeSessionEx(&encode_session_params, &ctx->nvencoder);
    if (nv_status != NV_ENC_SUCCESS) {
        ctx->nvencoder = NULL;
        av_log(avctx, AV_LOG_FATAL, "OpenEncodeSessionEx failed: 0x%x - invalid license key?\n", (int)nv_status);
        res = AVERROR_EXTERNAL;
        goto error;
    }

    if (ctx->preset) {
        if (!strcmp(ctx->preset, "hp")) {
            encoder_preset = NV_ENC_PRESET_HP_GUID;
        } else if (!strcmp(ctx->preset, "hq")) {
            encoder_preset = NV_ENC_PRESET_HQ_GUID;
        } else if (!strcmp(ctx->preset, "bd")) {
            encoder_preset = NV_ENC_PRESET_BD_GUID;
        } else if (!strcmp(ctx->preset, "ll")) {
            encoder_preset = NV_ENC_PRESET_LOW_LATENCY_DEFAULT_GUID;
            isLL = 1;
        } else if (!strcmp(ctx->preset, "llhp")) {
            encoder_preset = NV_ENC_PRESET_LOW_LATENCY_HP_GUID;
            isLL = 1;
        } else if (!strcmp(ctx->preset, "llhq")) {
            encoder_preset = NV_ENC_PRESET_LOW_LATENCY_HQ_GUID;
            isLL = 1;
        } else if (!strcmp(ctx->preset, "lossless")) {
            encoder_preset = NV_ENC_PRESET_LOSSLESS_DEFAULT_GUID;
            lossless = 1;
        } else if (!strcmp(ctx->preset, "losslesshp")) {
            encoder_preset = NV_ENC_PRESET_LOSSLESS_HP_GUID;
            lossless = 1;
        } else if (!strcmp(ctx->preset, "default")) {
            encoder_preset = NV_ENC_PRESET_DEFAULT_GUID;
        } else {
            av_log(avctx, AV_LOG_FATAL, "Preset \"%s\" is unknown! Supported presets: hp, hq, bd, ll, llhp, llhq, lossless, losslesshp, default\n", ctx->preset);
            res = AVERROR(EINVAL);
            goto error;
        }
    }

    switch (avctx->codec->id) {
    case AV_CODEC_ID_H264:
        codec = NV_ENC_CODEC_H264_GUID;
        break;
    case AV_CODEC_ID_H265:
        codec = NV_ENC_CODEC_HEVC_GUID;
        break;
    default:
        av_log(avctx, AV_LOG_ERROR, "nvenc: Unknown codec name\n");
        res = AVERROR(EINVAL);
        goto error;
    }

    nv_status = p_nvenc->nvEncGetEncodePresetConfig(ctx->nvencoder, codec, encoder_preset, &preset_config);
    if (nv_status != NV_ENC_SUCCESS) {
        av_log(avctx, AV_LOG_FATAL, "GetEncodePresetConfig failed: 0x%x\n", (int)nv_status);
        res = AVERROR_EXTERNAL;
        goto error;
    }

    ctx->init_encode_params.encodeGUID = codec;
    ctx->init_encode_params.encodeHeight = avctx->height;
    ctx->init_encode_params.encodeWidth = avctx->width;

    if (avctx->sample_aspect_ratio.num && avctx->sample_aspect_ratio.den &&
        (avctx->sample_aspect_ratio.num != 1 || avctx->sample_aspect_ratio.num != 1)) {
        av_reduce(&dw, &dh,
                  avctx->width * avctx->sample_aspect_ratio.num,
                  avctx->height * avctx->sample_aspect_ratio.den,
                  1024 * 1024);
        ctx->init_encode_params.darHeight = dh;
        ctx->init_encode_params.darWidth = dw;
    } else {
        ctx->init_encode_params.darHeight = avctx->height;
        ctx->init_encode_params.darWidth = avctx->width;
    }

    // De-compensate for hardware, dubiously, trying to compensate for
    // playback at 704 pixel width.
    if (avctx->width == 720 &&
        (avctx->height == 480 || avctx->height == 576)) {
        av_reduce(&dw, &dh,
                  ctx->init_encode_params.darWidth * 44,
                  ctx->init_encode_params.darHeight * 45,
                  1024 * 1024);
        ctx->init_encode_params.darHeight = dh;
        ctx->init_encode_params.darWidth = dw;
    }

    ctx->init_encode_params.frameRateNum = avctx->time_base.den;
    ctx->init_encode_params.frameRateDen = avctx->time_base.num * avctx->ticks_per_frame;

    num_mbs = ((avctx->width + 15) >> 4) * ((avctx->height + 15) >> 4);
    ctx->max_surface_count = (num_mbs >= 8160) ? 32 : 48;

    if (ctx->buffer_delay >= ctx->max_surface_count)
        ctx->buffer_delay = ctx->max_surface_count - 1;

    ctx->init_encode_params.enableEncodeAsync = 0;
    ctx->init_encode_params.enablePTD = 1;

    ctx->init_encode_params.presetGUID = encoder_preset;

    ctx->init_encode_params.encodeConfig = &ctx->encode_config;
    memcpy(&ctx->encode_config, &preset_config.presetCfg, sizeof(ctx->encode_config));
    ctx->encode_config.version = NV_ENC_CONFIG_VER;

    if (avctx->refs >= 0) {
        /* 0 means "let the hardware decide" */
        switch (avctx->codec->id) {
        case AV_CODEC_ID_H264:
            ctx->encode_config.encodeCodecConfig.h264Config.maxNumRefFrames = avctx->refs;
            break;
        case AV_CODEC_ID_H265:
            ctx->encode_config.encodeCodecConfig.hevcConfig.maxNumRefFramesInDPB = avctx->refs;
            break;
        /* Earlier switch/case will return if unknown codec is passed. */
        }
    }

    if (avctx->gop_size > 0) {
        if (avctx->max_b_frames >= 0) {
            /* 0 is intra-only, 1 is I/P only, 2 is one B Frame, 3 two B frames, and so on. */
            ctx->encode_config.frameIntervalP = avctx->max_b_frames + 1;
        }

        ctx->encode_config.gopLength = avctx->gop_size;
        switch (avctx->codec->id) {
        case AV_CODEC_ID_H264:
            ctx->encode_config.encodeCodecConfig.h264Config.idrPeriod = avctx->gop_size;
            break;
        case AV_CODEC_ID_H265:
            ctx->encode_config.encodeCodecConfig.hevcConfig.idrPeriod = avctx->gop_size;
            break;
        /* Earlier switch/case will return if unknown codec is passed. */
        }
    } else if (avctx->gop_size == 0) {
        ctx->encode_config.frameIntervalP = 0;
        ctx->encode_config.gopLength = 1;
        switch (avctx->codec->id) {
        case AV_CODEC_ID_H264:
            ctx->encode_config.encodeCodecConfig.h264Config.idrPeriod = 1;
            break;
        case AV_CODEC_ID_H265:
            ctx->encode_config.encodeCodecConfig.hevcConfig.idrPeriod = 1;
            break;
        /* Earlier switch/case will return if unknown codec is passed. */
        }
    }

    /* when there're b frames, set dts offset */
    if (ctx->encode_config.frameIntervalP >= 2)
        ctx->last_dts = -2;

    if (avctx->bit_rate > 0)
        ctx->encode_config.rcParams.averageBitRate = avctx->bit_rate;

    if (avctx->rc_max_rate > 0)
        ctx->encode_config.rcParams.maxBitRate = avctx->rc_max_rate;

    if (lossless) {
      ctx->encode_config.encodeCodecConfig.h264Config.qpPrimeYZeroTransformBypassFlag = 1;
      ctx->encode_config.rcParams.rateControlMode = NV_ENC_PARAMS_RC_CONSTQP;
      ctx->encode_config.rcParams.constQP.qpInterB = 0;
      ctx->encode_config.rcParams.constQP.qpInterP = 0;
      ctx->encode_config.rcParams.constQP.qpIntra = 0;

      avctx->qmin = -1;
      avctx->qmax = -1;
    } else if (ctx->cbr) {
        if (!ctx->twopass) {
            ctx->encode_config.rcParams.rateControlMode = NV_ENC_PARAMS_RC_CBR;
        } else if (ctx->twopass == 1 || isLL) {
            ctx->encode_config.rcParams.rateControlMode = NV_ENC_PARAMS_RC_2_PASS_QUALITY;

            if (avctx->codec->id == AV_CODEC_ID_H264) {
                ctx->encode_config.encodeCodecConfig.h264Config.adaptiveTransformMode = NV_ENC_H264_ADAPTIVE_TRANSFORM_ENABLE;
                ctx->encode_config.encodeCodecConfig.h264Config.fmoMode = NV_ENC_H264_FMO_DISABLE;
            }
        } else {
            ctx->encode_config.rcParams.rateControlMode = NV_ENC_PARAMS_RC_CBR;
        }
    } else if (avctx->global_quality > 0) {
        ctx->encode_config.rcParams.rateControlMode = NV_ENC_PARAMS_RC_CONSTQP;
        ctx->encode_config.rcParams.constQP.qpInterB = avctx->global_quality;
        ctx->encode_config.rcParams.constQP.qpInterP = avctx->global_quality;
        ctx->encode_config.rcParams.constQP.qpIntra = avctx->global_quality;

<<<<<<< HEAD
        avctx->qmin = -1;
        avctx->qmax = -1;
    } else if (avctx->qmin >= 0 && avctx->qmax >= 0) {
        ctx->encode_config.rcParams.rateControlMode = NV_ENC_PARAMS_RC_VBR;
=======
    avctx->extradata = av_mallocz(EXTRADATA_SIZE + AV_INPUT_BUFFER_PADDING_SIZE);
    if (!avctx->extradata)
        return AVERROR(ENOMEM);
>>>>>>> 059a9348

        ctx->encode_config.rcParams.enableMinQP = 1;
        ctx->encode_config.rcParams.enableMaxQP = 1;

        ctx->encode_config.rcParams.minQP.qpInterB = avctx->qmin;
        ctx->encode_config.rcParams.minQP.qpInterP = avctx->qmin;
        ctx->encode_config.rcParams.minQP.qpIntra = avctx->qmin;

        ctx->encode_config.rcParams.maxQP.qpInterB = avctx->qmax;
        ctx->encode_config.rcParams.maxQP.qpInterP = avctx->qmax;
        ctx->encode_config.rcParams.maxQP.qpIntra = avctx->qmax;
    }

    if (avctx->rc_buffer_size > 0)
        ctx->encode_config.rcParams.vbvBufferSize = avctx->rc_buffer_size;

    if (avctx->flags & AV_CODEC_FLAG_INTERLACED_DCT) {
        ctx->encode_config.frameFieldMode = NV_ENC_PARAMS_FRAME_FIELD_MODE_FIELD;
    } else {
        ctx->encode_config.frameFieldMode = NV_ENC_PARAMS_FRAME_FIELD_MODE_FRAME;
    }

    switch (avctx->codec->id) {
    case AV_CODEC_ID_H264:
        ctx->encode_config.encodeCodecConfig.h264Config.h264VUIParameters.colourDescriptionPresentFlag = 1;
        ctx->encode_config.encodeCodecConfig.h264Config.h264VUIParameters.videoSignalTypePresentFlag = 1;

        ctx->encode_config.encodeCodecConfig.h264Config.h264VUIParameters.colourMatrix = avctx->colorspace;
        ctx->encode_config.encodeCodecConfig.h264Config.h264VUIParameters.colourPrimaries = avctx->color_primaries;
        ctx->encode_config.encodeCodecConfig.h264Config.h264VUIParameters.transferCharacteristics = avctx->color_trc;

        ctx->encode_config.encodeCodecConfig.h264Config.h264VUIParameters.videoFullRangeFlag = avctx->color_range == AVCOL_RANGE_JPEG;

        ctx->encode_config.encodeCodecConfig.h264Config.disableSPSPPS = (avctx->flags & AV_CODEC_FLAG_GLOBAL_HEADER) ? 1 : 0;
        ctx->encode_config.encodeCodecConfig.h264Config.repeatSPSPPS = (avctx->flags & AV_CODEC_FLAG_GLOBAL_HEADER) ? 0 : 1;

        if (!ctx->profile) {
            switch (avctx->profile) {
            case FF_PROFILE_H264_HIGH_444_PREDICTIVE:
                ctx->encode_config.profileGUID = NV_ENC_H264_PROFILE_HIGH_444_GUID;
                break;
            case FF_PROFILE_H264_BASELINE:
                ctx->encode_config.profileGUID = NV_ENC_H264_PROFILE_BASELINE_GUID;
                break;
            case FF_PROFILE_H264_MAIN:
                ctx->encode_config.profileGUID = NV_ENC_H264_PROFILE_MAIN_GUID;
                break;
            case FF_PROFILE_H264_HIGH:
            case FF_PROFILE_UNKNOWN:
                ctx->encode_config.profileGUID = NV_ENC_H264_PROFILE_HIGH_GUID;
                break;
            default:
                av_log(avctx, AV_LOG_WARNING, "Unsupported profile requested, falling back to high\n");
                ctx->encode_config.profileGUID = NV_ENC_H264_PROFILE_HIGH_GUID;
                break;
            }
        } else {
            if (!strcmp(ctx->profile, "high")) {
                ctx->encode_config.profileGUID = NV_ENC_H264_PROFILE_HIGH_GUID;
                avctx->profile = FF_PROFILE_H264_HIGH;
            } else if (!strcmp(ctx->profile, "main")) {
                ctx->encode_config.profileGUID = NV_ENC_H264_PROFILE_MAIN_GUID;
                avctx->profile = FF_PROFILE_H264_MAIN;
            } else if (!strcmp(ctx->profile, "baseline")) {
                ctx->encode_config.profileGUID = NV_ENC_H264_PROFILE_BASELINE_GUID;
                avctx->profile = FF_PROFILE_H264_BASELINE;
            } else if (!strcmp(ctx->profile, "high444p")) {
                ctx->encode_config.profileGUID = NV_ENC_H264_PROFILE_HIGH_444_GUID;
                avctx->profile = FF_PROFILE_H264_HIGH_444_PREDICTIVE;
            } else {
                av_log(avctx, AV_LOG_FATAL, "Profile \"%s\" is unknown! Supported profiles: high, main, baseline\n", ctx->profile);
                res = AVERROR(EINVAL);
                goto error;
            }
        }

        ctx->encode_config.encodeCodecConfig.h264Config.chromaFormatIDC = avctx->profile == FF_PROFILE_H264_HIGH_444_PREDICTIVE ? 3 : 1;

        if (ctx->level) {
            res = input_string_to_uint32(avctx, nvenc_h264_level_pairs, ctx->level, &ctx->encode_config.encodeCodecConfig.h264Config.level);

            if (res) {
                av_log(avctx, AV_LOG_FATAL, "Level \"%s\" is unknown! Supported levels: auto, 1, 1b, 1.1, 1.2, 1.3, 2, 2.1, 2.2, 3, 3.1, 3.2, 4, 4.1, 4.2, 5, 5.1\n", ctx->level);
                goto error;
            }
        } else {
            ctx->encode_config.encodeCodecConfig.h264Config.level = NV_ENC_LEVEL_AUTOSELECT;
        }

        break;
    case AV_CODEC_ID_H265:
        ctx->encode_config.encodeCodecConfig.hevcConfig.disableSPSPPS = (avctx->flags & AV_CODEC_FLAG_GLOBAL_HEADER) ? 1 : 0;
        ctx->encode_config.encodeCodecConfig.hevcConfig.repeatSPSPPS = (avctx->flags & AV_CODEC_FLAG_GLOBAL_HEADER) ? 0 : 1;

        /* No other profile is supported in the current SDK version 5 */
        ctx->encode_config.profileGUID = NV_ENC_HEVC_PROFILE_MAIN_GUID;
        avctx->profile = FF_PROFILE_HEVC_MAIN;

        if (ctx->level) {
            res = input_string_to_uint32(avctx, nvenc_hevc_level_pairs, ctx->level, &ctx->encode_config.encodeCodecConfig.hevcConfig.level);

            if (res) {
                av_log(avctx, AV_LOG_FATAL, "Level \"%s\" is unknown! Supported levels: auto, 1, 2, 2.1, 3, 3.1, 4, 4.1, 5, 5.1, 5.2, 6, 6.1, 6.2\n", ctx->level);
                goto error;
            }
        } else {
            ctx->encode_config.encodeCodecConfig.hevcConfig.level = NV_ENC_LEVEL_AUTOSELECT;
        }

        if (ctx->tier) {
            if (!strcmp(ctx->tier, "main")) {
                ctx->encode_config.encodeCodecConfig.hevcConfig.tier = NV_ENC_TIER_HEVC_MAIN;
            } else if (!strcmp(ctx->tier, "high")) {
                ctx->encode_config.encodeCodecConfig.hevcConfig.tier = NV_ENC_TIER_HEVC_HIGH;
            } else {
                av_log(avctx, AV_LOG_FATAL, "Tier \"%s\" is unknown! Supported tiers: main, high\n", ctx->tier);
                res = AVERROR(EINVAL);
                goto error;
            }
        }

        break;
    /* Earlier switch/case will return if unknown codec is passed. */
    }

    nv_status = p_nvenc->nvEncInitializeEncoder(ctx->nvencoder, &ctx->init_encode_params);
    if (nv_status != NV_ENC_SUCCESS) {
        av_log(avctx, AV_LOG_FATAL, "InitializeEncoder failed: 0x%x\n", (int)nv_status);
        res = AVERROR_EXTERNAL;
        goto error;
    }

    ctx->input_surfaces = av_malloc(ctx->max_surface_count * sizeof(*ctx->input_surfaces));

    if (!ctx->input_surfaces) {
        res = AVERROR(ENOMEM);
        goto error;
    }

    ctx->output_surfaces = av_malloc(ctx->max_surface_count * sizeof(*ctx->output_surfaces));

    if (!ctx->output_surfaces) {
        res = AVERROR(ENOMEM);
        goto error;
    }

    for (surfaceCount = 0; surfaceCount < ctx->max_surface_count; ++surfaceCount) {
        NV_ENC_CREATE_INPUT_BUFFER allocSurf = { 0 };
        NV_ENC_CREATE_BITSTREAM_BUFFER allocOut = { 0 };
        allocSurf.version = NV_ENC_CREATE_INPUT_BUFFER_VER;
        allocOut.version = NV_ENC_CREATE_BITSTREAM_BUFFER_VER;

        allocSurf.width = (avctx->width + 31) & ~31;
        allocSurf.height = (avctx->height + 31) & ~31;

        allocSurf.memoryHeap = NV_ENC_MEMORY_HEAP_SYSMEM_CACHED;

        switch (avctx->pix_fmt) {
        case AV_PIX_FMT_YUV420P:
            allocSurf.bufferFmt = NV_ENC_BUFFER_FORMAT_YV12_PL;
            break;

        case AV_PIX_FMT_NV12:
            allocSurf.bufferFmt = NV_ENC_BUFFER_FORMAT_NV12_PL;
            break;

        case AV_PIX_FMT_YUV444P:
            allocSurf.bufferFmt = NV_ENC_BUFFER_FORMAT_YUV444_PL;
            break;

        default:
            av_log(avctx, AV_LOG_FATAL, "Invalid input pixel format\n");
            res = AVERROR(EINVAL);
            goto error;
        }

        nv_status = p_nvenc->nvEncCreateInputBuffer(ctx->nvencoder, &allocSurf);
        if (nv_status != NV_ENC_SUCCESS) {
            av_log(avctx, AV_LOG_FATAL, "CreateInputBuffer failed\n");
            res = AVERROR_EXTERNAL;
            goto error;
        }

        ctx->input_surfaces[surfaceCount].lockCount = 0;
        ctx->input_surfaces[surfaceCount].input_surface = allocSurf.inputBuffer;
        ctx->input_surfaces[surfaceCount].format = allocSurf.bufferFmt;
        ctx->input_surfaces[surfaceCount].width = allocSurf.width;
        ctx->input_surfaces[surfaceCount].height = allocSurf.height;

        /* 1MB is large enough to hold most output frames. NVENC increases this automaticaly if it's not enough. */
        allocOut.size = 1024 * 1024;

        allocOut.memoryHeap = NV_ENC_MEMORY_HEAP_SYSMEM_CACHED;

        nv_status = p_nvenc->nvEncCreateBitstreamBuffer(ctx->nvencoder, &allocOut);
        if (nv_status != NV_ENC_SUCCESS) {
            av_log(avctx, AV_LOG_FATAL, "CreateBitstreamBuffer failed\n");
            ctx->output_surfaces[surfaceCount++].output_surface = NULL;
            res = AVERROR_EXTERNAL;
            goto error;
        }

        ctx->output_surfaces[surfaceCount].output_surface = allocOut.bitstreamBuffer;
        ctx->output_surfaces[surfaceCount].size = allocOut.size;
        ctx->output_surfaces[surfaceCount].busy = 0;
    }

    if (avctx->flags & AV_CODEC_FLAG_GLOBAL_HEADER) {
        uint32_t outSize = 0;
        char tmpHeader[256];
        NV_ENC_SEQUENCE_PARAM_PAYLOAD payload = { 0 };
        payload.version = NV_ENC_SEQUENCE_PARAM_PAYLOAD_VER;

        payload.spsppsBuffer = tmpHeader;
        payload.inBufferSize = sizeof(tmpHeader);
        payload.outSPSPPSPayloadSize = &outSize;

        nv_status = p_nvenc->nvEncGetSequenceParams(ctx->nvencoder, &payload);
        if (nv_status != NV_ENC_SUCCESS) {
            av_log(avctx, AV_LOG_FATAL, "GetSequenceParams failed\n");
            goto error;
        }

        avctx->extradata_size = outSize;
        avctx->extradata = av_mallocz(outSize + FF_INPUT_BUFFER_PADDING_SIZE);

        if (!avctx->extradata) {
            res = AVERROR(ENOMEM);
            goto error;
        }

        memcpy(avctx->extradata, tmpHeader, outSize);
    }

    if (ctx->encode_config.frameIntervalP > 1)
        avctx->has_b_frames = 2;

    if (ctx->encode_config.rcParams.averageBitRate > 0)
        avctx->bit_rate = ctx->encode_config.rcParams.averageBitRate;

    return 0;

error:

    for (i = 0; i < surfaceCount; ++i) {
        p_nvenc->nvEncDestroyInputBuffer(ctx->nvencoder, ctx->input_surfaces[i].input_surface);
        if (ctx->output_surfaces[i].output_surface)
            p_nvenc->nvEncDestroyBitstreamBuffer(ctx->nvencoder, ctx->output_surfaces[i].output_surface);
    }

    if (ctx->nvencoder)
        p_nvenc->nvEncDestroyEncoder(ctx->nvencoder);

    if (ctx->cu_context)
        dl_fn->cu_ctx_destroy(ctx->cu_context);

    nvenc_unload_nvenc(avctx);

    ctx->nvencoder = NULL;
    ctx->cu_context = NULL;

    return res;
}

static av_cold int nvenc_encode_close(AVCodecContext *avctx)
{
    NvencContext *ctx = avctx->priv_data;
    NvencDynLoadFunctions *dl_fn = &ctx->nvenc_dload_funcs;
    NV_ENCODE_API_FUNCTION_LIST *p_nvenc = &dl_fn->nvenc_funcs;
    int i;

    av_freep(&ctx->timestamp_list.data);
    av_freep(&ctx->output_surface_ready_queue.data);
    av_freep(&ctx->output_surface_queue.data);

    for (i = 0; i < ctx->max_surface_count; ++i) {
        p_nvenc->nvEncDestroyInputBuffer(ctx->nvencoder, ctx->input_surfaces[i].input_surface);
        p_nvenc->nvEncDestroyBitstreamBuffer(ctx->nvencoder, ctx->output_surfaces[i].output_surface);
    }
    ctx->max_surface_count = 0;

    p_nvenc->nvEncDestroyEncoder(ctx->nvencoder);
    ctx->nvencoder = NULL;

    dl_fn->cu_ctx_destroy(ctx->cu_context);
    ctx->cu_context = NULL;

    nvenc_unload_nvenc(avctx);

    return 0;
}

static int process_output_surface(AVCodecContext *avctx, AVPacket *pkt, NvencOutputSurface *tmpoutsurf)
{
    NvencContext *ctx = avctx->priv_data;
    NvencDynLoadFunctions *dl_fn = &ctx->nvenc_dload_funcs;
    NV_ENCODE_API_FUNCTION_LIST *p_nvenc = &dl_fn->nvenc_funcs;

    uint32_t slice_mode_data;
    uint32_t *slice_offsets;
    NV_ENC_LOCK_BITSTREAM lock_params = { 0 };
    NVENCSTATUS nv_status;
    int res = 0;

    switch (avctx->codec->id) {
    case AV_CODEC_ID_H264:
      slice_mode_data = ctx->encode_config.encodeCodecConfig.h264Config.sliceModeData;
      break;
    case AV_CODEC_ID_H265:
      slice_mode_data = ctx->encode_config.encodeCodecConfig.hevcConfig.sliceModeData;
      break;
    default:
      av_log(avctx, AV_LOG_ERROR, "nvenc: Unknown codec name\n");
      res = AVERROR(EINVAL);
      goto error;
    }
    slice_offsets = av_mallocz(slice_mode_data * sizeof(*slice_offsets));

    if (!slice_offsets)
        return AVERROR(ENOMEM);

    lock_params.version = NV_ENC_LOCK_BITSTREAM_VER;

    lock_params.doNotWait = 0;
    lock_params.outputBitstream = tmpoutsurf->output_surface;
    lock_params.sliceOffsets = slice_offsets;

    nv_status = p_nvenc->nvEncLockBitstream(ctx->nvencoder, &lock_params);
    if (nv_status != NV_ENC_SUCCESS) {
        av_log(avctx, AV_LOG_ERROR, "Failed locking bitstream buffer\n");
        res = AVERROR_EXTERNAL;
        goto error;
    }

    if (res = ff_alloc_packet2(avctx, pkt, lock_params.bitstreamSizeInBytes, 0)) {
        p_nvenc->nvEncUnlockBitstream(ctx->nvencoder, tmpoutsurf->output_surface);
        goto error;
    }

    memcpy(pkt->data, lock_params.bitstreamBufferPtr, lock_params.bitstreamSizeInBytes);

    nv_status = p_nvenc->nvEncUnlockBitstream(ctx->nvencoder, tmpoutsurf->output_surface);
    if (nv_status != NV_ENC_SUCCESS)
        av_log(avctx, AV_LOG_ERROR, "Failed unlocking bitstream buffer, expect the gates of mordor to open\n");

    switch (lock_params.pictureType) {
    case NV_ENC_PIC_TYPE_IDR:
        pkt->flags |= AV_PKT_FLAG_KEY;
#if FF_API_CODED_FRAME
FF_DISABLE_DEPRECATION_WARNINGS
    case NV_ENC_PIC_TYPE_I:
        avctx->coded_frame->pict_type = AV_PICTURE_TYPE_I;
        break;
    case NV_ENC_PIC_TYPE_P:
        avctx->coded_frame->pict_type = AV_PICTURE_TYPE_P;
        break;
    case NV_ENC_PIC_TYPE_B:
        avctx->coded_frame->pict_type = AV_PICTURE_TYPE_B;
        break;
    case NV_ENC_PIC_TYPE_BI:
        avctx->coded_frame->pict_type = AV_PICTURE_TYPE_BI;
        break;
    default:
        av_log(avctx, AV_LOG_ERROR, "Unknown picture type encountered, expect the output to be broken.\n");
        av_log(avctx, AV_LOG_ERROR, "Please report this error and include as much information on how to reproduce it as possible.\n");
        res = AVERROR_EXTERNAL;
        goto error;
FF_ENABLE_DEPRECATION_WARNINGS
#endif
    }

    pkt->pts = lock_params.outputTimeStamp;
    pkt->dts = timestamp_queue_dequeue(&ctx->timestamp_list);

    /* when there're b frame(s), set dts offset */
    if (ctx->encode_config.frameIntervalP >= 2)
        pkt->dts -= 1;

    if (pkt->dts > pkt->pts)
        pkt->dts = pkt->pts;

    if (ctx->last_dts != AV_NOPTS_VALUE && pkt->dts <= ctx->last_dts)
        pkt->dts = ctx->last_dts + 1;

    ctx->last_dts = pkt->dts;

    av_free(slice_offsets);

    return 0;

error:

    av_free(slice_offsets);
    timestamp_queue_dequeue(&ctx->timestamp_list);

    return res;
}

static int nvenc_encode_frame(AVCodecContext *avctx, AVPacket *pkt,
    const AVFrame *frame, int *got_packet)
{
    NVENCSTATUS nv_status;
    NvencOutputSurface *tmpoutsurf;
    int res, i = 0;

    NvencContext *ctx = avctx->priv_data;
    NvencDynLoadFunctions *dl_fn = &ctx->nvenc_dload_funcs;
    NV_ENCODE_API_FUNCTION_LIST *p_nvenc = &dl_fn->nvenc_funcs;

    NV_ENC_PIC_PARAMS pic_params = { 0 };
    pic_params.version = NV_ENC_PIC_PARAMS_VER;

    if (frame) {
        NV_ENC_LOCK_INPUT_BUFFER lockBufferParams = { 0 };
        NvencInputSurface *inSurf = NULL;

        for (i = 0; i < ctx->max_surface_count; ++i) {
            if (!ctx->input_surfaces[i].lockCount) {
                inSurf = &ctx->input_surfaces[i];
                break;
            }
        }

        av_assert0(inSurf);

        inSurf->lockCount = 1;

        lockBufferParams.version = NV_ENC_LOCK_INPUT_BUFFER_VER;
        lockBufferParams.inputBuffer = inSurf->input_surface;

        nv_status = p_nvenc->nvEncLockInputBuffer(ctx->nvencoder, &lockBufferParams);
        if (nv_status != NV_ENC_SUCCESS) {
            av_log(avctx, AV_LOG_ERROR, "Failed locking nvenc input buffer\n");
            return 0;
        }

        if (avctx->pix_fmt == AV_PIX_FMT_YUV420P) {
            uint8_t *buf = lockBufferParams.bufferDataPtr;

            av_image_copy_plane(buf, lockBufferParams.pitch,
                frame->data[0], frame->linesize[0],
                avctx->width, avctx->height);

            buf += inSurf->height * lockBufferParams.pitch;

            av_image_copy_plane(buf, lockBufferParams.pitch >> 1,
                frame->data[2], frame->linesize[2],
                avctx->width >> 1, avctx->height >> 1);

            buf += (inSurf->height * lockBufferParams.pitch) >> 2;

            av_image_copy_plane(buf, lockBufferParams.pitch >> 1,
                frame->data[1], frame->linesize[1],
                avctx->width >> 1, avctx->height >> 1);
        } else if (avctx->pix_fmt == AV_PIX_FMT_NV12) {
            uint8_t *buf = lockBufferParams.bufferDataPtr;

            av_image_copy_plane(buf, lockBufferParams.pitch,
                frame->data[0], frame->linesize[0],
                avctx->width, avctx->height);

            buf += inSurf->height * lockBufferParams.pitch;

            av_image_copy_plane(buf, lockBufferParams.pitch,
                frame->data[1], frame->linesize[1],
                avctx->width, avctx->height >> 1);
        } else if (avctx->pix_fmt == AV_PIX_FMT_YUV444P) {
            uint8_t *buf = lockBufferParams.bufferDataPtr;

            av_image_copy_plane(buf, lockBufferParams.pitch,
                frame->data[0], frame->linesize[0],
                avctx->width, avctx->height);

            buf += inSurf->height * lockBufferParams.pitch;

            av_image_copy_plane(buf, lockBufferParams.pitch,
                frame->data[1], frame->linesize[1],
                avctx->width, avctx->height);

            buf += inSurf->height * lockBufferParams.pitch;

            av_image_copy_plane(buf, lockBufferParams.pitch,
                frame->data[2], frame->linesize[2],
                avctx->width, avctx->height);
        } else {
            av_log(avctx, AV_LOG_FATAL, "Invalid pixel format!\n");
            return AVERROR(EINVAL);
        }

        nv_status = p_nvenc->nvEncUnlockInputBuffer(ctx->nvencoder, inSurf->input_surface);
        if (nv_status != NV_ENC_SUCCESS) {
            av_log(avctx, AV_LOG_FATAL, "Failed unlocking input buffer!\n");
            return AVERROR_EXTERNAL;
        }

        for (i = 0; i < ctx->max_surface_count; ++i)
            if (!ctx->output_surfaces[i].busy)
                break;

        if (i == ctx->max_surface_count) {
            inSurf->lockCount = 0;
            av_log(avctx, AV_LOG_FATAL, "No free output surface found!\n");
            return AVERROR_EXTERNAL;
        }

        ctx->output_surfaces[i].input_surface = inSurf;

        pic_params.inputBuffer = inSurf->input_surface;
        pic_params.bufferFmt = inSurf->format;
        pic_params.inputWidth = avctx->width;
        pic_params.inputHeight = avctx->height;
        pic_params.outputBitstream = ctx->output_surfaces[i].output_surface;
        pic_params.completionEvent = 0;

        if (avctx->flags & AV_CODEC_FLAG_INTERLACED_DCT) {
            if (frame->top_field_first) {
                pic_params.pictureStruct = NV_ENC_PIC_STRUCT_FIELD_TOP_BOTTOM;
            } else {
                pic_params.pictureStruct = NV_ENC_PIC_STRUCT_FIELD_BOTTOM_TOP;
            }
        } else {
            pic_params.pictureStruct = NV_ENC_PIC_STRUCT_FRAME;
        }

        pic_params.encodePicFlags = 0;
        pic_params.inputTimeStamp = frame->pts;
        pic_params.inputDuration = 0;
        switch (avctx->codec->id) {
        case AV_CODEC_ID_H264:
          pic_params.codecPicParams.h264PicParams.sliceMode = ctx->encode_config.encodeCodecConfig.h264Config.sliceMode;
          pic_params.codecPicParams.h264PicParams.sliceModeData = ctx->encode_config.encodeCodecConfig.h264Config.sliceModeData;
          break;
        case AV_CODEC_ID_H265:
          pic_params.codecPicParams.hevcPicParams.sliceMode = ctx->encode_config.encodeCodecConfig.hevcConfig.sliceMode;
          pic_params.codecPicParams.hevcPicParams.sliceModeData = ctx->encode_config.encodeCodecConfig.hevcConfig.sliceModeData;
          break;
        default:
          av_log(avctx, AV_LOG_ERROR, "nvenc: Unknown codec name\n");
          return AVERROR(EINVAL);
        }

        res = timestamp_queue_enqueue(&ctx->timestamp_list, frame->pts);

        if (res)
            return res;
    } else {
        pic_params.encodePicFlags = NV_ENC_PIC_FLAG_EOS;
    }

    nv_status = p_nvenc->nvEncEncodePicture(ctx->nvencoder, &pic_params);

    if (frame && nv_status == NV_ENC_ERR_NEED_MORE_INPUT) {
        res = out_surf_queue_enqueue(&ctx->output_surface_queue, &ctx->output_surfaces[i]);

        if (res)
            return res;

        ctx->output_surfaces[i].busy = 1;
    }

    if (nv_status != NV_ENC_SUCCESS && nv_status != NV_ENC_ERR_NEED_MORE_INPUT) {
        av_log(avctx, AV_LOG_ERROR, "EncodePicture failed!\n");
        return AVERROR_EXTERNAL;
    }

    if (nv_status != NV_ENC_ERR_NEED_MORE_INPUT) {
        while (ctx->output_surface_queue.count) {
            tmpoutsurf = out_surf_queue_dequeue(&ctx->output_surface_queue);
            res = out_surf_queue_enqueue(&ctx->output_surface_ready_queue, tmpoutsurf);

            if (res)
                return res;
        }

        if (frame) {
            res = out_surf_queue_enqueue(&ctx->output_surface_ready_queue, &ctx->output_surfaces[i]);

            if (res)
                return res;

            ctx->output_surfaces[i].busy = 1;
        }
    }

    if (ctx->output_surface_ready_queue.count && (!frame || ctx->output_surface_ready_queue.count + ctx->output_surface_queue.count >= ctx->buffer_delay)) {
        tmpoutsurf = out_surf_queue_dequeue(&ctx->output_surface_ready_queue);

        res = process_output_surface(avctx, pkt, tmpoutsurf);

        if (res)
            return res;

        tmpoutsurf->busy = 0;
        av_assert0(tmpoutsurf->input_surface->lockCount);
        tmpoutsurf->input_surface->lockCount--;

        *got_packet = 1;
    } else {
        *got_packet = 0;
    }

    return 0;
}

static const enum AVPixelFormat pix_fmts_nvenc[] = {
    AV_PIX_FMT_YUV420P,
    AV_PIX_FMT_NV12,
    AV_PIX_FMT_YUV444P,
    AV_PIX_FMT_NONE
};

#define OFFSET(x) offsetof(NvencContext, x)
#define VE AV_OPT_FLAG_VIDEO_PARAM | AV_OPT_FLAG_ENCODING_PARAM
static const AVOption options[] = {
    { "preset", "Set the encoding preset (one of hq, hp, bd, ll, llhq, llhp, default)", OFFSET(preset), AV_OPT_TYPE_STRING, { .str = "hq" }, 0, 0, VE },
    { "profile", "Set the encoding profile (high, main or baseline)", OFFSET(profile), AV_OPT_TYPE_STRING, { 0 }, 0, 0, VE },
    { "level", "Set the encoding level restriction (auto, 1.0, 1.0b, 1.1, 1.2, ..., 4.2, 5.0, 5.1)", OFFSET(level), AV_OPT_TYPE_STRING, { 0 }, 0, 0, VE },
    { "tier", "Set the encoding tier (main or high)", OFFSET(tier), AV_OPT_TYPE_STRING, { 0 }, 0, 0, VE },
    { "cbr", "Use cbr encoding mode", OFFSET(cbr), AV_OPT_TYPE_INT, { .i64 = 0 }, 0, 1, VE },
    { "2pass", "Use 2pass cbr encoding mode", OFFSET(twopass), AV_OPT_TYPE_INT, { .i64 = -1 }, -1, 1, VE },
    { "gpu", "Selects which NVENC capable GPU to use. First GPU is 0, second is 1, and so on.", OFFSET(gpu), AV_OPT_TYPE_INT, { .i64 = 0 }, 0, INT_MAX, VE },
    { "delay", "Delays frame output by the given amount of frames.", OFFSET(buffer_delay), AV_OPT_TYPE_INT, { .i64 = INT_MAX }, 0, INT_MAX, VE },
    { NULL }
};

static const AVCodecDefault nvenc_defaults[] = {
    { "b", "0" },
    { "qmin", "-1" },
    { "qmax", "-1" },
    { "qdiff", "-1" },
    { "qblur", "-1" },
    { "qcomp", "-1" },
    { NULL },
};

#if CONFIG_NVENC_ENCODER
static const AVClass nvenc_class = {
    .class_name = "nvenc",
    .item_name = av_default_item_name,
    .option = options,
    .version = LIBAVUTIL_VERSION_INT,
};

AVCodec ff_nvenc_encoder = {
    .name = "nvenc",
    .long_name = NULL_IF_CONFIG_SMALL("Nvidia NVENC h264 encoder"),
    .type = AVMEDIA_TYPE_VIDEO,
    .id = AV_CODEC_ID_H264,
    .priv_data_size = sizeof(NvencContext),
    .init = nvenc_encode_init,
    .encode2 = nvenc_encode_frame,
    .close = nvenc_encode_close,
    .capabilities = AV_CODEC_CAP_DELAY,
    .priv_class = &nvenc_class,
    .defaults = nvenc_defaults,
    .pix_fmts = pix_fmts_nvenc,
};
#endif

/* Add an alias for nvenc_h264 */
#if CONFIG_NVENC_H264_ENCODER
static const AVClass nvenc_h264_class = {
    .class_name = "nvenc_h264",
    .item_name = av_default_item_name,
    .option = options,
    .version = LIBAVUTIL_VERSION_INT,
};

AVCodec ff_nvenc_h264_encoder = {
    .name = "nvenc_h264",
    .long_name = NULL_IF_CONFIG_SMALL("Nvidia NVENC h264 encoder"),
    .type = AVMEDIA_TYPE_VIDEO,
    .id = AV_CODEC_ID_H264,
    .priv_data_size = sizeof(NvencContext),
    .init = nvenc_encode_init,
    .encode2 = nvenc_encode_frame,
    .close = nvenc_encode_close,
    .capabilities = AV_CODEC_CAP_DELAY,
    .priv_class = &nvenc_h264_class,
    .defaults = nvenc_defaults,
    .pix_fmts = pix_fmts_nvenc,
};
#endif

#if CONFIG_NVENC_HEVC_ENCODER
static const AVClass nvenc_hevc_class = {
    .class_name = "nvenc_hevc",
    .item_name = av_default_item_name,
    .option = options,
    .version = LIBAVUTIL_VERSION_INT,
};

AVCodec ff_nvenc_hevc_encoder = {
    .name = "nvenc_hevc",
    .long_name = NULL_IF_CONFIG_SMALL("Nvidia NVENC hevc encoder"),
    .type = AVMEDIA_TYPE_VIDEO,
    .id = AV_CODEC_ID_H265,
    .priv_data_size = sizeof(NvencContext),
    .init = nvenc_encode_init,
    .encode2 = nvenc_encode_frame,
    .close = nvenc_encode_close,
    .capabilities = AV_CODEC_CAP_DELAY,
    .priv_class = &nvenc_hevc_class,
    .defaults = nvenc_defaults,
    .pix_fmts = pix_fmts_nvenc,
};
#endif<|MERGE_RESOLUTION|>--- conflicted
+++ resolved
@@ -786,16 +786,10 @@
         ctx->encode_config.rcParams.constQP.qpInterP = avctx->global_quality;
         ctx->encode_config.rcParams.constQP.qpIntra = avctx->global_quality;
 
-<<<<<<< HEAD
         avctx->qmin = -1;
         avctx->qmax = -1;
     } else if (avctx->qmin >= 0 && avctx->qmax >= 0) {
         ctx->encode_config.rcParams.rateControlMode = NV_ENC_PARAMS_RC_VBR;
-=======
-    avctx->extradata = av_mallocz(EXTRADATA_SIZE + AV_INPUT_BUFFER_PADDING_SIZE);
-    if (!avctx->extradata)
-        return AVERROR(ENOMEM);
->>>>>>> 059a9348
 
         ctx->encode_config.rcParams.enableMinQP = 1;
         ctx->encode_config.rcParams.enableMaxQP = 1;
@@ -1020,7 +1014,7 @@
         }
 
         avctx->extradata_size = outSize;
-        avctx->extradata = av_mallocz(outSize + FF_INPUT_BUFFER_PADDING_SIZE);
+        avctx->extradata = av_mallocz(outSize + AV_INPUT_BUFFER_PADDING_SIZE);
 
         if (!avctx->extradata) {
             res = AVERROR(ENOMEM);

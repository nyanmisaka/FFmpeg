--- conflicted
+++ resolved
@@ -35,15 +35,9 @@
 } DCAParseContext;
 
 #define IS_MARKER(state, i, buf, buf_size) \
-<<<<<<< HEAD
- ((state == DCA_MARKER_14B_LE && (i < buf_size-2) && (buf[i+1] & 0xF0) == 0xF0 && buf[i+2] == 0x07) \
- || (state == DCA_MARKER_14B_BE && (i < buf_size-2) && buf[i+1] == 0x07 && (buf[i+2] & 0xF0) == 0xF0) \
- || state == DCA_MARKER_RAW_LE || state == DCA_MARKER_RAW_BE || state == DCA_HD_MARKER)
-=======
     ((state == DCA_MARKER_14B_LE && (i < buf_size - 2) && (buf[i + 1] & 0xF0) == 0xF0 &&  buf[i + 2]         == 0x07) || \
      (state == DCA_MARKER_14B_BE && (i < buf_size - 2) &&  buf[i + 1]         == 0x07 && (buf[i + 2] & 0xF0) == 0xF0) || \
-      state == DCA_MARKER_RAW_LE || state == DCA_MARKER_RAW_BE)
->>>>>>> 45ff7c93
+      state == DCA_MARKER_RAW_LE || state == DCA_MARKER_RAW_BE || state == DCA_HD_MARKER)
 
 /**
  * Find the end of the current frame in the bitstream.
@@ -64,17 +58,8 @@
         for (i = 0; i < buf_size; i++) {
             state = (state << 8) | buf[i];
             if (IS_MARKER(state, i, buf, buf_size)) {
-<<<<<<< HEAD
                 if (!pc1->lastmarker || state == pc1->lastmarker || pc1->lastmarker == DCA_HD_MARKER) {
-                    start_found = 1;
-=======
-                if (pc1->lastmarker && state == pc1->lastmarker) {
-                    start_found = 1;
-                    i++;
-                    break;
-                } else if (!pc1->lastmarker) {
                     start_found     = 1;
->>>>>>> 45ff7c93
                     pc1->lastmarker = state;
                     i++;
                     break;
@@ -88,13 +73,8 @@
             state = (state << 8) | buf[i];
             if (state == DCA_HD_MARKER && !pc1->hd_pos)
                 pc1->hd_pos = pc1->size;
-<<<<<<< HEAD
             if (IS_MARKER(state, i, buf, buf_size) && (state == pc1->lastmarker || pc1->lastmarker == DCA_HD_MARKER)) {
-                if(pc1->framesize > pc1->size)
-=======
-            if (state == pc1->lastmarker && IS_MARKER(state, i, buf, buf_size)) {
                 if (pc1->framesize > pc1->size)
->>>>>>> 45ff7c93
                     continue;
                 pc->frame_start_found = 0;
                 pc->state             = -1;

/*
 * The simplest AC-3 encoder
 * Copyright (c) 2000 Fabrice Bellard
 * Copyright (c) 2006-2010 Justin Ruggles <justin.ruggles@gmail.com>
 * Copyright (c) 2006-2010 Prakash Punnoor <prakash@punnoor.de>
 *
 * This file is part of FFmpeg.
 *
 * FFmpeg is free software; you can redistribute it and/or
 * modify it under the terms of the GNU Lesser General Public
 * License as published by the Free Software Foundation; either
 * version 2.1 of the License, or (at your option) any later version.
 *
 * FFmpeg is distributed in the hope that it will be useful,
 * but WITHOUT ANY WARRANTY; without even the implied warranty of
 * MERCHANTABILITY or FITNESS FOR A PARTICULAR PURPOSE.  See the GNU
 * Lesser General Public License for more details.
 *
 * You should have received a copy of the GNU Lesser General Public
 * License along with FFmpeg; if not, write to the Free Software
 * Foundation, Inc., 51 Franklin Street, Fifth Floor, Boston, MA 02110-1301 USA
 */

/**
 * @file
 * floating-point AC-3 encoder.
 */

#define CONFIG_AC3ENC_FLOAT 1
#include "internal.h"
#include "audiodsp.h"
#include "ac3enc.h"
#include "eac3enc.h"
#include "kbdwin.h"


#define AC3ENC_TYPE AC3ENC_TYPE_AC3
#include "ac3enc_opts_template.c"
static const AVClass ac3enc_class = {
    .class_name = "AC-3 Encoder",
    .item_name  = av_default_item_name,
    .option     = ac3_options,
    .version    = LIBAVUTIL_VERSION_INT,
};

#include "ac3enc_template.c"


/**
 * Finalize MDCT and free allocated memory.
 *
 * @param s  AC-3 encoder private context
 */
av_cold void ff_ac3_float_mdct_end(AC3EncodeContext *s)
{
    ff_mdct_end(&s->mdct);
    av_freep(&s->mdct_window);
}


/**
 * Initialize MDCT tables.
 *
 * @param s  AC-3 encoder private context
 * @return   0 on success, negative error code on failure
 */
av_cold int ff_ac3_float_mdct_init(AC3EncodeContext *s)
{
    float *window;
    int i, n, n2;

    n  = 1 << 9;
    n2 = n >> 1;

    window = av_malloc_array(n, sizeof(*window));
    if (!window) {
        av_log(s->avctx, AV_LOG_ERROR, "Cannot allocate memory.\n");
        return AVERROR(ENOMEM);
    }
    ff_kbd_window_init(window, 5.0, n2);
    for (i = 0; i < n2; i++)
        window[n-1-i] = window[i];
    s->mdct_window = window;

    return ff_mdct_init(&s->mdct, 9, 0, -2.0 / n);
}


/*
 * Normalize the input samples.
 * Not needed for the floating-point encoder.
 */
static int normalize_samples(AC3EncodeContext *s)
{
    return 0;
}


/*
 * Scale MDCT coefficients from float to 24-bit fixed-point.
 */
static void scale_coefficients(AC3EncodeContext *s)
{
    int chan_size = AC3_MAX_COEFS * s->num_blocks;
    int cpl       = s->cpl_on;
    s->ac3dsp.float_to_fixed24(s->fixed_coef_buffer + (chan_size * !cpl),
                               s->mdct_coef_buffer  + (chan_size * !cpl),
                               chan_size * (s->channels + cpl));
}

static void sum_square_butterfly(AC3EncodeContext *s, float sum[4],
                                 const float *coef0, const float *coef1,
                                 int len)
{
    s->ac3dsp.sum_square_butterfly_float(sum, coef0, coef1, len);
}

/*
 * Clip MDCT coefficients to allowable range.
 */
static void clip_coefficients(AudioDSPContext *adsp, float *coef,
                              unsigned int len)
{
    adsp->vector_clipf(coef, coef, COEF_MIN, COEF_MAX, len);
}


/*
 * Calculate a single coupling coordinate.
 */
static CoefType calc_cpl_coord(CoefSumType energy_ch, CoefSumType energy_cpl)
{
    float coord = 0.125;
    if (energy_cpl > 0)
        coord *= sqrtf(energy_ch / energy_cpl);
    return FFMIN(coord, COEF_MAX);
}

av_cold int ff_ac3_float_encode_init(AVCodecContext *avctx)
{
    AC3EncodeContext *s = avctx->priv_data;
<<<<<<< HEAD
    s->fdsp = avpriv_float_dsp_alloc(avctx->flags & CODEC_FLAG_BITEXACT);
    if (!s->fdsp)
        return AVERROR(ENOMEM);
=======
    avpriv_float_dsp_init(&s->fdsp, avctx->flags & AV_CODEC_FLAG_BITEXACT);
>>>>>>> 7c6eb0a1
    return ff_ac3_encode_init(avctx);
}

AVCodec ff_ac3_encoder = {
    .name            = "ac3",
    .long_name       = NULL_IF_CONFIG_SMALL("ATSC A/52A (AC-3)"),
    .type            = AVMEDIA_TYPE_AUDIO,
    .id              = AV_CODEC_ID_AC3,
    .priv_data_size  = sizeof(AC3EncodeContext),
    .init            = ff_ac3_float_encode_init,
    .encode2         = ff_ac3_float_encode_frame,
    .close           = ff_ac3_encode_close,
    .sample_fmts     = (const enum AVSampleFormat[]){ AV_SAMPLE_FMT_FLTP,
                                                      AV_SAMPLE_FMT_NONE },
    .priv_class      = &ac3enc_class,
    .channel_layouts = ff_ac3_channel_layouts,
    .defaults        = ac3_defaults,
};<|MERGE_RESOLUTION|>--- conflicted
+++ resolved
@@ -139,13 +139,9 @@
 av_cold int ff_ac3_float_encode_init(AVCodecContext *avctx)
 {
     AC3EncodeContext *s = avctx->priv_data;
-<<<<<<< HEAD
-    s->fdsp = avpriv_float_dsp_alloc(avctx->flags & CODEC_FLAG_BITEXACT);
+    s->fdsp = avpriv_float_dsp_alloc(avctx->flags & AV_CODEC_FLAG_BITEXACT);
     if (!s->fdsp)
         return AVERROR(ENOMEM);
-=======
-    avpriv_float_dsp_init(&s->fdsp, avctx->flags & AV_CODEC_FLAG_BITEXACT);
->>>>>>> 7c6eb0a1
     return ff_ac3_encode_init(avctx);
 }
 

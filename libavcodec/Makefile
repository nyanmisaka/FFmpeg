include $(SUBDIR)../config.mak

NAME = avcodec

HEADERS = avcodec.h                                                     \
          avdct.h                                                       \
          avfft.h                                                       \
          dv_profile.h                                                  \
          d3d11va.h                                                     \
          dirac.h                                                       \
          dxva2.h                                                       \
          jni.h                                                         \
          qsv.h                                                         \
          vaapi.h                                                       \
          vda.h                                                         \
          vdpau.h                                                       \
          version.h                                                     \
          videotoolbox.h                                                \
          vorbis_parser.h                                               \
          xvmc.h                                                        \

OBJS = allcodecs.o                                                      \
       audioconvert.o                                                   \
       avdct.o                                                          \
       avpacket.o                                                       \
       avpicture.o                                                      \
       bitstream.o                                                      \
       bitstream_filter.o                                               \
       bitstream_filters.o                                              \
       bsf.o                                                            \
       codec_desc.o                                                     \
       d3d11va.o                                                        \
       dirac.o                                                          \
       dv_profile.o                                                     \
       imgconvert.o                                                     \
       jni.o                                                            \
       mathtables.o                                                     \
       options.o                                                        \
       parser.o                                                         \
       profiles.o                                                       \
       qsv_api.o                                                        \
       raw.o                                                            \
       resample.o                                                       \
       resample2.o                                                      \
       utils.o                                                          \
       vorbis_parser.o                                                  \
       xiph.o                                                           \

# subsystems
OBJS-$(CONFIG_AANDCTTABLES)            += aandcttab.o
OBJS-$(CONFIG_AC3DSP)                  += ac3dsp.o
OBJS-$(CONFIG_AUDIO_FRAME_QUEUE)       += audio_frame_queue.o
OBJS-$(CONFIG_AUDIODSP)                += audiodsp.o
OBJS-$(CONFIG_BLOCKDSP)                += blockdsp.o
OBJS-$(CONFIG_BSWAPDSP)                += bswapdsp.o
OBJS-$(CONFIG_CABAC)                   += cabac.o
OBJS-$(CONFIG_CRYSTALHD)               += crystalhd.o
OBJS-$(CONFIG_DCT)                     += dct.o dct32_fixed.o dct32_float.o
OBJS-$(CONFIG_ERROR_RESILIENCE)        += error_resilience.o
OBJS-$(CONFIG_EXIF)                    += exif.o tiff_common.o
OBJS-$(CONFIG_FAANDCT)                 += faandct.o
OBJS-$(CONFIG_FAANIDCT)                += faanidct.o
OBJS-$(CONFIG_FDCTDSP)                 += fdctdsp.o jfdctfst.o jfdctint.o
FFT-OBJS-$(CONFIG_HARDCODED_TABLES)    += cos_tables.o cos_fixed_tables.o
OBJS-$(CONFIG_FFT)                     += avfft.o fft_fixed.o fft_float.o \
                                          fft_fixed_32.o fft_init_table.o \
                                          $(FFT-OBJS-yes)
OBJS-$(CONFIG_FLACDSP)                 += flacdsp.o
OBJS-$(CONFIG_FMTCONVERT)              += fmtconvert.o
OBJS-$(CONFIG_GOLOMB)                  += golomb.o
OBJS-$(CONFIG_H263DSP)                 += h263dsp.o
OBJS-$(CONFIG_H264CHROMA)              += h264chroma.o
OBJS-$(CONFIG_H264DSP)                 += h264dsp.o h264idct.o
OBJS-$(CONFIG_H264PRED)                += h264pred.o
OBJS-$(CONFIG_H264QPEL)                += h264qpel.o
OBJS-$(CONFIG_H264_VIDEOTOOLBOX_ENCODER) += videotoolboxenc.o
OBJS-$(CONFIG_HPELDSP)                 += hpeldsp.o
OBJS-$(CONFIG_HUFFMAN)                 += huffman.o
OBJS-$(CONFIG_HUFFYUVDSP)              += huffyuvdsp.o
OBJS-$(CONFIG_HUFFYUVENCDSP)           += huffyuvencdsp.o
OBJS-$(CONFIG_IDCTDSP)                 += idctdsp.o simple_idct.o jrevdct.o
OBJS-$(CONFIG_IIRFILTER)               += iirfilter.o
OBJS-$(CONFIG_IMDCT15)                 += imdct15.o
OBJS-$(CONFIG_INTRAX8)                 += intrax8.o intrax8dsp.o
OBJS-$(CONFIG_IVIDSP)                  += ivi_dsp.o
OBJS-$(CONFIG_JNI)                     += ffjni.o jni.o
OBJS-$(CONFIG_JPEGTABLES)              += jpegtables.o
OBJS-$(CONFIG_LIBXVID)                 += libxvid_rc.o
OBJS-$(CONFIG_LLAUDDSP)                += lossless_audiodsp.o
OBJS-$(CONFIG_LLVIDDSP)                += lossless_videodsp.o
OBJS-$(CONFIG_LPC)                     += lpc.o
OBJS-$(CONFIG_LSP)                     += lsp.o
OBJS-$(CONFIG_LZF)                     += lzf.o
OBJS-$(CONFIG_MDCT)                    += mdct_fixed.o mdct_float.o mdct_fixed_32.o
OBJS-$(CONFIG_ME_CMP)                  += me_cmp.o
OBJS-$(CONFIG_MEDIACODEC)              += mediacodecdec.o mediacodec_wrapper.o mediacodec_sw_buffer.o
OBJS-$(CONFIG_MPEG_ER)                 += mpeg_er.o
OBJS-$(CONFIG_MPEGAUDIO)               += mpegaudio.o mpegaudiodata.o   \
                                          mpegaudiodecheader.o
OBJS-$(CONFIG_MPEGAUDIODSP)            += mpegaudiodsp.o                \
                                          mpegaudiodsp_data.o           \
                                          mpegaudiodsp_fixed.o          \
                                          mpegaudiodsp_float.o
OBJS-$(CONFIG_MPEGVIDEO)               += mpegvideo.o mpegvideodsp.o rl.o \
                                          mpegvideo_motion.o mpegutils.o \
                                          mpegvideodata.o mpegpicture.o
OBJS-$(CONFIG_MPEGVIDEOENC)            += mpegvideo_enc.o mpeg12data.o  \
                                          motion_est.o ratecontrol.o    \
                                          mpegvideoencdsp.o
OBJS-$(CONFIG_MSS34DSP)                += mss34dsp.o
OBJS-$(CONFIG_NVENC)                   += nvenc.o
OBJS-$(CONFIG_PIXBLOCKDSP)             += pixblockdsp.o
OBJS-$(CONFIG_QPELDSP)                 += qpeldsp.o
OBJS-$(CONFIG_QSV)                     += qsv.o
OBJS-$(CONFIG_QSVDEC)                  += qsvdec.o
OBJS-$(CONFIG_QSVENC)                  += qsvenc.o
OBJS-$(CONFIG_RANGECODER)              += rangecoder.o
RDFT-OBJS-$(CONFIG_HARDCODED_TABLES)   += sin_tables.o
OBJS-$(CONFIG_RDFT)                    += rdft.o $(RDFT-OBJS-yes)
OBJS-$(CONFIG_RV34DSP)                 += rv34dsp.o
OBJS-$(CONFIG_SHARED)                  += log2_tab.o reverse.o
OBJS-$(CONFIG_SINEWIN)                 += sinewin.o sinewin_fixed.o
OBJS-$(CONFIG_SNAPPY)                  += snappy.o
OBJS-$(CONFIG_STARTCODE)               += startcode.o
OBJS-$(CONFIG_TEXTUREDSP)              += texturedsp.o
OBJS-$(CONFIG_TEXTUREDSPENC)           += texturedspenc.o
OBJS-$(CONFIG_TPELDSP)                 += tpeldsp.o
OBJS-$(CONFIG_VC1DSP)                  += vc1dsp.o
OBJS-$(CONFIG_VIDEODSP)                += videodsp.o
OBJS-$(CONFIG_VP3DSP)                  += vp3dsp.o
OBJS-$(CONFIG_VP56DSP)                 += vp56dsp.o
OBJS-$(CONFIG_VP8DSP)                  += vp8dsp.o
OBJS-$(CONFIG_WMA_FREQS)               += wma_freqs.o
OBJS-$(CONFIG_WMV2DSP)                 += wmv2dsp.o

# decoders/encoders
OBJS-$(CONFIG_ZERO12V_DECODER)         += 012v.o
OBJS-$(CONFIG_A64MULTI_ENCODER)        += a64multienc.o elbg.o
OBJS-$(CONFIG_A64MULTI5_ENCODER)       += a64multienc.o elbg.o
OBJS-$(CONFIG_AAC_DECODER)             += aacdec.o aactab.o aacsbr.o aacps_float.o \
                                          aacadtsdec.o mpeg4audio.o kbdwin.o \
                                          sbrdsp.o aacpsdsp_float.o cbrt_data.o
OBJS-$(CONFIG_AAC_FIXED_DECODER)       += aacdec_fixed.o aactab.o aacsbr_fixed.o aacps_fixed.o \
                                          aacadtsdec.o mpeg4audio.o kbdwin.o \
                                          sbrdsp_fixed.o aacpsdsp_fixed.o cbrt_data_fixed.o
OBJS-$(CONFIG_AAC_ENCODER)             += aacenc.o aaccoder.o aacenctab.o    \
                                          aacpsy.o aactab.o      \
                                          aacenc_is.o \
                                          aacenc_tns.o \
                                          aacenc_ltp.o \
                                          aacenc_pred.o \
                                          psymodel.o mpeg4audio.o kbdwin.o cbrt_data.o
OBJS-$(CONFIG_AASC_DECODER)            += aasc.o msrledec.o
OBJS-$(CONFIG_AC3_DECODER)             += ac3dec_float.o ac3dec_data.o ac3.o kbdwin.o
OBJS-$(CONFIG_AC3_FIXED_DECODER)       += ac3dec_fixed.o ac3dec_data.o ac3.o kbdwin.o
OBJS-$(CONFIG_AC3_ENCODER)             += ac3enc_float.o ac3enc.o ac3tab.o \
                                          ac3.o kbdwin.o
OBJS-$(CONFIG_AC3_FIXED_ENCODER)       += ac3enc_fixed.o ac3enc.o ac3tab.o ac3.o
OBJS-$(CONFIG_AIC_DECODER)             += aic.o
OBJS-$(CONFIG_ALAC_DECODER)            += alac.o alac_data.o alacdsp.o
OBJS-$(CONFIG_ALAC_ENCODER)            += alacenc.o alac_data.o
OBJS-$(CONFIG_ALIAS_PIX_DECODER)       += aliaspixdec.o
OBJS-$(CONFIG_ALIAS_PIX_ENCODER)       += aliaspixenc.o
OBJS-$(CONFIG_ALS_DECODER)             += alsdec.o bgmc.o mpeg4audio.o
OBJS-$(CONFIG_AMRNB_DECODER)           += amrnbdec.o celp_filters.o   \
                                          celp_math.o acelp_filters.o \
                                          acelp_vectors.o             \
                                          acelp_pitch_delay.o
OBJS-$(CONFIG_AMRWB_DECODER)           += amrwbdec.o celp_filters.o   \
                                          celp_math.o acelp_filters.o \
                                          acelp_vectors.o             \
                                          acelp_pitch_delay.o
OBJS-$(CONFIG_AMV_ENCODER)             += mjpegenc.o mjpegenc_common.o \
                                          mpegvideo_enc.o motion_est.o \
                                          ratecontrol.o mpeg12data.o   \
                                          mpegvideo.o
OBJS-$(CONFIG_ANM_DECODER)             += anm.o
OBJS-$(CONFIG_ANSI_DECODER)            += ansi.o cga_data.o
OBJS-$(CONFIG_APE_DECODER)             += apedec.o
OBJS-$(CONFIG_APNG_DECODER)            += png.o pngdec.o pngdsp.o
OBJS-$(CONFIG_APNG_ENCODER)            += png.o pngenc.o
OBJS-$(CONFIG_SSA_DECODER)             += assdec.o ass.o
OBJS-$(CONFIG_SSA_ENCODER)             += assenc.o ass.o
OBJS-$(CONFIG_ASS_DECODER)             += assdec.o ass.o
OBJS-$(CONFIG_ASS_ENCODER)             += assenc.o ass.o
OBJS-$(CONFIG_ASV1_DECODER)            += asvdec.o asv.o mpeg12data.o
OBJS-$(CONFIG_ASV1_ENCODER)            += asvenc.o asv.o mpeg12data.o
OBJS-$(CONFIG_ASV2_DECODER)            += asvdec.o asv.o mpeg12data.o
OBJS-$(CONFIG_ASV2_ENCODER)            += asvenc.o asv.o mpeg12data.o
OBJS-$(CONFIG_ATRAC1_DECODER)          += atrac1.o atrac.o
OBJS-$(CONFIG_ATRAC3_DECODER)          += atrac3.o atrac.o
OBJS-$(CONFIG_ATRAC3P_DECODER)         += atrac3plusdec.o atrac3plus.o \
                                          atrac3plusdsp.o atrac.o
OBJS-$(CONFIG_AURA_DECODER)            += cyuv.o
OBJS-$(CONFIG_AURA2_DECODER)           += aura.o
OBJS-$(CONFIG_AVRN_DECODER)            += avrndec.o mjpegdec.o
OBJS-$(CONFIG_AVRP_DECODER)            += r210dec.o
OBJS-$(CONFIG_AVRP_ENCODER)            += r210enc.o
OBJS-$(CONFIG_AVS_DECODER)             += avs.o
OBJS-$(CONFIG_AVUI_DECODER)            += avuidec.o
OBJS-$(CONFIG_AVUI_ENCODER)            += avuienc.o
OBJS-$(CONFIG_AYUV_DECODER)            += v408dec.o
OBJS-$(CONFIG_AYUV_ENCODER)            += v408enc.o
OBJS-$(CONFIG_BETHSOFTVID_DECODER)     += bethsoftvideo.o
OBJS-$(CONFIG_BFI_DECODER)             += bfi.o
OBJS-$(CONFIG_BINK_DECODER)            += bink.o binkdsp.o
OBJS-$(CONFIG_BINKAUDIO_DCT_DECODER)   += binkaudio.o
OBJS-$(CONFIG_BINKAUDIO_RDFT_DECODER)  += binkaudio.o
OBJS-$(CONFIG_BINTEXT_DECODER)         += bintext.o cga_data.o
OBJS-$(CONFIG_BMP_DECODER)             += bmp.o msrledec.o
OBJS-$(CONFIG_BMP_ENCODER)             += bmpenc.o
OBJS-$(CONFIG_BMV_AUDIO_DECODER)       += bmvaudio.o
OBJS-$(CONFIG_BMV_VIDEO_DECODER)       += bmvvideo.o
OBJS-$(CONFIG_BRENDER_PIX_DECODER)     += brenderpix.o
OBJS-$(CONFIG_C93_DECODER)             += c93.o
OBJS-$(CONFIG_CAVS_DECODER)            += cavs.o cavsdec.o cavsdsp.o \
                                          cavsdata.o mpeg12data.o
OBJS-$(CONFIG_CCAPTION_DECODER)        += ccaption_dec.o
OBJS-$(CONFIG_CDGRAPHICS_DECODER)      += cdgraphics.o
OBJS-$(CONFIG_CDXL_DECODER)            += cdxl.o
OBJS-$(CONFIG_CFHD_DECODER)            += cfhd.o cfhddata.o
OBJS-$(CONFIG_CINEPAK_DECODER)         += cinepak.o
OBJS-$(CONFIG_CINEPAK_ENCODER)         += cinepakenc.o elbg.o
OBJS-$(CONFIG_CLJR_DECODER)            += cljrdec.o
OBJS-$(CONFIG_CLJR_ENCODER)            += cljrenc.o
OBJS-$(CONFIG_CLLC_DECODER)            += cllc.o canopus.o
OBJS-$(CONFIG_COOK_DECODER)            += cook.o
OBJS-$(CONFIG_COMFORTNOISE_DECODER)    += cngdec.o celp_filters.o
OBJS-$(CONFIG_COMFORTNOISE_ENCODER)    += cngenc.o
OBJS-$(CONFIG_CPIA_DECODER)            += cpia.o
OBJS-$(CONFIG_CSCD_DECODER)            += cscd.o
OBJS-$(CONFIG_CYUV_DECODER)            += cyuv.o
OBJS-$(CONFIG_DCA_DECODER)             += dcadec.o dca.o dcadata.o        \
                                          dca_core.o dca_exss.o dca_xll.o \
                                          dcadsp.o dcadct.o synth_filter.o
OBJS-$(CONFIG_DCA_ENCODER)             += dcaenc.o dca.o dcadata.o
OBJS-$(CONFIG_DDS_DECODER)             += dds.o
OBJS-$(CONFIG_DIRAC_DECODER)           += diracdec.o dirac.o diracdsp.o diractab.o \
                                          dirac_arith.o mpeg12data.o dirac_dwt.o
OBJS-$(CONFIG_DFA_DECODER)             += dfa.o
OBJS-$(CONFIG_DNXHD_DECODER)           += dnxhddec.o dnxhddata.o
OBJS-$(CONFIG_DNXHD_ENCODER)           += dnxhdenc.o dnxhddata.o
OBJS-$(CONFIG_DPX_DECODER)             += dpx.o
OBJS-$(CONFIG_DPX_ENCODER)             += dpxenc.o
OBJS-$(CONFIG_DSD_LSBF_DECODER)        += dsddec.o
OBJS-$(CONFIG_DSD_MSBF_DECODER)        += dsddec.o
OBJS-$(CONFIG_DSD_LSBF_PLANAR_DECODER) += dsddec.o
OBJS-$(CONFIG_DSD_MSBF_PLANAR_DECODER) += dsddec.o
OBJS-$(CONFIG_DSICINAUDIO_DECODER)     += dsicinaudio.o
OBJS-$(CONFIG_DSICINVIDEO_DECODER)     += dsicinvideo.o
OBJS-$(CONFIG_DSS_SP_DECODER)          += dss_sp.o
OBJS-$(CONFIG_DVBSUB_DECODER)          += dvbsubdec.o
OBJS-$(CONFIG_DVBSUB_ENCODER)          += dvbsub.o
OBJS-$(CONFIG_DVDSUB_DECODER)          += dvdsubdec.o
OBJS-$(CONFIG_DVDSUB_ENCODER)          += dvdsubenc.o
OBJS-$(CONFIG_DVAUDIO_DECODER)         += dvaudiodec.o
OBJS-$(CONFIG_DVVIDEO_DECODER)         += dvdec.o dv.o dvdata.o
OBJS-$(CONFIG_DVVIDEO_ENCODER)         += dvenc.o dv.o dvdata.o
OBJS-$(CONFIG_DXA_DECODER)             += dxa.o
OBJS-$(CONFIG_DXTORY_DECODER)          += dxtory.o
OBJS-$(CONFIG_DXV_DECODER)             += dxv.o
OBJS-$(CONFIG_EAC3_DECODER)            += eac3_data.o
OBJS-$(CONFIG_EAC3_ENCODER)            += eac3enc.o eac3_data.o
OBJS-$(CONFIG_EACMV_DECODER)           += eacmv.o
OBJS-$(CONFIG_EAMAD_DECODER)           += eamad.o eaidct.o mpeg12.o \
                                          mpeg12data.o
OBJS-$(CONFIG_EATGQ_DECODER)           += eatgq.o eaidct.o
OBJS-$(CONFIG_EATGV_DECODER)           += eatgv.o
OBJS-$(CONFIG_EATQI_DECODER)           += eatqi.o eaidct.o mpeg12.o mpeg12data.o mpegvideodata.o rl.o
OBJS-$(CONFIG_EIGHTBPS_DECODER)        += 8bps.o
OBJS-$(CONFIG_EIGHTSVX_EXP_DECODER)    += 8svx.o
OBJS-$(CONFIG_EIGHTSVX_FIB_DECODER)    += 8svx.o
OBJS-$(CONFIG_ESCAPE124_DECODER)       += escape124.o
OBJS-$(CONFIG_ESCAPE130_DECODER)       += escape130.o
OBJS-$(CONFIG_EVRC_DECODER)            += evrcdec.o acelp_vectors.o lsp.o
OBJS-$(CONFIG_EXR_DECODER)             += exr.o
OBJS-$(CONFIG_FFV1_DECODER)            += ffv1dec.o ffv1.o
OBJS-$(CONFIG_FFV1_ENCODER)            += ffv1enc.o ffv1.o
OBJS-$(CONFIG_FFWAVESYNTH_DECODER)     += ffwavesynth.o
OBJS-$(CONFIG_FIC_DECODER)             += fic.o
OBJS-$(CONFIG_FLAC_DECODER)            += flacdec.o flacdata.o flac.o
OBJS-$(CONFIG_FLAC_ENCODER)            += flacenc.o flacdata.o flac.o vorbis_data.o
OBJS-$(CONFIG_FLASHSV_DECODER)         += flashsv.o
OBJS-$(CONFIG_FLASHSV_ENCODER)         += flashsvenc.o
OBJS-$(CONFIG_FLASHSV2_ENCODER)        += flashsv2enc.o
OBJS-$(CONFIG_FLASHSV2_DECODER)        += flashsv.o
OBJS-$(CONFIG_FLIC_DECODER)            += flicvideo.o
OBJS-$(CONFIG_FOURXM_DECODER)          += 4xm.o
OBJS-$(CONFIG_FRAPS_DECODER)           += fraps.o
OBJS-$(CONFIG_FRWU_DECODER)            += frwu.o
OBJS-$(CONFIG_G2M_DECODER)             += g2meet.o elsdec.o
OBJS-$(CONFIG_G723_1_DECODER)          += g723_1dec.o g723_1.o \
                                          acelp_vectors.o celp_filters.o celp_math.o
OBJS-$(CONFIG_G723_1_ENCODER)          += g723_1enc.o g723_1.o \
                                          acelp_vectors.o celp_filters.o celp_math.o
OBJS-$(CONFIG_G729_DECODER)            += g729dec.o lsp.o celp_math.o acelp_filters.o acelp_pitch_delay.o acelp_vectors.o g729postfilter.o
OBJS-$(CONFIG_GIF_DECODER)             += gifdec.o lzw.o
OBJS-$(CONFIG_GIF_ENCODER)             += gif.o lzwenc.o
OBJS-$(CONFIG_GSM_DECODER)             += gsmdec.o gsmdec_data.o msgsmdec.o
OBJS-$(CONFIG_GSM_MS_DECODER)          += gsmdec.o gsmdec_data.o msgsmdec.o
OBJS-$(CONFIG_H261_DECODER)            += h261dec.o h261data.o h261.o
OBJS-$(CONFIG_H261_ENCODER)            += h261enc.o h261data.o h261.o
OBJS-$(CONFIG_H263_DECODER)            += h263dec.o h263.o ituh263dec.o        \
                                          mpeg4video.o mpeg4videodec.o flvdec.o\
                                          intelh263dec.o h263data.o
OBJS-$(CONFIG_H263_ENCODER)            += mpeg4videoenc.o mpeg4video.o  \
                                          h263.o ituh263enc.o flvenc.o h263data.o
OBJS-$(CONFIG_H264_DECODER)            += h264.o h264_cabac.o h264_cavlc.o \
                                          h264_direct.o h264_loopfilter.o  \
                                          h264_mb.o h264_picture.o h264_ps.o \
                                          h264_refs.o h264_sei.o h264_slice.o h264data.o
OBJS-$(CONFIG_H264_MEDIACODEC_DECODER) += mediacodecdec_h264.o
OBJS-$(CONFIG_H264_MMAL_DECODER)       += mmaldec.o
OBJS-$(CONFIG_H264_VDA_DECODER)        += vda_h264_dec.o
OBJS-$(CONFIG_H264_QSV_DECODER)        += qsvdec_h2645.o
OBJS-$(CONFIG_H264_QSV_ENCODER)        += qsvenc_h264.o
OBJS-$(CONFIG_HAP_DECODER)             += hapdec.o hap.o
OBJS-$(CONFIG_HAP_ENCODER)             += hapenc.o hap.o
OBJS-$(CONFIG_HEVC_DECODER)            += hevc.o hevc_mvs.o hevc_ps.o hevc_sei.o \
                                          hevc_cabac.o hevc_refs.o hevcpred.o    \
<<<<<<< HEAD
                                          hevcdsp.o hevc_filter.o hevc_parse.o hevc_data.o
=======
                                          hevcdsp.o hevc_filter.o h2645_parse.o hevc_data.o
OBJS-$(CONFIG_HEVC_NVENC_ENCODER)      += nvenc_hevc.o
>>>>>>> fa936a30
OBJS-$(CONFIG_HEVC_QSV_DECODER)        += qsvdec_h2645.o
OBJS-$(CONFIG_HEVC_QSV_ENCODER)        += qsvenc_hevc.o hevc_ps_enc.o h2645_parse.o
OBJS-$(CONFIG_HNM4_VIDEO_DECODER)      += hnm4video.o
OBJS-$(CONFIG_HQ_HQA_DECODER)          += hq_hqa.o hq_hqadata.o hq_hqadsp.o \
                                          canopus.o
OBJS-$(CONFIG_HQX_DECODER)             += hqx.o hqxvlc.o hqxdsp.o canopus.o
OBJS-$(CONFIG_HUFFYUV_DECODER)         += huffyuv.o huffyuvdec.o
OBJS-$(CONFIG_HUFFYUV_ENCODER)         += huffyuv.o huffyuvenc.o
OBJS-$(CONFIG_IDCIN_DECODER)           += idcinvideo.o
OBJS-$(CONFIG_IDF_DECODER)             += bintext.o cga_data.o
OBJS-$(CONFIG_IFF_ILBM_DECODER)        += iff.o
OBJS-$(CONFIG_IMC_DECODER)             += imc.o
OBJS-$(CONFIG_INDEO2_DECODER)          += indeo2.o
OBJS-$(CONFIG_INDEO3_DECODER)          += indeo3.o
OBJS-$(CONFIG_INDEO4_DECODER)          += indeo4.o ivi.o
OBJS-$(CONFIG_INDEO5_DECODER)          += indeo5.o ivi.o
OBJS-$(CONFIG_INTERPLAY_ACM_DECODER)   += interplayacm.o
OBJS-$(CONFIG_INTERPLAY_DPCM_DECODER)  += dpcm.o
OBJS-$(CONFIG_INTERPLAY_VIDEO_DECODER) += interplayvideo.o
OBJS-$(CONFIG_JACOSUB_DECODER)         += jacosubdec.o ass.o
OBJS-$(CONFIG_JPEG2000_ENCODER)        += j2kenc.o mqcenc.o mqc.o jpeg2000.o \
                                          jpeg2000dwt.o
OBJS-$(CONFIG_JPEG2000_DECODER)        += jpeg2000dec.o jpeg2000.o jpeg2000dsp.o \
                                          jpeg2000dwt.o mqcdec.o mqc.o
OBJS-$(CONFIG_JPEGLS_DECODER)          += jpeglsdec.o jpegls.o
OBJS-$(CONFIG_JPEGLS_ENCODER)          += jpeglsenc.o jpegls.o
OBJS-$(CONFIG_JV_DECODER)              += jvdec.o
OBJS-$(CONFIG_KGV1_DECODER)            += kgv1dec.o
OBJS-$(CONFIG_KMVC_DECODER)            += kmvc.o
OBJS-$(CONFIG_LAGARITH_DECODER)        += lagarith.o lagarithrac.o
OBJS-$(CONFIG_LJPEG_ENCODER)           += ljpegenc.o mjpegenc_common.o
OBJS-$(CONFIG_LOCO_DECODER)            += loco.o
OBJS-$(CONFIG_MACE3_DECODER)           += mace.o
OBJS-$(CONFIG_MACE6_DECODER)           += mace.o
OBJS-$(CONFIG_MDEC_DECODER)            += mdec.o mpeg12.o mpeg12data.o
OBJS-$(CONFIG_METASOUND_DECODER)       += metasound.o metasound_data.o \
                                          twinvq.o
OBJS-$(CONFIG_MICRODVD_DECODER)        += microdvddec.o ass.o
OBJS-$(CONFIG_MIMIC_DECODER)           += mimic.o
OBJS-$(CONFIG_MJPEG_DECODER)           += mjpegdec.o
OBJS-$(CONFIG_MJPEG_ENCODER)           += mjpegenc.o mjpegenc_common.o
OBJS-$(CONFIG_MJPEGB_DECODER)          += mjpegbdec.o
OBJS-$(CONFIG_MLP_DECODER)             += mlpdec.o mlpdsp.o
OBJS-$(CONFIG_MMVIDEO_DECODER)         += mmvideo.o
OBJS-$(CONFIG_MOTIONPIXELS_DECODER)    += motionpixels.o
OBJS-$(CONFIG_MOVTEXT_DECODER)         += movtextdec.o ass.o
OBJS-$(CONFIG_MOVTEXT_ENCODER)         += movtextenc.o ass_split.o
OBJS-$(CONFIG_MP1_DECODER)             += mpegaudiodec_fixed.o
OBJS-$(CONFIG_MP1FLOAT_DECODER)        += mpegaudiodec_float.o
OBJS-$(CONFIG_MP2_DECODER)             += mpegaudiodec_fixed.o
OBJS-$(CONFIG_MP2_ENCODER)             += mpegaudioenc_float.o mpegaudio.o \
                                          mpegaudiodata.o mpegaudiodsp_data.o
OBJS-$(CONFIG_MP2FIXED_ENCODER)        += mpegaudioenc_fixed.o mpegaudio.o \
                                          mpegaudiodata.o mpegaudiodsp_data.o
OBJS-$(CONFIG_MP2FLOAT_DECODER)        += mpegaudiodec_float.o
OBJS-$(CONFIG_MP3_DECODER)             += mpegaudiodec_fixed.o
OBJS-$(CONFIG_MP3ADU_DECODER)          += mpegaudiodec_fixed.o
OBJS-$(CONFIG_MP3ADUFLOAT_DECODER)     += mpegaudiodec_float.o
OBJS-$(CONFIG_MP3FLOAT_DECODER)        += mpegaudiodec_float.o
OBJS-$(CONFIG_MP3ON4_DECODER)          += mpegaudiodec_fixed.o mpeg4audio.o
OBJS-$(CONFIG_MP3ON4FLOAT_DECODER)     += mpegaudiodec_float.o mpeg4audio.o
OBJS-$(CONFIG_MPC7_DECODER)            += mpc7.o mpc.o
OBJS-$(CONFIG_MPC8_DECODER)            += mpc8.o mpc.o
OBJS-$(CONFIG_MPEGVIDEO_DECODER)       += mpeg12dec.o mpeg12.o mpeg12data.o
OBJS-$(CONFIG_MPEG1VIDEO_DECODER)      += mpeg12dec.o mpeg12.o mpeg12data.o
OBJS-$(CONFIG_MPEG1VIDEO_ENCODER)      += mpeg12enc.o mpeg12.o
OBJS-$(CONFIG_MPEG2VIDEO_DECODER)      += mpeg12dec.o mpeg12.o mpeg12data.o
OBJS-$(CONFIG_MPEG2VIDEO_ENCODER)      += mpeg12enc.o mpeg12.o
OBJS-$(CONFIG_MPEG2_MMAL_DECODER)      += mmaldec.o
OBJS-$(CONFIG_MPEG2_QSV_DECODER)       += qsvdec_mpeg2.o
OBJS-$(CONFIG_MPEG2_QSV_ENCODER)       += qsvenc_mpeg2.o
OBJS-$(CONFIG_MPEG4_DECODER)           += xvididct.o
OBJS-$(CONFIG_MPL2_DECODER)            += mpl2dec.o ass.o
OBJS-$(CONFIG_MSMPEG4V1_DECODER)       += msmpeg4dec.o msmpeg4.o msmpeg4data.o
OBJS-$(CONFIG_MSMPEG4V2_DECODER)       += msmpeg4dec.o msmpeg4.o msmpeg4data.o
OBJS-$(CONFIG_MSMPEG4V2_ENCODER)       += msmpeg4enc.o msmpeg4.o msmpeg4data.o
OBJS-$(CONFIG_MSMPEG4V3_DECODER)       += msmpeg4dec.o msmpeg4.o msmpeg4data.o
OBJS-$(CONFIG_MSMPEG4V3_ENCODER)       += msmpeg4enc.o msmpeg4.o msmpeg4data.o
OBJS-$(CONFIG_MSRLE_DECODER)           += msrle.o msrledec.o
OBJS-$(CONFIG_MSA1_DECODER)            += mss3.o
OBJS-$(CONFIG_MSS1_DECODER)            += mss1.o mss12.o
OBJS-$(CONFIG_MSS2_DECODER)            += mss2.o mss12.o mss2dsp.o wmv2data.o
OBJS-$(CONFIG_MSVIDEO1_DECODER)        += msvideo1.o
OBJS-$(CONFIG_MSVIDEO1_ENCODER)        += msvideo1enc.o elbg.o
OBJS-$(CONFIG_MSZH_DECODER)            += lcldec.o
OBJS-$(CONFIG_MTS2_DECODER)            += mss4.o
OBJS-$(CONFIG_MVC1_DECODER)            += mvcdec.o
OBJS-$(CONFIG_MVC2_DECODER)            += mvcdec.o
OBJS-$(CONFIG_MXPEG_DECODER)           += mxpegdec.o
OBJS-$(CONFIG_NELLYMOSER_DECODER)      += nellymoserdec.o nellymoser.o
OBJS-$(CONFIG_NELLYMOSER_ENCODER)      += nellymoserenc.o nellymoser.o
OBJS-$(CONFIG_NUV_DECODER)             += nuv.o rtjpeg.o
OBJS-$(CONFIG_ON2AVC_DECODER)          += on2avc.o on2avcdata.o
OBJS-$(CONFIG_OPUS_DECODER)            += opusdec.o opus.o opus_celt.o \
                                          opus_silk.o vorbis_data.o
OBJS-$(CONFIG_PAF_AUDIO_DECODER)       += pafaudio.o
OBJS-$(CONFIG_PAF_VIDEO_DECODER)       += pafvideo.o
OBJS-$(CONFIG_PAM_DECODER)             += pnmdec.o pnm.o
OBJS-$(CONFIG_PAM_ENCODER)             += pamenc.o
OBJS-$(CONFIG_PBM_DECODER)             += pnmdec.o pnm.o
OBJS-$(CONFIG_PBM_ENCODER)             += pnmenc.o
OBJS-$(CONFIG_PCX_DECODER)             += pcx.o
OBJS-$(CONFIG_PCX_ENCODER)             += pcxenc.o
OBJS-$(CONFIG_PGM_DECODER)             += pnmdec.o pnm.o
OBJS-$(CONFIG_PGM_ENCODER)             += pnmenc.o
OBJS-$(CONFIG_PGMYUV_DECODER)          += pnmdec.o pnm.o
OBJS-$(CONFIG_PGMYUV_ENCODER)          += pnmenc.o
OBJS-$(CONFIG_PGSSUB_DECODER)          += pgssubdec.o
OBJS-$(CONFIG_PICTOR_DECODER)          += pictordec.o cga_data.o
OBJS-$(CONFIG_PJS_DECODER)             += textdec.o ass.o
OBJS-$(CONFIG_PNG_DECODER)             += png.o pngdec.o pngdsp.o
OBJS-$(CONFIG_PNG_ENCODER)             += png.o pngenc.o
OBJS-$(CONFIG_PPM_DECODER)             += pnmdec.o pnm.o
OBJS-$(CONFIG_PPM_ENCODER)             += pnmenc.o
OBJS-$(CONFIG_PRORES_DECODER)          += proresdec2.o proresdsp.o proresdata.o
OBJS-$(CONFIG_PRORES_LGPL_DECODER)     += proresdec_lgpl.o proresdsp.o proresdata.o
OBJS-$(CONFIG_PRORES_ENCODER)          += proresenc_anatoliy.o
OBJS-$(CONFIG_PRORES_AW_ENCODER)       += proresenc_anatoliy.o
OBJS-$(CONFIG_PRORES_KS_ENCODER)       += proresenc_kostya.o proresdata.o
OBJS-$(CONFIG_PTX_DECODER)             += ptx.o
OBJS-$(CONFIG_QCELP_DECODER)           += qcelpdec.o                     \
                                          celp_filters.o acelp_vectors.o \
                                          acelp_filters.o
OBJS-$(CONFIG_QDM2_DECODER)            += qdm2.o
OBJS-$(CONFIG_QDRAW_DECODER)           += qdrw.o
OBJS-$(CONFIG_QPEG_DECODER)            += qpeg.o
OBJS-$(CONFIG_QTRLE_DECODER)           += qtrle.o
OBJS-$(CONFIG_QTRLE_ENCODER)           += qtrleenc.o
OBJS-$(CONFIG_R10K_DECODER)            += r210dec.o
OBJS-$(CONFIG_R10K_ENCODER)            += r210enc.o
OBJS-$(CONFIG_R210_DECODER)            += r210dec.o
OBJS-$(CONFIG_R210_ENCODER)            += r210enc.o
OBJS-$(CONFIG_RA_144_DECODER)          += ra144dec.o ra144.o celp_filters.o
OBJS-$(CONFIG_RA_144_ENCODER)          += ra144enc.o ra144.o celp_filters.o
OBJS-$(CONFIG_RA_288_DECODER)          += ra288.o celp_filters.o
OBJS-$(CONFIG_RALF_DECODER)            += ralf.o
OBJS-$(CONFIG_RAWVIDEO_DECODER)        += rawdec.o
OBJS-$(CONFIG_RAWVIDEO_ENCODER)        += rawenc.o
OBJS-$(CONFIG_REALTEXT_DECODER)        += realtextdec.o ass.o
OBJS-$(CONFIG_RL2_DECODER)             += rl2.o
OBJS-$(CONFIG_ROQ_DECODER)             += roqvideodec.o roqvideo.o
OBJS-$(CONFIG_ROQ_ENCODER)             += roqvideoenc.o roqvideo.o elbg.o
OBJS-$(CONFIG_ROQ_DPCM_DECODER)        += dpcm.o
OBJS-$(CONFIG_ROQ_DPCM_ENCODER)        += roqaudioenc.o
OBJS-$(CONFIG_RPZA_DECODER)            += rpza.o
OBJS-$(CONFIG_RSCC_DECODER)            += rscc.o
OBJS-$(CONFIG_RV10_DECODER)            += rv10.o
OBJS-$(CONFIG_RV10_ENCODER)            += rv10enc.o
OBJS-$(CONFIG_RV20_DECODER)            += rv10.o
OBJS-$(CONFIG_RV20_ENCODER)            += rv20enc.o
OBJS-$(CONFIG_RV30_DECODER)            += rv30.o rv34.o rv30dsp.o
OBJS-$(CONFIG_RV40_DECODER)            += rv40.o rv34.o rv40dsp.o
OBJS-$(CONFIG_SAMI_DECODER)            += samidec.o ass.o htmlsubtitles.o
OBJS-$(CONFIG_S302M_DECODER)           += s302m.o
OBJS-$(CONFIG_S302M_ENCODER)           += s302menc.o
OBJS-$(CONFIG_SANM_DECODER)            += sanm.o
OBJS-$(CONFIG_SCREENPRESSO_DECODER)    += screenpresso.o
OBJS-$(CONFIG_SDX2_DPCM_DECODER)       += dpcm.o
OBJS-$(CONFIG_SGI_DECODER)             += sgidec.o
OBJS-$(CONFIG_SGI_ENCODER)             += sgienc.o rle.o
OBJS-$(CONFIG_SGIRLE_DECODER)          += sgirledec.o
OBJS-$(CONFIG_SHORTEN_DECODER)         += shorten.o
OBJS-$(CONFIG_SIPR_DECODER)            += sipr.o acelp_pitch_delay.o \
                                          celp_math.o acelp_vectors.o \
                                          acelp_filters.o celp_filters.o \
                                          sipr16k.o
OBJS-$(CONFIG_SMACKAUD_DECODER)        += smacker.o
OBJS-$(CONFIG_SMACKER_DECODER)         += smacker.o
OBJS-$(CONFIG_SMC_DECODER)             += smc.o
OBJS-$(CONFIG_SMVJPEG_DECODER)         += smvjpegdec.o
OBJS-$(CONFIG_SNOW_DECODER)            += snowdec.o snow.o snow_dwt.o
OBJS-$(CONFIG_SNOW_ENCODER)            += snowenc.o snow.o snow_dwt.o             \
                                          h263.o ituh263enc.o
OBJS-$(CONFIG_SOL_DPCM_DECODER)        += dpcm.o
OBJS-$(CONFIG_SONIC_DECODER)           += sonic.o
OBJS-$(CONFIG_SONIC_ENCODER)           += sonic.o
OBJS-$(CONFIG_SONIC_LS_ENCODER)        += sonic.o
OBJS-$(CONFIG_SP5X_DECODER)            += sp5xdec.o
OBJS-$(CONFIG_SRT_DECODER)             += srtdec.o ass.o htmlsubtitles.o
OBJS-$(CONFIG_SRT_ENCODER)             += srtenc.o ass_split.o
OBJS-$(CONFIG_STL_DECODER)             += textdec.o ass.o
OBJS-$(CONFIG_SUBRIP_DECODER)          += srtdec.o ass.o htmlsubtitles.o
OBJS-$(CONFIG_SUBRIP_ENCODER)          += srtenc.o ass_split.o
OBJS-$(CONFIG_SUBVIEWER1_DECODER)      += textdec.o ass.o
OBJS-$(CONFIG_SUBVIEWER_DECODER)       += subviewerdec.o ass.o
OBJS-$(CONFIG_SUNRAST_DECODER)         += sunrast.o
OBJS-$(CONFIG_SUNRAST_ENCODER)         += sunrastenc.o
OBJS-$(CONFIG_SVQ1_DECODER)            += svq1dec.o svq1.o svq13.o h263data.o
OBJS-$(CONFIG_SVQ1_ENCODER)            += svq1enc.o svq1.o  h263data.o  \
                                          h263.o ituh263enc.o
OBJS-$(CONFIG_SVQ3_DECODER)            += svq3.o svq13.o mpegutils.o
OBJS-$(CONFIG_TEXT_DECODER)            += textdec.o ass.o
OBJS-$(CONFIG_TEXT_ENCODER)            += srtenc.o ass_split.o
OBJS-$(CONFIG_TAK_DECODER)             += takdec.o tak.o takdsp.o
OBJS-$(CONFIG_TARGA_DECODER)           += targa.o
OBJS-$(CONFIG_TARGA_ENCODER)           += targaenc.o rle.o
OBJS-$(CONFIG_TARGA_Y216_DECODER)      += targa_y216dec.o
OBJS-$(CONFIG_TDSC_DECODER)            += tdsc.o
OBJS-$(CONFIG_TIERTEXSEQVIDEO_DECODER) += tiertexseqv.o
OBJS-$(CONFIG_TIFF_DECODER)            += tiff.o lzw.o faxcompr.o tiff_data.o tiff_common.o
OBJS-$(CONFIG_TIFF_ENCODER)            += tiffenc.o rle.o lzwenc.o tiff_data.o
OBJS-$(CONFIG_TMV_DECODER)             += tmv.o cga_data.o
OBJS-$(CONFIG_TRUEHD_DECODER)          += mlpdec.o mlpdsp.o
OBJS-$(CONFIG_TRUEMOTION1_DECODER)     += truemotion1.o
OBJS-$(CONFIG_TRUEMOTION2_DECODER)     += truemotion2.o
OBJS-$(CONFIG_TRUEMOTION2RT_DECODER)   += truemotion2rt.o
OBJS-$(CONFIG_TRUESPEECH_DECODER)      += truespeech.o
OBJS-$(CONFIG_TSCC_DECODER)            += tscc.o msrledec.o
OBJS-$(CONFIG_TSCC2_DECODER)           += tscc2.o
OBJS-$(CONFIG_TTA_DECODER)             += tta.o ttadata.o ttadsp.o
OBJS-$(CONFIG_TTA_ENCODER)             += ttaenc.o ttadata.o
OBJS-$(CONFIG_TWINVQ_DECODER)          += twinvqdec.o twinvq.o
OBJS-$(CONFIG_TXD_DECODER)             += txd.o
OBJS-$(CONFIG_ULTI_DECODER)            += ulti.o
OBJS-$(CONFIG_UTVIDEO_DECODER)         += utvideodec.o utvideo.o
OBJS-$(CONFIG_UTVIDEO_ENCODER)         += utvideoenc.o utvideo.o
OBJS-$(CONFIG_V210_DECODER)            += v210dec.o
OBJS-$(CONFIG_V210_ENCODER)            += v210enc.o
OBJS-$(CONFIG_V308_DECODER)            += v308dec.o
OBJS-$(CONFIG_V308_ENCODER)            += v308enc.o
OBJS-$(CONFIG_V408_DECODER)            += v408dec.o
OBJS-$(CONFIG_V408_ENCODER)            += v408enc.o
OBJS-$(CONFIG_V410_DECODER)            += v410dec.o
OBJS-$(CONFIG_V410_ENCODER)            += v410enc.o
OBJS-$(CONFIG_V210X_DECODER)           += v210x.o
OBJS-$(CONFIG_VB_DECODER)              += vb.o
OBJS-$(CONFIG_VBLE_DECODER)            += vble.o
OBJS-$(CONFIG_VC1_DECODER)             += vc1dec.o vc1_block.o vc1_loopfilter.o \
                                          vc1_mc.o vc1_pred.o vc1.o vc1data.o \
                                          msmpeg4dec.o msmpeg4.o msmpeg4data.o \
                                          wmv2dsp.o wmv2data.o
OBJS-$(CONFIG_VC1_MMAL_DECODER)        += mmaldec.o
OBJS-$(CONFIG_VC1_QSV_DECODER)         += qsvdec_vc1.o
OBJS-$(CONFIG_VC2_ENCODER)             += vc2enc.o vc2enc_dwt.o diractab.o
OBJS-$(CONFIG_VCR1_DECODER)            += vcr1.o
OBJS-$(CONFIG_VMDAUDIO_DECODER)        += vmdaudio.o
OBJS-$(CONFIG_VMDVIDEO_DECODER)        += vmdvideo.o
OBJS-$(CONFIG_VMNC_DECODER)            += vmnc.o
OBJS-$(CONFIG_VORBIS_DECODER)          += vorbisdec.o vorbisdsp.o vorbis.o \
                                          vorbis_data.o
OBJS-$(CONFIG_VORBIS_ENCODER)          += vorbisenc.o vorbis.o \
                                          vorbis_data.o
OBJS-$(CONFIG_VP3_DECODER)             += vp3.o
OBJS-$(CONFIG_VP5_DECODER)             += vp5.o vp56.o vp56data.o vp56rac.o
OBJS-$(CONFIG_VP6_DECODER)             += vp6.o vp56.o vp56data.o \
                                          vp6dsp.o vp56rac.o
OBJS-$(CONFIG_VP7_DECODER)             += vp8.o vp56rac.o
OBJS-$(CONFIG_VP8_DECODER)             += vp8.o vp56rac.o
OBJS-$(CONFIG_VP9_DECODER)             += vp9.o vp9dsp.o vp56rac.o vp9dsp_8bpp.o \
                                          vp9dsp_10bpp.o vp9dsp_12bpp.o
OBJS-$(CONFIG_VPLAYER_DECODER)         += textdec.o ass.o
OBJS-$(CONFIG_VQA_DECODER)             += vqavideo.o
OBJS-$(CONFIG_WAVPACK_DECODER)         += wavpack.o
OBJS-$(CONFIG_WAVPACK_ENCODER)         += wavpackenc.o
OBJS-$(CONFIG_WEBP_DECODER)            += webp.o
OBJS-$(CONFIG_WEBVTT_DECODER)          += webvttdec.o ass.o
OBJS-$(CONFIG_WEBVTT_ENCODER)          += webvttenc.o ass_split.o
OBJS-$(CONFIG_WMALOSSLESS_DECODER)     += wmalosslessdec.o wma_common.o
OBJS-$(CONFIG_WMAPRO_DECODER)          += wmaprodec.o wma.o wma_common.o
OBJS-$(CONFIG_WMAV1_DECODER)           += wmadec.o wma.o wma_common.o aactab.o
OBJS-$(CONFIG_WMAV1_ENCODER)           += wmaenc.o wma.o wma_common.o aactab.o
OBJS-$(CONFIG_WMAV2_DECODER)           += wmadec.o wma.o wma_common.o aactab.o
OBJS-$(CONFIG_WMAV2_ENCODER)           += wmaenc.o wma.o wma_common.o aactab.o
OBJS-$(CONFIG_WMAVOICE_DECODER)        += wmavoice.o \
                                          celp_filters.o \
                                          acelp_vectors.o acelp_filters.o
OBJS-$(CONFIG_WMV1_DECODER)            += msmpeg4dec.o msmpeg4.o msmpeg4data.o
OBJS-$(CONFIG_WMV1_ENCODER)            += msmpeg4enc.o
OBJS-$(CONFIG_WMV2_DECODER)            += wmv2dec.o wmv2.o wmv2data.o \
                                          msmpeg4dec.o msmpeg4.o msmpeg4data.o
OBJS-$(CONFIG_WMV2_ENCODER)            += wmv2enc.o wmv2.o wmv2data.o \
                                          msmpeg4.o msmpeg4enc.o msmpeg4data.o
OBJS-$(CONFIG_WNV1_DECODER)            += wnv1.o
OBJS-$(CONFIG_WS_SND1_DECODER)         += ws-snd1.o
OBJS-$(CONFIG_WRAPPED_AVFRAME_ENCODER) += wrapped_avframe.o
OBJS-$(CONFIG_XAN_DPCM_DECODER)        += dpcm.o
OBJS-$(CONFIG_XAN_WC3_DECODER)         += xan.o
OBJS-$(CONFIG_XAN_WC4_DECODER)         += xxan.o
OBJS-$(CONFIG_XBIN_DECODER)            += bintext.o cga_data.o
OBJS-$(CONFIG_XBM_DECODER)             += xbmdec.o
OBJS-$(CONFIG_XBM_ENCODER)             += xbmenc.o
OBJS-$(CONFIG_XFACE_DECODER)           += xfacedec.o xface.o
OBJS-$(CONFIG_XFACE_ENCODER)           += xfaceenc.o xface.o
OBJS-$(CONFIG_XL_DECODER)              += xl.o
OBJS-$(CONFIG_XMA1_DECODER)            += wmaprodec.o wma.o wma_common.o
OBJS-$(CONFIG_XMA2_DECODER)            += wmaprodec.o wma.o wma_common.o
OBJS-$(CONFIG_XSUB_DECODER)            += xsubdec.o
OBJS-$(CONFIG_XSUB_ENCODER)            += xsubenc.o
OBJS-$(CONFIG_XWD_DECODER)             += xwddec.o
OBJS-$(CONFIG_XWD_ENCODER)             += xwdenc.o
OBJS-$(CONFIG_Y41P_DECODER)            += y41pdec.o
OBJS-$(CONFIG_Y41P_ENCODER)            += y41penc.o
OBJS-$(CONFIG_YOP_DECODER)             += yop.o
OBJS-$(CONFIG_YUV4_DECODER)            += yuv4dec.o
OBJS-$(CONFIG_YUV4_ENCODER)            += yuv4enc.o
OBJS-$(CONFIG_ZEROCODEC_DECODER)       += zerocodec.o
OBJS-$(CONFIG_ZLIB_DECODER)            += lcldec.o
OBJS-$(CONFIG_ZLIB_ENCODER)            += lclenc.o
OBJS-$(CONFIG_ZMBV_DECODER)            += zmbv.o
OBJS-$(CONFIG_ZMBV_ENCODER)            += zmbvenc.o

# (AD)PCM decoders/encoders
OBJS-$(CONFIG_PCM_ALAW_DECODER)           += pcm.o
OBJS-$(CONFIG_PCM_ALAW_ENCODER)           += pcm.o
OBJS-$(CONFIG_PCM_BLURAY_DECODER)         += pcm-bluray.o
OBJS-$(CONFIG_PCM_DVD_DECODER)            += pcm-dvd.o
OBJS-$(CONFIG_PCM_F32BE_DECODER)          += pcm.o
OBJS-$(CONFIG_PCM_F32BE_ENCODER)          += pcm.o
OBJS-$(CONFIG_PCM_F32LE_DECODER)          += pcm.o
OBJS-$(CONFIG_PCM_F32LE_ENCODER)          += pcm.o
OBJS-$(CONFIG_PCM_F64BE_DECODER)          += pcm.o
OBJS-$(CONFIG_PCM_F64BE_ENCODER)          += pcm.o
OBJS-$(CONFIG_PCM_F64LE_DECODER)          += pcm.o
OBJS-$(CONFIG_PCM_F64LE_ENCODER)          += pcm.o
OBJS-$(CONFIG_PCM_LXF_DECODER)            += pcm.o
OBJS-$(CONFIG_PCM_MULAW_DECODER)          += pcm.o
OBJS-$(CONFIG_PCM_MULAW_ENCODER)          += pcm.o
OBJS-$(CONFIG_PCM_S8_DECODER)             += pcm.o
OBJS-$(CONFIG_PCM_S8_ENCODER)             += pcm.o
OBJS-$(CONFIG_PCM_S8_PLANAR_DECODER)      += pcm.o
OBJS-$(CONFIG_PCM_S8_PLANAR_ENCODER)      += pcm.o
OBJS-$(CONFIG_PCM_S16BE_DECODER)          += pcm.o
OBJS-$(CONFIG_PCM_S16BE_ENCODER)          += pcm.o
OBJS-$(CONFIG_PCM_S16BE_PLANAR_DECODER)   += pcm.o
OBJS-$(CONFIG_PCM_S16BE_PLANAR_ENCODER)   += pcm.o
OBJS-$(CONFIG_PCM_S16LE_DECODER)          += pcm.o
OBJS-$(CONFIG_PCM_S16LE_ENCODER)          += pcm.o
OBJS-$(CONFIG_PCM_S16LE_PLANAR_DECODER)   += pcm.o
OBJS-$(CONFIG_PCM_S16LE_PLANAR_ENCODER)   += pcm.o
OBJS-$(CONFIG_PCM_S24BE_DECODER)          += pcm.o
OBJS-$(CONFIG_PCM_S24BE_ENCODER)          += pcm.o
OBJS-$(CONFIG_PCM_S24DAUD_DECODER)        += pcm.o
OBJS-$(CONFIG_PCM_S24DAUD_ENCODER)        += pcm.o
OBJS-$(CONFIG_PCM_S24LE_DECODER)          += pcm.o
OBJS-$(CONFIG_PCM_S24LE_ENCODER)          += pcm.o
OBJS-$(CONFIG_PCM_S24LE_PLANAR_DECODER)   += pcm.o
OBJS-$(CONFIG_PCM_S24LE_PLANAR_ENCODER)   += pcm.o
OBJS-$(CONFIG_PCM_S32BE_DECODER)          += pcm.o
OBJS-$(CONFIG_PCM_S32BE_ENCODER)          += pcm.o
OBJS-$(CONFIG_PCM_S32LE_DECODER)          += pcm.o
OBJS-$(CONFIG_PCM_S32LE_ENCODER)          += pcm.o
OBJS-$(CONFIG_PCM_S32LE_PLANAR_DECODER)   += pcm.o
OBJS-$(CONFIG_PCM_S32LE_PLANAR_ENCODER)   += pcm.o
OBJS-$(CONFIG_PCM_U8_DECODER)             += pcm.o
OBJS-$(CONFIG_PCM_U8_ENCODER)             += pcm.o
OBJS-$(CONFIG_PCM_U16BE_DECODER)          += pcm.o
OBJS-$(CONFIG_PCM_U16BE_ENCODER)          += pcm.o
OBJS-$(CONFIG_PCM_U16LE_DECODER)          += pcm.o
OBJS-$(CONFIG_PCM_U16LE_ENCODER)          += pcm.o
OBJS-$(CONFIG_PCM_U24BE_DECODER)          += pcm.o
OBJS-$(CONFIG_PCM_U24BE_ENCODER)          += pcm.o
OBJS-$(CONFIG_PCM_U24LE_DECODER)          += pcm.o
OBJS-$(CONFIG_PCM_U24LE_ENCODER)          += pcm.o
OBJS-$(CONFIG_PCM_U32BE_DECODER)          += pcm.o
OBJS-$(CONFIG_PCM_U32BE_ENCODER)          += pcm.o
OBJS-$(CONFIG_PCM_U32LE_DECODER)          += pcm.o
OBJS-$(CONFIG_PCM_U32LE_ENCODER)          += pcm.o
OBJS-$(CONFIG_PCM_ZORK_DECODER)           += pcm.o

OBJS-$(CONFIG_ADPCM_4XM_DECODER)          += adpcm.o adpcm_data.o
OBJS-$(CONFIG_ADPCM_ADX_DECODER)          += adxdec.o adx.o
OBJS-$(CONFIG_ADPCM_ADX_ENCODER)          += adxenc.o adx.o
OBJS-$(CONFIG_ADPCM_AFC_DECODER)          += adpcm.o adpcm_data.o
OBJS-$(CONFIG_ADPCM_AICA_DECODER)         += adpcm.o adpcm_data.o
OBJS-$(CONFIG_ADPCM_CT_DECODER)           += adpcm.o adpcm_data.o
OBJS-$(CONFIG_ADPCM_DTK_DECODER)          += adpcm.o adpcm_data.o
OBJS-$(CONFIG_ADPCM_EA_DECODER)           += adpcm.o adpcm_data.o
OBJS-$(CONFIG_ADPCM_EA_MAXIS_XA_DECODER)  += adpcm.o adpcm_data.o
OBJS-$(CONFIG_ADPCM_EA_R1_DECODER)        += adpcm.o adpcm_data.o
OBJS-$(CONFIG_ADPCM_EA_R2_DECODER)        += adpcm.o adpcm_data.o
OBJS-$(CONFIG_ADPCM_EA_R3_DECODER)        += adpcm.o adpcm_data.o
OBJS-$(CONFIG_ADPCM_EA_XAS_DECODER)       += adpcm.o adpcm_data.o
OBJS-$(CONFIG_ADPCM_G722_DECODER)         += g722.o g722dsp.o g722dec.o
OBJS-$(CONFIG_ADPCM_G722_ENCODER)         += g722.o g722dsp.o g722enc.o
OBJS-$(CONFIG_ADPCM_G726_DECODER)         += g726.o
OBJS-$(CONFIG_ADPCM_G726_ENCODER)         += g726.o
OBJS-$(CONFIG_ADPCM_G726LE_DECODER)       += g726.o
OBJS-$(CONFIG_ADPCM_IMA_AMV_DECODER)      += adpcm.o adpcm_data.o
OBJS-$(CONFIG_ADPCM_IMA_APC_DECODER)      += adpcm.o adpcm_data.o
OBJS-$(CONFIG_ADPCM_IMA_DAT4_DECODER)     += adpcm.o adpcm_data.o
OBJS-$(CONFIG_ADPCM_IMA_DK3_DECODER)      += adpcm.o adpcm_data.o
OBJS-$(CONFIG_ADPCM_IMA_DK4_DECODER)      += adpcm.o adpcm_data.o
OBJS-$(CONFIG_ADPCM_IMA_EA_EACS_DECODER)  += adpcm.o adpcm_data.o
OBJS-$(CONFIG_ADPCM_IMA_EA_SEAD_DECODER)  += adpcm.o adpcm_data.o
OBJS-$(CONFIG_ADPCM_IMA_ISS_DECODER)      += adpcm.o adpcm_data.o
OBJS-$(CONFIG_ADPCM_IMA_OKI_DECODER)      += adpcm.o adpcm_data.o
OBJS-$(CONFIG_ADPCM_IMA_QT_DECODER)       += adpcm.o adpcm_data.o
OBJS-$(CONFIG_ADPCM_IMA_QT_ENCODER)       += adpcmenc.o adpcm_data.o
OBJS-$(CONFIG_ADPCM_IMA_RAD_DECODER)      += adpcm.o adpcm_data.o
OBJS-$(CONFIG_ADPCM_IMA_SMJPEG_DECODER)   += adpcm.o adpcm_data.o
OBJS-$(CONFIG_ADPCM_IMA_WAV_DECODER)      += adpcm.o adpcm_data.o
OBJS-$(CONFIG_ADPCM_IMA_WAV_ENCODER)      += adpcmenc.o adpcm_data.o
OBJS-$(CONFIG_ADPCM_IMA_WS_DECODER)       += adpcm.o adpcm_data.o
OBJS-$(CONFIG_ADPCM_MS_DECODER)           += adpcm.o adpcm_data.o
OBJS-$(CONFIG_ADPCM_MS_ENCODER)           += adpcmenc.o adpcm_data.o
OBJS-$(CONFIG_ADPCM_PSX_DECODER)          += adpcm.o adpcm_data.o
OBJS-$(CONFIG_ADPCM_SBPRO_2_DECODER)      += adpcm.o adpcm_data.o
OBJS-$(CONFIG_ADPCM_SBPRO_3_DECODER)      += adpcm.o adpcm_data.o
OBJS-$(CONFIG_ADPCM_SBPRO_4_DECODER)      += adpcm.o adpcm_data.o
OBJS-$(CONFIG_ADPCM_SWF_DECODER)          += adpcm.o adpcm_data.o
OBJS-$(CONFIG_ADPCM_SWF_ENCODER)          += adpcmenc.o adpcm_data.o
OBJS-$(CONFIG_ADPCM_THP_DECODER)          += adpcm.o adpcm_data.o
OBJS-$(CONFIG_ADPCM_VIMA_DECODER)         += vima.o adpcm_data.o
OBJS-$(CONFIG_ADPCM_XA_DECODER)           += adpcm.o adpcm_data.o
OBJS-$(CONFIG_ADPCM_YAMAHA_DECODER)       += adpcm.o adpcm_data.o
OBJS-$(CONFIG_ADPCM_YAMAHA_ENCODER)       += adpcmenc.o adpcm_data.o

# hardware accelerators
OBJS-$(CONFIG_D3D11VA)                    += dxva2.o
OBJS-$(CONFIG_DXVA2)                      += dxva2.o
OBJS-$(CONFIG_VAAPI)                      += vaapi.o
OBJS-$(CONFIG_VDA)                        += vda.o videotoolbox.o
OBJS-$(CONFIG_VIDEOTOOLBOX)               += videotoolbox.o
OBJS-$(CONFIG_VDPAU)                      += vdpau.o

OBJS-$(CONFIG_H263_VAAPI_HWACCEL)         += vaapi_mpeg4.o
OBJS-$(CONFIG_H263_VIDEOTOOLBOX_HWACCEL)  += videotoolbox.o
OBJS-$(CONFIG_H264_D3D11VA_HWACCEL)       += dxva2_h264.o
OBJS-$(CONFIG_H264_DXVA2_HWACCEL)         += dxva2_h264.o
OBJS-$(CONFIG_H264_VAAPI_HWACCEL)         += vaapi_h264.o
OBJS-$(CONFIG_H264_VDA_HWACCEL)           += vda_h264.o
OBJS-$(CONFIG_H264_VDPAU_HWACCEL)         += vdpau_h264.o
OBJS-$(CONFIG_H264_VIDEOTOOLBOX_HWACCEL)  += videotoolbox.o
OBJS-$(CONFIG_HEVC_D3D11VA_HWACCEL)       += dxva2_hevc.o
OBJS-$(CONFIG_HEVC_DXVA2_HWACCEL)         += dxva2_hevc.o
OBJS-$(CONFIG_HEVC_VAAPI_HWACCEL)         += vaapi_hevc.o
OBJS-$(CONFIG_HEVC_VDPAU_HWACCEL)         += vdpau_hevc.o
OBJS-$(CONFIG_MPEG1_VDPAU_HWACCEL)        += vdpau_mpeg12.o
OBJS-$(CONFIG_MPEG1_VIDEOTOOLBOX_HWACCEL) += videotoolbox.o
OBJS-$(CONFIG_MPEG1_XVMC_HWACCEL)         += mpegvideo_xvmc.o
OBJS-$(CONFIG_MPEG2_D3D11VA_HWACCEL)      += dxva2_mpeg2.o
OBJS-$(CONFIG_MPEG2_DXVA2_HWACCEL)        += dxva2_mpeg2.o
OBJS-$(CONFIG_MPEG2_VAAPI_HWACCEL)        += vaapi_mpeg2.o
OBJS-$(CONFIG_MPEG2_VDPAU_HWACCEL)        += vdpau_mpeg12.o
OBJS-$(CONFIG_MPEG2_VIDEOTOOLBOX_HWACCEL) += videotoolbox.o
OBJS-$(CONFIG_MPEG2_XVMC_HWACCEL)         += mpegvideo_xvmc.o
OBJS-$(CONFIG_MPEG4_VAAPI_HWACCEL)        += vaapi_mpeg4.o
OBJS-$(CONFIG_MPEG4_VDPAU_HWACCEL)        += vdpau_mpeg4.o
OBJS-$(CONFIG_MPEG4_VIDEOTOOLBOX_HWACCEL) += videotoolbox.o
OBJS-$(CONFIG_VC1_D3D11VA_HWACCEL)        += dxva2_vc1.o
OBJS-$(CONFIG_VC1_DXVA2_HWACCEL)          += dxva2_vc1.o
OBJS-$(CONFIG_VC1_VAAPI_HWACCEL)          += vaapi_vc1.o
OBJS-$(CONFIG_VC1_VDPAU_HWACCEL)          += vdpau_vc1.o
OBJS-$(CONFIG_VP9_D3D11VA_HWACCEL)        += dxva2_vp9.o
OBJS-$(CONFIG_VP9_DXVA2_HWACCEL)          += dxva2_vp9.o
OBJS-$(CONFIG_VP9_VAAPI_HWACCEL)          += vaapi_vp9.o

# libavformat dependencies
OBJS-$(CONFIG_ISO_MEDIA)               += mpeg4audio.o mpegaudiodata.o

OBJS-$(CONFIG_ADTS_MUXER)              += mpeg4audio.o
OBJS-$(CONFIG_CAF_DEMUXER)             += ac3tab.o
OBJS-$(CONFIG_DNXHD_DEMUXER)           += dnxhddata.o
OBJS-$(CONFIG_FLAC_DEMUXER)            += flac.o flacdata.o vorbis_data.o
OBJS-$(CONFIG_FLAC_MUXER)              += flac.o flacdata.o vorbis_data.o
OBJS-$(CONFIG_FLV_DEMUXER)             += mpeg4audio.o
OBJS-$(CONFIG_GXF_DEMUXER)             += mpeg12data.o
OBJS-$(CONFIG_IFF_DEMUXER)             += iff.o
OBJS-$(CONFIG_LATM_MUXER)              += mpeg4audio.o
OBJS-$(CONFIG_MATROSKA_AUDIO_MUXER)    += mpeg4audio.o vorbis_data.o    \
                                          flac.o flacdata.o
OBJS-$(CONFIG_MATROSKA_MUXER)          += flac.o flacdata.o vorbis_data.o
OBJS-$(CONFIG_MP2_MUXER)               += mpegaudiodata.o mpegaudiodecheader.o
OBJS-$(CONFIG_MP3_MUXER)               += mpegaudiodata.o mpegaudiodecheader.o
OBJS-$(CONFIG_MOV_DEMUXER)             += ac3tab.o
OBJS-$(CONFIG_MPEGTS_MUXER)            += mpeg4audio.o
OBJS-$(CONFIG_MXF_MUXER)               += dnxhddata.o
OBJS-$(CONFIG_NUT_MUXER)               += mpegaudiodata.o
OBJS-$(CONFIG_NUT_DEMUXER)             += mpegaudiodata.o mpeg4audio.o
OBJS-$(CONFIG_OGA_MUXER)               += flac.o flacdata.o
OBJS-$(CONFIG_OGG_DEMUXER)             += mpeg12data.o \
                                          dirac.o vorbis_data.o
OBJS-$(CONFIG_OGG_MUXER)               += flac.o flacdata.o \
                                          vorbis_data.o
OBJS-$(CONFIG_RTP_MUXER)               += mpeg4audio.o
OBJS-$(CONFIG_SPDIF_DEMUXER)           += aacadtsdec.o mpeg4audio.o
OBJS-$(CONFIG_SPDIF_MUXER)             += dca.o
OBJS-$(CONFIG_TAK_DEMUXER)             += tak.o
OBJS-$(CONFIG_WEBM_MUXER)              += mpeg4audio.o mpegaudiodata.o  \
                                          flac.o flacdata.o \
                                          vorbis_data.o

# libavfilter dependencies
OBJS-$(CONFIG_ELBG_FILTER)             += elbg.o

# external codec libraries
OBJS-$(CONFIG_AAC_AT_DECODER)             += audiotoolboxdec.o
OBJS-$(CONFIG_AC3_AT_DECODER)             += audiotoolboxdec.o
OBJS-$(CONFIG_ADPCM_IMA_QT_AT_DECODER)    += audiotoolboxdec.o
OBJS-$(CONFIG_ALAC_AT_DECODER)            += audiotoolboxdec.o
OBJS-$(CONFIG_AMR_NB_AT_DECODER)          += audiotoolboxdec.o
OBJS-$(CONFIG_EAC3_AT_DECODER)            += audiotoolboxdec.o
OBJS-$(CONFIG_GSM_MS_AT_DECODER)          += audiotoolboxdec.o
OBJS-$(CONFIG_ILBC_AT_DECODER)            += audiotoolboxdec.o
OBJS-$(CONFIG_MP1_AT_DECODER)             += audiotoolboxdec.o mpegaudiodecheader.o
OBJS-$(CONFIG_MP2_AT_DECODER)             += audiotoolboxdec.o mpegaudiodecheader.o
OBJS-$(CONFIG_MP3_AT_DECODER)             += audiotoolboxdec.o mpegaudiodecheader.o
OBJS-$(CONFIG_PCM_MULAW_AT_DECODER)       += audiotoolboxdec.o
OBJS-$(CONFIG_PCM_ALAW_AT_DECODER)        += audiotoolboxdec.o
OBJS-$(CONFIG_QDMC_AT_DECODER)            += audiotoolboxdec.o
OBJS-$(CONFIG_QDM2_AT_DECODER)            += audiotoolboxdec.o
OBJS-$(CONFIG_AAC_AT_ENCODER)             += audiotoolboxenc.o
OBJS-$(CONFIG_ALAC_AT_ENCODER)            += audiotoolboxenc.o
OBJS-$(CONFIG_ILBC_AT_ENCODER)            += audiotoolboxenc.o
OBJS-$(CONFIG_PCM_ALAW_AT_ENCODER)        += audiotoolboxenc.o
OBJS-$(CONFIG_PCM_MULAW_AT_ENCODER)       += audiotoolboxenc.o
OBJS-$(CONFIG_LIBCELT_DECODER)            += libcelt_dec.o
OBJS-$(CONFIG_LIBFAAC_ENCODER)            += libfaac.o
OBJS-$(CONFIG_LIBFDK_AAC_DECODER)         += libfdk-aacdec.o
OBJS-$(CONFIG_LIBFDK_AAC_ENCODER)         += libfdk-aacenc.o
OBJS-$(CONFIG_LIBGSM_DECODER)             += libgsmdec.o
OBJS-$(CONFIG_LIBGSM_ENCODER)             += libgsmenc.o
OBJS-$(CONFIG_LIBGSM_MS_DECODER)          += libgsmdec.o
OBJS-$(CONFIG_LIBGSM_MS_ENCODER)          += libgsmenc.o
OBJS-$(CONFIG_LIBILBC_DECODER)            += libilbc.o
OBJS-$(CONFIG_LIBILBC_ENCODER)            += libilbc.o
OBJS-$(CONFIG_LIBKVAZAAR_ENCODER)         += libkvazaar.o
OBJS-$(CONFIG_LIBMP3LAME_ENCODER)         += libmp3lame.o mpegaudiodecheader.o
OBJS-$(CONFIG_LIBOPENCORE_AMRNB_DECODER)  += libopencore-amr.o
OBJS-$(CONFIG_LIBOPENCORE_AMRNB_ENCODER)  += libopencore-amr.o
OBJS-$(CONFIG_LIBOPENCORE_AMRWB_DECODER)  += libopencore-amr.o
OBJS-$(CONFIG_LIBOPENH264_ENCODER)        += libopenh264enc.o
OBJS-$(CONFIG_LIBOPENJPEG_DECODER)        += libopenjpegdec.o
OBJS-$(CONFIG_LIBOPENJPEG_ENCODER)        += libopenjpegenc.o
OBJS-$(CONFIG_LIBOPUS_DECODER)            += libopusdec.o libopus.o     \
                                             vorbis_data.o
OBJS-$(CONFIG_LIBOPUS_ENCODER)            += libopusenc.o libopus.o     \
                                             vorbis_data.o
OBJS-$(CONFIG_LIBSCHROEDINGER_DECODER)    += libschroedingerdec.o \
                                             libschroedinger.o
OBJS-$(CONFIG_LIBSCHROEDINGER_ENCODER)    += libschroedingerenc.o \
                                             libschroedinger.o
OBJS-$(CONFIG_LIBSHINE_ENCODER)           += libshine.o
OBJS-$(CONFIG_LIBSPEEX_DECODER)           += libspeexdec.o
OBJS-$(CONFIG_LIBSPEEX_ENCODER)           += libspeexenc.o
OBJS-$(CONFIG_LIBTHEORA_ENCODER)          += libtheoraenc.o
OBJS-$(CONFIG_LIBTWOLAME_ENCODER)         += libtwolame.o
OBJS-$(CONFIG_LIBUTVIDEO_DECODER)         += libutvideodec.o
OBJS-$(CONFIG_LIBUTVIDEO_ENCODER)         += libutvideoenc.o
OBJS-$(CONFIG_LIBVO_AMRWBENC_ENCODER)     += libvo-amrwbenc.o
OBJS-$(CONFIG_LIBVORBIS_DECODER)          += libvorbisdec.o
OBJS-$(CONFIG_LIBVORBIS_ENCODER)          += libvorbisenc.o \
                                             vorbis_data.o
OBJS-$(CONFIG_LIBVPX_VP8_DECODER)         += libvpxdec.o
OBJS-$(CONFIG_LIBVPX_VP8_ENCODER)         += libvpxenc.o
OBJS-$(CONFIG_LIBVPX_VP9_DECODER)         += libvpxdec.o libvpx.o
OBJS-$(CONFIG_LIBVPX_VP9_ENCODER)         += libvpxenc.o libvpx.o
OBJS-$(CONFIG_LIBWAVPACK_ENCODER)         += libwavpackenc.o
OBJS-$(CONFIG_LIBWEBP_ENCODER)            += libwebpenc_common.o libwebpenc.o
OBJS-$(CONFIG_LIBWEBP_ANIM_ENCODER)       += libwebpenc_common.o libwebpenc_animencoder.o
OBJS-$(CONFIG_LIBX262_ENCODER)            += libx264.o
OBJS-$(CONFIG_LIBX264_ENCODER)            += libx264.o
OBJS-$(CONFIG_LIBX265_ENCODER)            += libx265.o
OBJS-$(CONFIG_LIBXAVS_ENCODER)            += libxavs.o
OBJS-$(CONFIG_LIBXVID_ENCODER)            += libxvid.o
OBJS-$(CONFIG_LIBZVBI_TELETEXT_DECODER)   += libzvbi-teletextdec.o

# parsers
OBJS-$(CONFIG_AAC_PARSER)              += aac_parser.o aac_ac3_parser.o \
                                          aacadtsdec.o mpeg4audio.o
OBJS-$(CONFIG_AAC_LATM_PARSER)         += latm_parser.o
OBJS-$(CONFIG_AC3_PARSER)              += ac3_parser.o ac3tab.o \
                                          aac_ac3_parser.o
OBJS-$(CONFIG_ADX_PARSER)              += adx_parser.o adx.o
OBJS-$(CONFIG_BMP_PARSER)              += bmp_parser.o
OBJS-$(CONFIG_CAVSVIDEO_PARSER)        += cavs_parser.o
OBJS-$(CONFIG_COOK_PARSER)             += cook_parser.o
OBJS-$(CONFIG_DCA_PARSER)              += dca_parser.o dca.o
OBJS-$(CONFIG_DIRAC_PARSER)            += dirac_parser.o
OBJS-$(CONFIG_DNXHD_PARSER)            += dnxhd_parser.o
OBJS-$(CONFIG_DPX_PARSER)              += dpx_parser.o
OBJS-$(CONFIG_DVAUDIO_PARSER)          += dvaudio_parser.o
OBJS-$(CONFIG_DVBSUB_PARSER)           += dvbsub_parser.o
OBJS-$(CONFIG_DVD_NAV_PARSER)          += dvd_nav_parser.o
OBJS-$(CONFIG_DVDSUB_PARSER)           += dvdsub_parser.o
OBJS-$(CONFIG_FLAC_PARSER)             += flac_parser.o flacdata.o flac.o \
                                          vorbis_data.o
OBJS-$(CONFIG_G729_PARSER)             += g729_parser.o
OBJS-$(CONFIG_GSM_PARSER)              += gsm_parser.o
OBJS-$(CONFIG_H261_PARSER)             += h261_parser.o
OBJS-$(CONFIG_H263_PARSER)             += h263_parser.o
OBJS-$(CONFIG_H264_PARSER)             += h264_parser.o
OBJS-$(CONFIG_HEVC_PARSER)             += hevc_parser.o h2645_parse.o hevc_ps.o hevc_data.o
OBJS-$(CONFIG_MJPEG_PARSER)            += mjpeg_parser.o
OBJS-$(CONFIG_MLP_PARSER)              += mlp_parser.o mlp.o
OBJS-$(CONFIG_MPEG4VIDEO_PARSER)       += mpeg4video_parser.o h263.o \
                                          mpeg4videodec.o mpeg4video.o \
                                          ituh263dec.o h263dec.o h263data.o
OBJS-$(CONFIG_PNG_PARSER)              += png_parser.o
OBJS-$(CONFIG_MPEGAUDIO_PARSER)        += mpegaudio_parser.o \
                                          mpegaudiodecheader.o mpegaudiodata.o
OBJS-$(CONFIG_MPEGVIDEO_PARSER)        += mpegvideo_parser.o    \
                                          mpeg12.o mpeg12data.o
OBJS-$(CONFIG_OPUS_PARSER)             += opus_parser.o opus.o vorbis_data.o
OBJS-$(CONFIG_PNG_PARSER)              += png_parser.o
OBJS-$(CONFIG_PNM_PARSER)              += pnm_parser.o pnm.o
OBJS-$(CONFIG_RV30_PARSER)             += rv34_parser.o
OBJS-$(CONFIG_RV40_PARSER)             += rv34_parser.o
OBJS-$(CONFIG_TAK_PARSER)              += tak_parser.o tak.o
OBJS-$(CONFIG_VC1_PARSER)              += vc1_parser.o vc1.o vc1data.o  \
                                          simple_idct.o wmv2data.o
OBJS-$(CONFIG_VP3_PARSER)              += vp3_parser.o
OBJS-$(CONFIG_VP8_PARSER)              += vp8_parser.o
OBJS-$(CONFIG_VP9_PARSER)              += vp9_parser.o

# bitstream filters
OBJS-$(CONFIG_AAC_ADTSTOASC_BSF)          += aac_adtstoasc_bsf.o aacadtsdec.o \
                                             mpeg4audio.o
OBJS-$(CONFIG_CHOMP_BSF)                  += chomp_bsf.o
OBJS-$(CONFIG_DUMP_EXTRADATA_BSF)         += dump_extradata_bsf.o
OBJS-$(CONFIG_DCA_CORE_BSF)               += dca_core_bsf.o
OBJS-$(CONFIG_H264_MP4TOANNEXB_BSF)       += h264_mp4toannexb_bsf.o
OBJS-$(CONFIG_HEVC_MP4TOANNEXB_BSF)       += hevc_mp4toannexb_bsf.o
OBJS-$(CONFIG_IMX_DUMP_HEADER_BSF)        += imx_dump_header_bsf.o
OBJS-$(CONFIG_MJPEG2JPEG_BSF)             += mjpeg2jpeg_bsf.o
OBJS-$(CONFIG_MJPEGA_DUMP_HEADER_BSF)     += mjpega_dump_header_bsf.o
OBJS-$(CONFIG_MPEG4_UNPACK_BFRAMES_BSF)   += mpeg4_unpack_bframes_bsf.o
OBJS-$(CONFIG_MOV2TEXTSUB_BSF)            += movsub_bsf.o
OBJS-$(CONFIG_MP3_HEADER_DECOMPRESS_BSF)  += mp3_header_decompress_bsf.o \
                                             mpegaudiodata.o
OBJS-$(CONFIG_NOISE_BSF)                  += noise_bsf.o
OBJS-$(CONFIG_REMOVE_EXTRADATA_BSF)       += remove_extradata_bsf.o
OBJS-$(CONFIG_TEXT2MOVSUB_BSF)            += movsub_bsf.o
OBJS-$(CONFIG_VP9_SUPERFRAME_BSF)         += vp9_superframe_bsf.o

# thread libraries
OBJS-$(HAVE_LIBC_MSVCRT)               += file_open.o
OBJS-$(HAVE_THREADS)                   += pthread.o pthread_slice.o pthread_frame.o

OBJS-$(CONFIG_FRAME_THREAD_ENCODER)    += frame_thread_encoder.o

# Windows resource file
SLIBOBJS-$(HAVE_GNU_WINDRES)           += avcodecres.o

SKIPHEADERS                            += %_tablegen.h                  \
                                          %_tables.h                    \
                                          fft-internal.h                \
                                          tableprint.h                  \
                                          tableprint_vlc.h              \
                                          aaccoder_twoloop.h            \
                                          aaccoder_trellis.h            \
                                          aacenc_quantization.h         \
                                          aacenc_quantization_misc.h    \
                                          $(ARCH)/vp56_arith.h          \

SKIPHEADERS-$(CONFIG_D3D11VA)          += d3d11va.h dxva2_internal.h
SKIPHEADERS-$(CONFIG_DXVA2)            += dxva2.h dxva2_internal.h
SKIPHEADERS-$(CONFIG_JNI)              += ffjni.h
SKIPHEADERS-$(CONFIG_LIBSCHROEDINGER)  += libschroedinger.h
SKIPHEADERS-$(CONFIG_LIBUTVIDEO)       += libutvideo.h
SKIPHEADERS-$(CONFIG_LIBVPX)           += libvpx.h
SKIPHEADERS-$(CONFIG_LIBWEBP_ENCODER)  += libwebpenc_common.h
SKIPHEADERS-$(CONFIG_MEDIACODEC)       += mediacodecdec.h mediacodec_wrapper.h mediacodec_sw_buffer.h
SKIPHEADERS-$(CONFIG_QSV)              += qsv.h qsv_internal.h
SKIPHEADERS-$(CONFIG_QSVDEC)           += qsvdec.h
SKIPHEADERS-$(CONFIG_QSVENC)           += qsvenc.h
SKIPHEADERS-$(CONFIG_XVMC)             += xvmc.h
SKIPHEADERS-$(CONFIG_VAAPI)            += vaapi_internal.h
SKIPHEADERS-$(CONFIG_VDA)              += vda.h vda_vt_internal.h
SKIPHEADERS-$(CONFIG_VDPAU)            += vdpau.h vdpau_internal.h
SKIPHEADERS-$(CONFIG_VIDEOTOOLBOX)     += videotoolbox.h vda_vt_internal.h

TESTPROGS = imgconvert                                                  \
            jpeg2000dwt                                                 \
            mathops                                                    \
            options                                                     \
            utils                                                       \
            avfft                                                       \

TESTPROGS-$(CONFIG_CABAC)                 += cabac
TESTPROGS-$(CONFIG_FFT)                   += fft fft-fixed fft-fixed32
TESTPROGS-$(CONFIG_IDCTDSP)               += dct
TESTPROGS-$(CONFIG_IIRFILTER)             += iirfilter
TESTPROGS-$(HAVE_MMX)                     += motion
TESTPROGS-$(CONFIG_GOLOMB)                += golomb
TESTPROGS-$(CONFIG_RANGECODER)            += rangecoder
TESTPROGS-$(CONFIG_SNOW_ENCODER)          += snowenc

TESTOBJS = dctref.o

TOOLS = fourcc2pixfmt

HOSTPROGS = aacps_tablegen                                              \
            aacps_fixed_tablegen                                        \
            cbrt_tablegen                                               \
            cbrt_fixed_tablegen                                         \
            cos_tablegen                                                \
            dv_tablegen                                                 \
            motionpixels_tablegen                                       \
            mpegaudio_tablegen                                          \
            pcm_tablegen                                                \
            qdm2_tablegen                                               \
            sinewin_tablegen                                            \
            sinewin_fixed_tablegen                                      \

CLEANFILES = *_tables.c *_tables.h *_tablegen$(HOSTEXESUF)

$(SUBDIR)dct-test$(EXESUF): $(SUBDIR)dctref.o $(SUBDIR)aandcttab.o
$(SUBDIR)dv_tablegen$(HOSTEXESUF): $(SUBDIR)dvdata_host.o

TRIG_TABLES  = cos cos_fixed sin
TRIG_TABLES := $(TRIG_TABLES:%=$(SUBDIR)%_tables.c)

$(TRIG_TABLES): $(SUBDIR)%_tables.c: $(SUBDIR)cos_tablegen$(HOSTEXESUF)
	$(M)./$< $* > $@

ifdef CONFIG_SMALL
$(SUBDIR)%_tablegen$(HOSTEXESUF): HOSTCFLAGS += -DCONFIG_SMALL=1
else
$(SUBDIR)%_tablegen$(HOSTEXESUF): HOSTCFLAGS += -DCONFIG_SMALL=0
endif

GEN_HEADERS = cbrt_tables.h cbrt_fixed_tables.h aacps_tables.h aacps_fixed_tables.h \
              dv_tables.h     \
              sinewin_tables.h sinewin_fixed_tables.h mpegaudio_tables.h motionpixels_tables.h \
              pcm_tables.h qdm2_tables.h
GEN_HEADERS := $(addprefix $(SUBDIR), $(GEN_HEADERS))

$(GEN_HEADERS): $(SUBDIR)%_tables.h: $(SUBDIR)%_tablegen$(HOSTEXESUF)
	$(M)./$< > $@

ifdef CONFIG_HARDCODED_TABLES
$(SUBDIR)cbrt_data.o: $(SUBDIR)cbrt_tables.h
$(SUBDIR)cbrt_data_fixed.o: $(SUBDIR)cbrt_fixed_tables.h
$(SUBDIR)aacps_float.o: $(SUBDIR)aacps_tables.h
$(SUBDIR)aacps_fixed.o: $(SUBDIR)aacps_fixed_tables.h
$(SUBDIR)aactab_fixed.o: $(SUBDIR)aac_fixed_tables.h
$(SUBDIR)dvenc.o: $(SUBDIR)dv_tables.h
$(SUBDIR)sinewin.o: $(SUBDIR)sinewin_tables.h
$(SUBDIR)sinewin_fixed.o: $(SUBDIR)sinewin_fixed_tables.h
$(SUBDIR)mpegaudiodec_fixed.o: $(SUBDIR)mpegaudio_tables.h
$(SUBDIR)mpegaudiodec_float.o: $(SUBDIR)mpegaudio_tables.h
$(SUBDIR)motionpixels.o: $(SUBDIR)motionpixels_tables.h
$(SUBDIR)pcm.o: $(SUBDIR)pcm_tables.h
$(SUBDIR)qdm2.o: $(SUBDIR)qdm2_tables.h
endif<|MERGE_RESOLUTION|>--- conflicted
+++ resolved
@@ -318,12 +318,7 @@
 OBJS-$(CONFIG_HAP_ENCODER)             += hapenc.o hap.o
 OBJS-$(CONFIG_HEVC_DECODER)            += hevc.o hevc_mvs.o hevc_ps.o hevc_sei.o \
                                           hevc_cabac.o hevc_refs.o hevcpred.o    \
-<<<<<<< HEAD
-                                          hevcdsp.o hevc_filter.o hevc_parse.o hevc_data.o
-=======
                                           hevcdsp.o hevc_filter.o h2645_parse.o hevc_data.o
-OBJS-$(CONFIG_HEVC_NVENC_ENCODER)      += nvenc_hevc.o
->>>>>>> fa936a30
 OBJS-$(CONFIG_HEVC_QSV_DECODER)        += qsvdec_h2645.o
 OBJS-$(CONFIG_HEVC_QSV_ENCODER)        += qsvenc_hevc.o hevc_ps_enc.o h2645_parse.o
 OBJS-$(CONFIG_HNM4_VIDEO_DECODER)      += hnm4video.o

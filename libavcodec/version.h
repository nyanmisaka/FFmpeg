/*
 * This file is part of FFmpeg.
 *
 * FFmpeg is free software; you can redistribute it and/or
 * modify it under the terms of the GNU Lesser General Public
 * License as published by the Free Software Foundation; either
 * version 2.1 of the License, or (at your option) any later version.
 *
 * FFmpeg is distributed in the hope that it will be useful,
 * but WITHOUT ANY WARRANTY; without even the implied warranty of
 * MERCHANTABILITY or FITNESS FOR A PARTICULAR PURPOSE.  See the GNU
 * Lesser General Public License for more details.
 *
 * You should have received a copy of the GNU Lesser General Public
 * License along with FFmpeg; if not, write to the Free Software
 * Foundation, Inc., 51 Franklin Street, Fifth Floor, Boston, MA 02110-1301 USA
 */

#ifndef AVCODEC_VERSION_H
#define AVCODEC_VERSION_H

/**
 * @file
 * @ingroup libavc
 * Libavcodec version macros.
 */

#include "libavutil/version.h"

#define LIBAVCODEC_VERSION_MAJOR  58
#define LIBAVCODEC_VERSION_MINOR   0
#define LIBAVCODEC_VERSION_MICRO 100

#define LIBAVCODEC_VERSION_INT  AV_VERSION_INT(LIBAVCODEC_VERSION_MAJOR, \
                                               LIBAVCODEC_VERSION_MINOR, \
                                               LIBAVCODEC_VERSION_MICRO)
#define LIBAVCODEC_VERSION      AV_VERSION(LIBAVCODEC_VERSION_MAJOR,    \
                                           LIBAVCODEC_VERSION_MINOR,    \
                                           LIBAVCODEC_VERSION_MICRO)
#define LIBAVCODEC_BUILD        LIBAVCODEC_VERSION_INT

#define LIBAVCODEC_IDENT        "Lavc" AV_STRINGIFY(LIBAVCODEC_VERSION)

/**
 * FF_API_* defines may be placed below to indicate public API that will be
 * dropped at a future version bump. The defines themselves are not part of
 * the public API and may change, break or disappear at any time.
 *
 * @note, when bumping the major version it is recommended to manually
 * disable each FF_API_* in its own commit instead of disabling them all
 * at once through the bump. This improves the git bisect-ability of the change.
 */

<<<<<<< HEAD
#ifndef FF_API_VIMA_DECODER
#define FF_API_VIMA_DECODER     (LIBAVCODEC_VERSION_MAJOR < 58)
#endif
#ifndef FF_API_AUDIO_CONVERT
#define FF_API_AUDIO_CONVERT     (LIBAVCODEC_VERSION_MAJOR < 58)
#endif
#ifndef FF_API_AVCODEC_RESAMPLE
#define FF_API_AVCODEC_RESAMPLE  FF_API_AUDIO_CONVERT
#endif
#ifndef FF_API_MISSING_SAMPLE
#define FF_API_MISSING_SAMPLE    (LIBAVCODEC_VERSION_MAJOR < 58)
#endif
=======
>>>>>>> 0337adfa
#ifndef FF_API_LOWRES
#define FF_API_LOWRES            (LIBAVCODEC_VERSION_MAJOR < 59)
#endif
#ifndef FF_API_CAP_VDPAU
#define FF_API_CAP_VDPAU         (LIBAVCODEC_VERSION_MAJOR < 58)
#endif
#ifndef FF_API_BUFS_VDPAU
#define FF_API_BUFS_VDPAU        (LIBAVCODEC_VERSION_MAJOR < 58)
#endif
#ifndef FF_API_VOXWARE
#define FF_API_VOXWARE           (LIBAVCODEC_VERSION_MAJOR < 58)
#endif
#ifndef FF_API_SET_DIMENSIONS
#define FF_API_SET_DIMENSIONS    (LIBAVCODEC_VERSION_MAJOR < 58)
#endif
#ifndef FF_API_DEBUG_MV
#define FF_API_DEBUG_MV          (LIBAVCODEC_VERSION_MAJOR < 58)
#endif
#ifndef FF_API_AC_VLC
#define FF_API_AC_VLC            (LIBAVCODEC_VERSION_MAJOR < 58)
#endif
#ifndef FF_API_OLD_MSMPEG4
#define FF_API_OLD_MSMPEG4       (LIBAVCODEC_VERSION_MAJOR < 58)
#endif
#ifndef FF_API_ASPECT_EXTENDED
#define FF_API_ASPECT_EXTENDED   (LIBAVCODEC_VERSION_MAJOR < 58)
#endif
#ifndef FF_API_ARCH_ALPHA
#define FF_API_ARCH_ALPHA        (LIBAVCODEC_VERSION_MAJOR < 58)
#endif
#ifndef FF_API_XVMC
#define FF_API_XVMC              (LIBAVCODEC_VERSION_MAJOR < 58)
#endif
#ifndef FF_API_ERROR_RATE
#define FF_API_ERROR_RATE        (LIBAVCODEC_VERSION_MAJOR < 58)
#endif
#ifndef FF_API_QSCALE_TYPE
#define FF_API_QSCALE_TYPE       (LIBAVCODEC_VERSION_MAJOR < 58)
#endif
#ifndef FF_API_MB_TYPE
#define FF_API_MB_TYPE           (LIBAVCODEC_VERSION_MAJOR < 58)
#endif
#ifndef FF_API_MAX_BFRAMES
#define FF_API_MAX_BFRAMES       (LIBAVCODEC_VERSION_MAJOR < 58)
#endif
#ifndef FF_API_NEG_LINESIZES
#define FF_API_NEG_LINESIZES     (LIBAVCODEC_VERSION_MAJOR < 58)
#endif
#ifndef FF_API_EMU_EDGE
#define FF_API_EMU_EDGE          (LIBAVCODEC_VERSION_MAJOR < 58)
#endif
#ifndef FF_API_ARCH_SH4
#define FF_API_ARCH_SH4          (LIBAVCODEC_VERSION_MAJOR < 58)
#endif
#ifndef FF_API_ARCH_SPARC
#define FF_API_ARCH_SPARC        (LIBAVCODEC_VERSION_MAJOR < 58)
#endif
#ifndef FF_API_UNUSED_MEMBERS
#define FF_API_UNUSED_MEMBERS    (LIBAVCODEC_VERSION_MAJOR < 58)
#endif
#ifndef FF_API_IDCT_XVIDMMX
#define FF_API_IDCT_XVIDMMX      (LIBAVCODEC_VERSION_MAJOR < 58)
#endif
#ifndef FF_API_INPUT_PRESERVED
#define FF_API_INPUT_PRESERVED   (LIBAVCODEC_VERSION_MAJOR < 58)
#endif
#ifndef FF_API_NORMALIZE_AQP
#define FF_API_NORMALIZE_AQP     (LIBAVCODEC_VERSION_MAJOR < 58)
#endif
#ifndef FF_API_GMC
#define FF_API_GMC               (LIBAVCODEC_VERSION_MAJOR < 58)
#endif
#ifndef FF_API_MV0
#define FF_API_MV0               (LIBAVCODEC_VERSION_MAJOR < 58)
#endif
#ifndef FF_API_CODEC_NAME
#define FF_API_CODEC_NAME        (LIBAVCODEC_VERSION_MAJOR < 58)
#endif
#ifndef FF_API_AFD
#define FF_API_AFD               (LIBAVCODEC_VERSION_MAJOR < 58)
#endif
#ifndef FF_API_VISMV
/* XXX: don't forget to drop the -vismv documentation */
#define FF_API_VISMV             (LIBAVCODEC_VERSION_MAJOR < 58)
#endif
#ifndef FF_API_AUDIOENC_DELAY
#define FF_API_AUDIOENC_DELAY    (LIBAVCODEC_VERSION_MAJOR < 58)
#endif
#ifndef FF_API_VAAPI_CONTEXT
#define FF_API_VAAPI_CONTEXT     (LIBAVCODEC_VERSION_MAJOR < 58)
#endif
#ifndef FF_API_MERGE_SD
#define FF_API_MERGE_SD          (LIBAVCODEC_VERSION_MAJOR < 58)
#endif
#ifndef FF_API_AVCTX_TIMEBASE
#define FF_API_AVCTX_TIMEBASE    (LIBAVCODEC_VERSION_MAJOR < 59)
#endif
#ifndef FF_API_MPV_OPT
#define FF_API_MPV_OPT           (LIBAVCODEC_VERSION_MAJOR < 58)
#endif
#ifndef FF_API_STREAM_CODEC_TAG
#define FF_API_STREAM_CODEC_TAG  (LIBAVCODEC_VERSION_MAJOR < 58)
#endif
#ifndef FF_API_QUANT_BIAS
#define FF_API_QUANT_BIAS        (LIBAVCODEC_VERSION_MAJOR < 58)
#endif
#ifndef FF_API_RC_STRATEGY
#define FF_API_RC_STRATEGY       (LIBAVCODEC_VERSION_MAJOR < 58)
#endif
#ifndef FF_API_CODED_FRAME
#define FF_API_CODED_FRAME       (LIBAVCODEC_VERSION_MAJOR < 59)
#endif
#ifndef FF_API_MOTION_EST
#define FF_API_MOTION_EST        (LIBAVCODEC_VERSION_MAJOR < 58)
#endif
#ifndef FF_API_WITHOUT_PREFIX
#define FF_API_WITHOUT_PREFIX    (LIBAVCODEC_VERSION_MAJOR < 58)
#endif
#ifndef FF_API_SIDEDATA_ONLY_PKT
#define FF_API_SIDEDATA_ONLY_PKT (LIBAVCODEC_VERSION_MAJOR < 59)
#endif
#ifndef FF_API_VDPAU_PROFILE
#define FF_API_VDPAU_PROFILE     (LIBAVCODEC_VERSION_MAJOR < 59)
#endif
#ifndef FF_API_CONVERGENCE_DURATION
#define FF_API_CONVERGENCE_DURATION (LIBAVCODEC_VERSION_MAJOR < 59)
#endif
#ifndef FF_API_AVPICTURE
#define FF_API_AVPICTURE         (LIBAVCODEC_VERSION_MAJOR < 59)
#endif
#ifndef FF_API_AVPACKET_OLD_API
#define FF_API_AVPACKET_OLD_API (LIBAVCODEC_VERSION_MAJOR < 59)
#endif
#ifndef FF_API_RTP_CALLBACK
#define FF_API_RTP_CALLBACK      (LIBAVCODEC_VERSION_MAJOR < 59)
#endif
#ifndef FF_API_VBV_DELAY
#define FF_API_VBV_DELAY         (LIBAVCODEC_VERSION_MAJOR < 59)
#endif
#ifndef FF_API_CODER_TYPE
#define FF_API_CODER_TYPE        (LIBAVCODEC_VERSION_MAJOR < 59)
#endif
#ifndef FF_API_STAT_BITS
#define FF_API_STAT_BITS         (LIBAVCODEC_VERSION_MAJOR < 59)
#endif
#ifndef FF_API_PRIVATE_OPT
#define FF_API_PRIVATE_OPT      (LIBAVCODEC_VERSION_MAJOR < 59)
#endif
#ifndef FF_API_ASS_TIMING
#define FF_API_ASS_TIMING       (LIBAVCODEC_VERSION_MAJOR < 59)
#endif
#ifndef FF_API_OLD_BSF
#define FF_API_OLD_BSF          (LIBAVCODEC_VERSION_MAJOR < 59)
#endif
#ifndef FF_API_COPY_CONTEXT
#define FF_API_COPY_CONTEXT     (LIBAVCODEC_VERSION_MAJOR < 59)
#endif
#ifndef FF_API_GET_CONTEXT_DEFAULTS
#define FF_API_GET_CONTEXT_DEFAULTS (LIBAVCODEC_VERSION_MAJOR < 59)
#endif
#ifndef FF_API_NVENC_OLD_NAME
#define FF_API_NVENC_OLD_NAME    (LIBAVCODEC_VERSION_MAJOR < 59)
#endif
#ifndef FF_API_STRUCT_VAAPI_CONTEXT
#define FF_API_STRUCT_VAAPI_CONTEXT (LIBAVCODEC_VERSION_MAJOR < 59)
#endif
#ifndef FF_API_MERGE_SD_API
#define FF_API_MERGE_SD_API      (LIBAVCODEC_VERSION_MAJOR < 59)
#endif
#ifndef FF_API_TAG_STRING
#define FF_API_TAG_STRING        (LIBAVCODEC_VERSION_MAJOR < 59)
#endif
#ifndef FF_API_GETCHROMA
#define FF_API_GETCHROMA         (LIBAVCODEC_VERSION_MAJOR < 59)
#endif


#endif /* AVCODEC_VERSION_H */<|MERGE_RESOLUTION|>--- conflicted
+++ resolved
@@ -51,7 +51,6 @@
  * at once through the bump. This improves the git bisect-ability of the change.
  */
 
-<<<<<<< HEAD
 #ifndef FF_API_VIMA_DECODER
 #define FF_API_VIMA_DECODER     (LIBAVCODEC_VERSION_MAJOR < 58)
 #endif
@@ -61,11 +60,6 @@
 #ifndef FF_API_AVCODEC_RESAMPLE
 #define FF_API_AVCODEC_RESAMPLE  FF_API_AUDIO_CONVERT
 #endif
-#ifndef FF_API_MISSING_SAMPLE
-#define FF_API_MISSING_SAMPLE    (LIBAVCODEC_VERSION_MAJOR < 58)
-#endif
-=======
->>>>>>> 0337adfa
 #ifndef FF_API_LOWRES
 #define FF_API_LOWRES            (LIBAVCODEC_VERSION_MAJOR < 59)
 #endif

/*
 * MMX optimized DSP utils
 * Copyright (c) 2000, 2001 Fabrice Bellard
 * Copyright (c) 2002-2004 Michael Niedermayer <michaelni@gmx.at>
 *
 * This file is part of FFmpeg.
 *
 * FFmpeg is free software; you can redistribute it and/or
 * modify it under the terms of the GNU Lesser General Public
 * License as published by the Free Software Foundation; either
 * version 2.1 of the License, or (at your option) any later version.
 *
 * FFmpeg is distributed in the hope that it will be useful,
 * but WITHOUT ANY WARRANTY; without even the implied warranty of
 * MERCHANTABILITY or FITNESS FOR A PARTICULAR PURPOSE.  See the GNU
 * Lesser General Public License for more details.
 *
 * You should have received a copy of the GNU Lesser General Public
 * License along with FFmpeg; if not, write to the Free Software
 * Foundation, Inc., 51 Franklin Street, Fifth Floor, Boston, MA 02110-1301 USA
 *
 * MMX optimization by Nick Kurshev <nickols_k@mail.ru>
 */

#include "libavutil/attributes.h"
#include "libavutil/cpu.h"
#include "libavutil/x86/asm.h"
#include "libavcodec/dsputil.h"
#include "libavcodec/h264dsp.h"
#include "libavcodec/mpegvideo.h"
#include "libavcodec/simple_idct.h"
#include "libavcodec/videodsp.h"
#include "dsputil_mmx.h"
#include "idct_xvid.h"
#include "diracdsp_mmx.h"

//#undef NDEBUG
//#include <assert.h>

/* pixel operations */
DECLARE_ALIGNED(8,  const uint64_t, ff_pw_15)   =   0x000F000F000F000FULL;
DECLARE_ALIGNED(16, const xmm_reg,  ff_pw_17)   = { 0x0011001100110011ULL, 0x0011001100110011ULL };
DECLARE_ALIGNED(8,  const uint64_t, ff_pw_20)   =   0x0014001400140014ULL;
DECLARE_ALIGNED(8,  const uint64_t, ff_pw_42)   =   0x002A002A002A002AULL;
DECLARE_ALIGNED(8,  const uint64_t, ff_pw_53)   =   0x0035003500350035ULL;
DECLARE_ALIGNED(8,  const uint64_t, ff_pw_96)   =   0x0060006000600060ULL;
DECLARE_ALIGNED(8,  const uint64_t, ff_pw_128)  =   0x0080008000800080ULL;
DECLARE_ALIGNED(8,  const uint64_t, ff_pw_255)  =   0x00ff00ff00ff00ffULL;
DECLARE_ALIGNED(16, const xmm_reg,  ff_pw_512)  = { 0x0200020002000200ULL, 0x0200020002000200ULL };
DECLARE_ALIGNED(16, const xmm_reg,  ff_pw_1019) = { 0x03FB03FB03FB03FBULL, 0x03FB03FB03FB03FBULL };

DECLARE_ALIGNED(8,  const uint64_t, ff_pb_3F)   =   0x3F3F3F3F3F3F3F3FULL;
DECLARE_ALIGNED(8,  const uint64_t, ff_pb_FC)   =   0xFCFCFCFCFCFCFCFCULL;

DECLARE_ALIGNED(16, const double, ff_pd_1)[2] = { 1.0, 1.0 };
DECLARE_ALIGNED(16, const double, ff_pd_2)[2] = { 2.0, 2.0 };


#if HAVE_YASM
void ff_put_pixels8_l2_mmxext(uint8_t *dst, uint8_t *src1, uint8_t *src2,
                              int dstStride, int src1Stride, int h);
void ff_put_no_rnd_pixels8_l2_mmxext(uint8_t *dst, uint8_t *src1,
                                     uint8_t *src2, int dstStride,
                                     int src1Stride, int h);
void ff_avg_pixels8_l2_mmxext(uint8_t *dst, uint8_t *src1, uint8_t *src2,
                              int dstStride, int src1Stride, int h);
void ff_put_pixels16_l2_mmxext(uint8_t *dst, uint8_t *src1, uint8_t *src2,
                               int dstStride, int src1Stride, int h);
void ff_avg_pixels16_l2_mmxext(uint8_t *dst, uint8_t *src1, uint8_t *src2,
                               int dstStride, int src1Stride, int h);
void ff_put_no_rnd_pixels16_l2_mmxext(uint8_t *dst, uint8_t *src1, uint8_t *src2,
                                      int dstStride, int src1Stride, int h);
void ff_avg_pixels8_mmxext(uint8_t *block, const uint8_t *pixels,
                           ptrdiff_t line_size, int h);

static void ff_put_pixels16_mmxext(uint8_t *block, const uint8_t *pixels,
                                   ptrdiff_t line_size, int h)
{
    ff_put_pixels8_mmxext(block,     pixels,     line_size, h);
    ff_put_pixels8_mmxext(block + 8, pixels + 8, line_size, h);
}

void ff_put_mpeg4_qpel16_h_lowpass_mmxext(uint8_t *dst, uint8_t *src,
                                         int dstStride, int srcStride, int h);
void ff_avg_mpeg4_qpel16_h_lowpass_mmxext(uint8_t *dst, uint8_t *src,
                                         int dstStride, int srcStride, int h);
void ff_put_no_rnd_mpeg4_qpel16_h_lowpass_mmxext(uint8_t *dst, uint8_t *src,
                                                 int dstStride, int srcStride,
                                                 int h);
void ff_put_mpeg4_qpel8_h_lowpass_mmxext(uint8_t *dst, uint8_t *src,
                                        int dstStride, int srcStride, int h);
void ff_avg_mpeg4_qpel8_h_lowpass_mmxext(uint8_t *dst, uint8_t *src,
                                        int dstStride, int srcStride, int h);
void ff_put_no_rnd_mpeg4_qpel8_h_lowpass_mmxext(uint8_t *dst, uint8_t *src,
                                                int dstStride, int srcStride,
                                                int h);
void ff_put_mpeg4_qpel16_v_lowpass_mmxext(uint8_t *dst, uint8_t *src,
                                         int dstStride, int srcStride);
void ff_avg_mpeg4_qpel16_v_lowpass_mmxext(uint8_t *dst, uint8_t *src,
                                         int dstStride, int srcStride);
void ff_put_no_rnd_mpeg4_qpel16_v_lowpass_mmxext(uint8_t *dst, uint8_t *src,
                                                 int dstStride, int srcStride);
void ff_put_mpeg4_qpel8_v_lowpass_mmxext(uint8_t *dst, uint8_t *src,
                                        int dstStride, int srcStride);
void ff_avg_mpeg4_qpel8_v_lowpass_mmxext(uint8_t *dst, uint8_t *src,
                                        int dstStride, int srcStride);
void ff_put_no_rnd_mpeg4_qpel8_v_lowpass_mmxext(uint8_t *dst, uint8_t *src,
                                                int dstStride, int srcStride);
#define ff_put_no_rnd_pixels16_mmxext ff_put_pixels16_mmxext
#define ff_put_no_rnd_pixels8_mmxext ff_put_pixels8_mmxext
#endif /* HAVE_YASM */


#if HAVE_INLINE_ASM

#define JUMPALIGN()     __asm__ volatile (".p2align 3"::)
#define MOVQ_ZERO(regd) __asm__ volatile ("pxor %%"#regd", %%"#regd ::)

#define MOVQ_BFE(regd)                                  \
    __asm__ volatile (                                  \
        "pcmpeqd %%"#regd", %%"#regd"   \n\t"           \
        "paddb   %%"#regd", %%"#regd"   \n\t" ::)

#ifndef PIC
#define MOVQ_BONE(regd) __asm__ volatile ("movq %0, %%"#regd" \n\t" :: "m"(ff_bone))
#define MOVQ_WTWO(regd) __asm__ volatile ("movq %0, %%"#regd" \n\t" :: "m"(ff_wtwo))
#else
// for shared library it's better to use this way for accessing constants
// pcmpeqd -> -1
#define MOVQ_BONE(regd)                                 \
    __asm__ volatile (                                  \
        "pcmpeqd  %%"#regd", %%"#regd"  \n\t"           \
        "psrlw          $15, %%"#regd"  \n\t"           \
        "packuswb %%"#regd", %%"#regd"  \n\t" ::)

#define MOVQ_WTWO(regd)                                 \
    __asm__ volatile (                                  \
        "pcmpeqd %%"#regd", %%"#regd"   \n\t"           \
        "psrlw         $15, %%"#regd"   \n\t"           \
        "psllw          $1, %%"#regd"   \n\t"::)

#endif

// using regr as temporary and for the output result
// first argument is unmodifed and second is trashed
// regfe is supposed to contain 0xfefefefefefefefe
#define PAVGB_MMX(rega, regb, regr, regfe)                       \
    "movq   "#rega", "#regr"            \n\t"                    \
    "por    "#regb", "#regr"            \n\t"                    \
    "pxor   "#rega", "#regb"            \n\t"                    \
    "pand  "#regfe", "#regb"            \n\t"                    \
    "psrlq       $1, "#regb"            \n\t"                    \
    "psubb  "#regb", "#regr"            \n\t"

// mm6 is supposed to contain 0xfefefefefefefefe
#define PAVGBP_MMX(rega, regb, regr, regc, regd, regp)           \
    "movq  "#rega", "#regr"             \n\t"                    \
    "movq  "#regc", "#regp"             \n\t"                    \
    "por   "#regb", "#regr"             \n\t"                    \
    "por   "#regd", "#regp"             \n\t"                    \
    "pxor  "#rega", "#regb"             \n\t"                    \
    "pxor  "#regc", "#regd"             \n\t"                    \
    "pand    %%mm6, "#regb"             \n\t"                    \
    "pand    %%mm6, "#regd"             \n\t"                    \
    "psrlq      $1, "#regd"             \n\t"                    \
    "psrlq      $1, "#regb"             \n\t"                    \
    "psubb "#regb", "#regr"             \n\t"                    \
    "psubb "#regd", "#regp"             \n\t"

/***********************************/
/* MMX rounding */

#define DEF(x, y) x ## _ ## y ## _mmx
#define SET_RND  MOVQ_WTWO
#define PAVGBP(a, b, c, d, e, f)        PAVGBP_MMX(a, b, c, d, e, f)
#define PAVGB(a, b, c, e)               PAVGB_MMX(a, b, c, e)
#define OP_AVG(a, b, c, e)              PAVGB_MMX(a, b, c, e)

#include "dsputil_rnd_template.c"

#undef DEF
#undef SET_RND
#undef PAVGBP
#undef PAVGB
#undef OP_AVG

#endif /* HAVE_INLINE_ASM */


#if HAVE_YASM

/***********************************/
/* MMXEXT specific */

//FIXME the following could be optimized too ...
static void ff_avg_pixels16_mmxext(uint8_t *block, const uint8_t *pixels,
                                   int line_size, int h)
{
    ff_avg_pixels8_mmxext(block,     pixels,     line_size, h);
    ff_avg_pixels8_mmxext(block + 8, pixels + 8, line_size, h);
}

#endif /* HAVE_YASM */


#if HAVE_INLINE_ASM
/***********************************/
/* standard MMX */

void ff_put_pixels_clamped_mmx(const int16_t *block, uint8_t *pixels,
                               int line_size)
{
    const int16_t *p;
    uint8_t *pix;

    /* read the pixels */
    p   = block;
    pix = pixels;
    /* unrolled loop */
    __asm__ volatile (
        "movq      (%3), %%mm0          \n\t"
        "movq     8(%3), %%mm1          \n\t"
        "movq    16(%3), %%mm2          \n\t"
        "movq    24(%3), %%mm3          \n\t"
        "movq    32(%3), %%mm4          \n\t"
        "movq    40(%3), %%mm5          \n\t"
        "movq    48(%3), %%mm6          \n\t"
        "movq    56(%3), %%mm7          \n\t"
        "packuswb %%mm1, %%mm0          \n\t"
        "packuswb %%mm3, %%mm2          \n\t"
        "packuswb %%mm5, %%mm4          \n\t"
        "packuswb %%mm7, %%mm6          \n\t"
        "movq     %%mm0, (%0)           \n\t"
        "movq     %%mm2, (%0, %1)       \n\t"
        "movq     %%mm4, (%0, %1, 2)    \n\t"
        "movq     %%mm6, (%0, %2)       \n\t"
        :: "r"(pix), "r"((x86_reg)line_size), "r"((x86_reg)line_size * 3),
           "r"(p)
        : "memory");
    pix += line_size * 4;
    p   += 32;

    // if here would be an exact copy of the code above
    // compiler would generate some very strange code
    // thus using "r"
    __asm__ volatile (
        "movq       (%3), %%mm0         \n\t"
        "movq      8(%3), %%mm1         \n\t"
        "movq     16(%3), %%mm2         \n\t"
        "movq     24(%3), %%mm3         \n\t"
        "movq     32(%3), %%mm4         \n\t"
        "movq     40(%3), %%mm5         \n\t"
        "movq     48(%3), %%mm6         \n\t"
        "movq     56(%3), %%mm7         \n\t"
        "packuswb  %%mm1, %%mm0         \n\t"
        "packuswb  %%mm3, %%mm2         \n\t"
        "packuswb  %%mm5, %%mm4         \n\t"
        "packuswb  %%mm7, %%mm6         \n\t"
        "movq      %%mm0, (%0)          \n\t"
        "movq      %%mm2, (%0, %1)      \n\t"
        "movq      %%mm4, (%0, %1, 2)   \n\t"
        "movq      %%mm6, (%0, %2)      \n\t"
        :: "r"(pix), "r"((x86_reg)line_size), "r"((x86_reg)line_size * 3), "r"(p)
        : "memory");
}

#define put_signed_pixels_clamped_mmx_half(off)             \
    "movq          "#off"(%2), %%mm1        \n\t"           \
    "movq     16 + "#off"(%2), %%mm2        \n\t"           \
    "movq     32 + "#off"(%2), %%mm3        \n\t"           \
    "movq     48 + "#off"(%2), %%mm4        \n\t"           \
    "packsswb  8 + "#off"(%2), %%mm1        \n\t"           \
    "packsswb 24 + "#off"(%2), %%mm2        \n\t"           \
    "packsswb 40 + "#off"(%2), %%mm3        \n\t"           \
    "packsswb 56 + "#off"(%2), %%mm4        \n\t"           \
    "paddb              %%mm0, %%mm1        \n\t"           \
    "paddb              %%mm0, %%mm2        \n\t"           \
    "paddb              %%mm0, %%mm3        \n\t"           \
    "paddb              %%mm0, %%mm4        \n\t"           \
    "movq               %%mm1, (%0)         \n\t"           \
    "movq               %%mm2, (%0, %3)     \n\t"           \
    "movq               %%mm3, (%0, %3, 2)  \n\t"           \
    "movq               %%mm4, (%0, %1)     \n\t"

void ff_put_signed_pixels_clamped_mmx(const int16_t *block, uint8_t *pixels,
                                      int line_size)
{
    x86_reg line_skip = line_size;
    x86_reg line_skip3;

    __asm__ volatile (
        "movq "MANGLE(ff_pb_80)", %%mm0     \n\t"
        "lea         (%3, %3, 2), %1        \n\t"
        put_signed_pixels_clamped_mmx_half(0)
        "lea         (%0, %3, 4), %0        \n\t"
        put_signed_pixels_clamped_mmx_half(64)
        : "+&r"(pixels), "=&r"(line_skip3)
        : "r"(block), "r"(line_skip)
        : "memory");
}

void ff_add_pixels_clamped_mmx(const int16_t *block, uint8_t *pixels,
                               int line_size)
{
    const int16_t *p;
    uint8_t *pix;
    int i;

    /* read the pixels */
    p   = block;
    pix = pixels;
    MOVQ_ZERO(mm7);
    i = 4;
    do {
        __asm__ volatile (
            "movq        (%2), %%mm0    \n\t"
            "movq       8(%2), %%mm1    \n\t"
            "movq      16(%2), %%mm2    \n\t"
            "movq      24(%2), %%mm3    \n\t"
            "movq          %0, %%mm4    \n\t"
            "movq          %1, %%mm6    \n\t"
            "movq       %%mm4, %%mm5    \n\t"
            "punpcklbw  %%mm7, %%mm4    \n\t"
            "punpckhbw  %%mm7, %%mm5    \n\t"
            "paddsw     %%mm4, %%mm0    \n\t"
            "paddsw     %%mm5, %%mm1    \n\t"
            "movq       %%mm6, %%mm5    \n\t"
            "punpcklbw  %%mm7, %%mm6    \n\t"
            "punpckhbw  %%mm7, %%mm5    \n\t"
            "paddsw     %%mm6, %%mm2    \n\t"
            "paddsw     %%mm5, %%mm3    \n\t"
            "packuswb   %%mm1, %%mm0    \n\t"
            "packuswb   %%mm3, %%mm2    \n\t"
            "movq       %%mm0, %0       \n\t"
            "movq       %%mm2, %1       \n\t"
            : "+m"(*pix), "+m"(*(pix + line_size))
            : "r"(p)
            : "memory");
        pix += line_size * 2;
        p   += 16;
    } while (--i);
}

static void put_pixels8_mmx(uint8_t *block, const uint8_t *pixels,
                            ptrdiff_t line_size, int h)
{
    __asm__ volatile (
        "lea   (%3, %3), %%"REG_a"      \n\t"
        ".p2align     3                 \n\t"
        "1:                             \n\t"
        "movq  (%1    ), %%mm0          \n\t"
        "movq  (%1, %3), %%mm1          \n\t"
        "movq     %%mm0, (%2)           \n\t"
        "movq     %%mm1, (%2, %3)       \n\t"
        "add  %%"REG_a", %1             \n\t"
        "add  %%"REG_a", %2             \n\t"
        "movq  (%1    ), %%mm0          \n\t"
        "movq  (%1, %3), %%mm1          \n\t"
        "movq     %%mm0, (%2)           \n\t"
        "movq     %%mm1, (%2, %3)       \n\t"
        "add  %%"REG_a", %1             \n\t"
        "add  %%"REG_a", %2             \n\t"
        "subl        $4, %0             \n\t"
        "jnz         1b                 \n\t"
        : "+g"(h), "+r"(pixels),  "+r"(block)
        : "r"((x86_reg)line_size)
        : "%"REG_a, "memory"
        );
}

static void put_pixels16_mmx(uint8_t *block, const uint8_t *pixels,
                             ptrdiff_t line_size, int h)
{
    __asm__ volatile (
        "lea   (%3, %3), %%"REG_a"      \n\t"
        ".p2align     3                 \n\t"
        "1:                             \n\t"
        "movq  (%1    ), %%mm0          \n\t"
        "movq 8(%1    ), %%mm4          \n\t"
        "movq  (%1, %3), %%mm1          \n\t"
        "movq 8(%1, %3), %%mm5          \n\t"
        "movq     %%mm0,  (%2)          \n\t"
        "movq     %%mm4, 8(%2)          \n\t"
        "movq     %%mm1,  (%2, %3)      \n\t"
        "movq     %%mm5, 8(%2, %3)      \n\t"
        "add  %%"REG_a", %1             \n\t"
        "add  %%"REG_a", %2             \n\t"
        "movq  (%1    ), %%mm0          \n\t"
        "movq 8(%1    ), %%mm4          \n\t"
        "movq  (%1, %3), %%mm1          \n\t"
        "movq 8(%1, %3), %%mm5          \n\t"
        "movq     %%mm0,  (%2)          \n\t"
        "movq     %%mm4, 8(%2)          \n\t"
        "movq     %%mm1,  (%2, %3)      \n\t"
        "movq     %%mm5, 8(%2, %3)      \n\t"
        "add  %%"REG_a", %1             \n\t"
        "add  %%"REG_a", %2             \n\t"
        "subl        $4, %0             \n\t"
        "jnz         1b                 \n\t"
        : "+g"(h), "+r"(pixels),  "+r"(block)
        : "r"((x86_reg)line_size)
        : "%"REG_a, "memory"
        );
}

#define CLEAR_BLOCKS(name, n)                           \
static void name(int16_t *blocks)                       \
{                                                       \
    __asm__ volatile (                                  \
        "pxor %%mm7, %%mm7              \n\t"           \
        "mov     %1,        %%"REG_a"   \n\t"           \
        "1:                             \n\t"           \
        "movq %%mm7,   (%0, %%"REG_a")  \n\t"           \
        "movq %%mm7,  8(%0, %%"REG_a")  \n\t"           \
        "movq %%mm7, 16(%0, %%"REG_a")  \n\t"           \
        "movq %%mm7, 24(%0, %%"REG_a")  \n\t"           \
        "add    $32, %%"REG_a"          \n\t"           \
        "js      1b                     \n\t"           \
        :: "r"(((uint8_t *)blocks) + 128 * n),          \
           "i"(-128 * n)                                \
        : "%"REG_a                                      \
        );                                              \
}
CLEAR_BLOCKS(clear_blocks_mmx, 6)
CLEAR_BLOCKS(clear_block_mmx, 1)

static void clear_block_sse(int16_t *block)
{
    __asm__ volatile (
        "xorps  %%xmm0, %%xmm0          \n"
        "movaps %%xmm0,    (%0)         \n"
        "movaps %%xmm0,  16(%0)         \n"
        "movaps %%xmm0,  32(%0)         \n"
        "movaps %%xmm0,  48(%0)         \n"
        "movaps %%xmm0,  64(%0)         \n"
        "movaps %%xmm0,  80(%0)         \n"
        "movaps %%xmm0,  96(%0)         \n"
        "movaps %%xmm0, 112(%0)         \n"
        :: "r"(block)
        : "memory"
    );
}

static void clear_blocks_sse(int16_t *blocks)
{
    __asm__ volatile (
        "xorps  %%xmm0, %%xmm0              \n"
        "mov        %1,         %%"REG_a"   \n"
        "1:                                 \n"
        "movaps %%xmm0,    (%0, %%"REG_a")  \n"
        "movaps %%xmm0,  16(%0, %%"REG_a")  \n"
        "movaps %%xmm0,  32(%0, %%"REG_a")  \n"
        "movaps %%xmm0,  48(%0, %%"REG_a")  \n"
        "movaps %%xmm0,  64(%0, %%"REG_a")  \n"
        "movaps %%xmm0,  80(%0, %%"REG_a")  \n"
        "movaps %%xmm0,  96(%0, %%"REG_a")  \n"
        "movaps %%xmm0, 112(%0, %%"REG_a")  \n"
        "add      $128,         %%"REG_a"   \n"
        "js         1b                      \n"
        :: "r"(((uint8_t *)blocks) + 128 * 6),
           "i"(-128 * 6)
        : "%"REG_a
    );
}

static void add_bytes_mmx(uint8_t *dst, uint8_t *src, int w)
{
    x86_reg i = 0;
    __asm__ volatile (
        "jmp          2f                \n\t"
        "1:                             \n\t"
        "movq   (%1, %0), %%mm0         \n\t"
        "movq   (%2, %0), %%mm1         \n\t"
        "paddb     %%mm0, %%mm1         \n\t"
        "movq      %%mm1, (%2, %0)      \n\t"
        "movq  8(%1, %0), %%mm0         \n\t"
        "movq  8(%2, %0), %%mm1         \n\t"
        "paddb     %%mm0, %%mm1         \n\t"
        "movq      %%mm1, 8(%2, %0)     \n\t"
        "add         $16, %0            \n\t"
        "2:                             \n\t"
        "cmp          %3, %0            \n\t"
        "js           1b                \n\t"
        : "+r"(i)
        : "r"(src), "r"(dst), "r"((x86_reg)w - 15)
    );
    for ( ; i < w; i++)
        dst[i + 0] += src[i + 0];
}

#if HAVE_7REGS
static void add_hfyu_median_prediction_cmov(uint8_t *dst, const uint8_t *top,
                                            const uint8_t *diff, int w,
                                            int *left, int *left_top)
{
    x86_reg w2 = -w;
    x86_reg x;
    int l  = *left     & 0xff;
    int tl = *left_top & 0xff;
    int t;
    __asm__ volatile (
        "mov          %7, %3            \n"
        "1:                             \n"
        "movzbl (%3, %4), %2            \n"
        "mov          %2, %k3           \n"
        "sub         %b1, %b3           \n"
        "add         %b0, %b3           \n"
        "mov          %2, %1            \n"
        "cmp          %0, %2            \n"
        "cmovg        %0, %2            \n"
        "cmovg        %1, %0            \n"
        "cmp         %k3, %0            \n"
        "cmovg       %k3, %0            \n"
        "mov          %7, %3            \n"
        "cmp          %2, %0            \n"
        "cmovl        %2, %0            \n"
        "add    (%6, %4), %b0           \n"
        "mov         %b0, (%5, %4)      \n"
        "inc          %4                \n"
        "jl           1b                \n"
        : "+&q"(l), "+&q"(tl), "=&r"(t), "=&q"(x), "+&r"(w2)
        : "r"(dst + w), "r"(diff + w), "rm"(top + w)
    );
    *left     = l;
    *left_top = tl;
}
#endif

/* Draw the edges of width 'w' of an image of size width, height
 * this MMX version can only handle w == 8 || w == 16. */
static void draw_edges_mmx(uint8_t *buf, int wrap, int width, int height,
                           int w, int h, int sides)
{
    uint8_t *ptr, *last_line;
    int i;

    last_line = buf + (height - 1) * wrap;
    /* left and right */
    ptr = buf;
    if (w == 8) {
        __asm__ volatile (
            "1:                             \n\t"
            "movd            (%0), %%mm0    \n\t"
            "punpcklbw      %%mm0, %%mm0    \n\t"
            "punpcklwd      %%mm0, %%mm0    \n\t"
            "punpckldq      %%mm0, %%mm0    \n\t"
            "movq           %%mm0, -8(%0)   \n\t"
            "movq      -8(%0, %2), %%mm1    \n\t"
            "punpckhbw      %%mm1, %%mm1    \n\t"
            "punpckhwd      %%mm1, %%mm1    \n\t"
            "punpckhdq      %%mm1, %%mm1    \n\t"
            "movq           %%mm1, (%0, %2) \n\t"
            "add               %1, %0       \n\t"
            "cmp               %3, %0       \n\t"
            "jb                1b           \n\t"
            : "+r"(ptr)
            : "r"((x86_reg)wrap), "r"((x86_reg)width), "r"(ptr + wrap * height)
            );
    } else if(w==16){
        __asm__ volatile (
            "1:                                 \n\t"
            "movd            (%0), %%mm0        \n\t"
            "punpcklbw      %%mm0, %%mm0        \n\t"
            "punpcklwd      %%mm0, %%mm0        \n\t"
            "punpckldq      %%mm0, %%mm0        \n\t"
            "movq           %%mm0, -8(%0)       \n\t"
            "movq           %%mm0, -16(%0)      \n\t"
            "movq      -8(%0, %2), %%mm1        \n\t"
            "punpckhbw      %%mm1, %%mm1        \n\t"
            "punpckhwd      %%mm1, %%mm1        \n\t"
            "punpckhdq      %%mm1, %%mm1        \n\t"
            "movq           %%mm1,  (%0, %2)    \n\t"
            "movq           %%mm1, 8(%0, %2)    \n\t"
            "add               %1, %0           \n\t"
            "cmp               %3, %0           \n\t"
            "jb                1b               \n\t"
            : "+r"(ptr)
            : "r"((x86_reg)wrap), "r"((x86_reg)width), "r"(ptr + wrap * height)
            );
    } else {
        av_assert1(w == 4);
        __asm__ volatile (
            "1:                             \n\t"
            "movd            (%0), %%mm0    \n\t"
            "punpcklbw      %%mm0, %%mm0    \n\t"
            "punpcklwd      %%mm0, %%mm0    \n\t"
            "movd           %%mm0, -4(%0)   \n\t"
            "movd      -4(%0, %2), %%mm1    \n\t"
            "punpcklbw      %%mm1, %%mm1    \n\t"
            "punpckhwd      %%mm1, %%mm1    \n\t"
            "punpckhdq      %%mm1, %%mm1    \n\t"
            "movd           %%mm1, (%0, %2) \n\t"
            "add               %1, %0       \n\t"
            "cmp               %3, %0       \n\t"
            "jb                1b           \n\t"
            : "+r"(ptr)
            : "r"((x86_reg)wrap), "r"((x86_reg)width), "r"(ptr + wrap * height)
            );
    }

    /* top and bottom (and hopefully also the corners) */
    if (sides & EDGE_TOP) {
        for (i = 0; i < h; i += 4) {
            ptr = buf - (i + 1) * wrap - w;
            __asm__ volatile (
                "1:                             \n\t"
                "movq (%1, %0), %%mm0           \n\t"
                "movq    %%mm0, (%0)            \n\t"
                "movq    %%mm0, (%0, %2)        \n\t"
                "movq    %%mm0, (%0, %2, 2)     \n\t"
                "movq    %%mm0, (%0, %3)        \n\t"
                "add        $8, %0              \n\t"
                "cmp        %4, %0              \n\t"
                "jb         1b                  \n\t"
                : "+r"(ptr)
                : "r"((x86_reg)buf - (x86_reg)ptr - w), "r"((x86_reg) -wrap),
                  "r"((x86_reg) -wrap * 3), "r"(ptr + width + 2 * w)
                );
        }
    }

    if (sides & EDGE_BOTTOM) {
        for (i = 0; i < h; i += 4) {
            ptr = last_line + (i + 1) * wrap - w;
            __asm__ volatile (
                "1:                             \n\t"
                "movq (%1, %0), %%mm0           \n\t"
                "movq    %%mm0, (%0)            \n\t"
                "movq    %%mm0, (%0, %2)        \n\t"
                "movq    %%mm0, (%0, %2, 2)     \n\t"
                "movq    %%mm0, (%0, %3)        \n\t"
                "add        $8, %0              \n\t"
                "cmp        %4, %0              \n\t"
                "jb         1b                  \n\t"
                : "+r"(ptr)
                : "r"((x86_reg)last_line - (x86_reg)ptr - w),
                  "r"((x86_reg)wrap), "r"((x86_reg)wrap * 3),
                  "r"(ptr + width + 2 * w)
                );
        }
    }
}
#endif /* HAVE_INLINE_ASM */


#if HAVE_YASM
#define QPEL_OP(OPNAME, ROUNDER, RND, MMX)                              \
static void OPNAME ## qpel8_mc00_ ## MMX (uint8_t *dst, uint8_t *src,   \
                                          ptrdiff_t stride)             \
{                                                                       \
    ff_ ## OPNAME ## pixels8_ ## MMX(dst, src, stride, 8);              \
}                                                                       \
                                                                        \
static void OPNAME ## qpel8_mc10_ ## MMX(uint8_t *dst, uint8_t *src,    \
                                         ptrdiff_t stride)              \
{                                                                       \
    uint64_t temp[8];                                                   \
    uint8_t * const half = (uint8_t*)temp;                              \
    ff_put ## RND ## mpeg4_qpel8_h_lowpass_ ## MMX(half, src, 8,        \
                                                   stride, 8);          \
    ff_ ## OPNAME ## pixels8_l2_ ## MMX(dst, src, half,                 \
                                        stride, stride, 8);             \
}                                                                       \
                                                                        \
static void OPNAME ## qpel8_mc20_ ## MMX(uint8_t *dst, uint8_t *src,    \
                                         ptrdiff_t stride)              \
{                                                                       \
    ff_ ## OPNAME ## mpeg4_qpel8_h_lowpass_ ## MMX(dst, src, stride,    \
                                                   stride, 8);          \
}                                                                       \
                                                                        \
static void OPNAME ## qpel8_mc30_ ## MMX(uint8_t *dst, uint8_t *src,    \
                                         ptrdiff_t stride)              \
{                                                                       \
    uint64_t temp[8];                                                   \
    uint8_t * const half = (uint8_t*)temp;                              \
    ff_put ## RND ## mpeg4_qpel8_h_lowpass_ ## MMX(half, src, 8,        \
                                                   stride, 8);          \
    ff_ ## OPNAME ## pixels8_l2_ ## MMX(dst, src + 1, half, stride,     \
                                        stride, 8);                     \
}                                                                       \
                                                                        \
static void OPNAME ## qpel8_mc01_ ## MMX(uint8_t *dst, uint8_t *src,    \
                                         ptrdiff_t stride)              \
{                                                                       \
    uint64_t temp[8];                                                   \
    uint8_t * const half = (uint8_t*)temp;                              \
    ff_put ## RND ## mpeg4_qpel8_v_lowpass_ ## MMX(half, src,           \
                                                   8, stride);          \
    ff_ ## OPNAME ## pixels8_l2_ ## MMX(dst, src, half,                 \
                                        stride, stride, 8);             \
}                                                                       \
                                                                        \
static void OPNAME ## qpel8_mc02_ ## MMX(uint8_t *dst, uint8_t *src,    \
                                         ptrdiff_t stride)              \
{                                                                       \
    ff_ ## OPNAME ## mpeg4_qpel8_v_lowpass_ ## MMX(dst, src,            \
                                                   stride, stride);     \
}                                                                       \
                                                                        \
static void OPNAME ## qpel8_mc03_ ## MMX(uint8_t *dst, uint8_t *src,    \
                                         ptrdiff_t stride)              \
{                                                                       \
    uint64_t temp[8];                                                   \
    uint8_t * const half = (uint8_t*)temp;                              \
    ff_put ## RND ## mpeg4_qpel8_v_lowpass_ ## MMX(half, src,           \
                                                   8, stride);          \
    ff_ ## OPNAME ## pixels8_l2_ ## MMX(dst, src + stride, half, stride,\
                                        stride, 8);                     \
}                                                                       \
                                                                        \
static void OPNAME ## qpel8_mc11_ ## MMX(uint8_t *dst, uint8_t *src,    \
                                         ptrdiff_t stride)              \
{                                                                       \
    uint64_t half[8 + 9];                                               \
    uint8_t * const halfH  = ((uint8_t*)half) + 64;                     \
    uint8_t * const halfHV = ((uint8_t*)half);                          \
    ff_put ## RND ## mpeg4_qpel8_h_lowpass_ ## MMX(halfH, src, 8,       \
                                                   stride, 9);          \
    ff_put ## RND ## pixels8_l2_ ## MMX(halfH, src, halfH, 8,           \
                                        stride, 9);                     \
    ff_put ## RND ## mpeg4_qpel8_v_lowpass_ ## MMX(halfHV, halfH, 8, 8);\
    ff_ ## OPNAME ## pixels8_l2_ ## MMX(dst, halfH, halfHV,             \
                                        stride, 8, 8);                  \
}                                                                       \
                                                                        \
static void OPNAME ## qpel8_mc31_ ## MMX(uint8_t *dst, uint8_t *src,    \
                                         ptrdiff_t stride)              \
{                                                                       \
    uint64_t half[8 + 9];                                               \
    uint8_t * const halfH  = ((uint8_t*)half) + 64;                     \
    uint8_t * const halfHV = ((uint8_t*)half);                          \
    ff_put ## RND ## mpeg4_qpel8_h_lowpass_ ## MMX(halfH, src, 8,       \
                                                   stride, 9);          \
    ff_put ## RND ## pixels8_l2_ ## MMX(halfH, src + 1, halfH, 8,       \
                                        stride, 9);                     \
    ff_put ## RND ## mpeg4_qpel8_v_lowpass_ ## MMX(halfHV, halfH, 8, 8);\
    ff_ ## OPNAME ## pixels8_l2_ ## MMX(dst, halfH, halfHV,             \
                                        stride, 8, 8);                  \
}                                                                       \
                                                                        \
static void OPNAME ## qpel8_mc13_ ## MMX(uint8_t *dst, uint8_t *src,    \
                                         ptrdiff_t stride)              \
{                                                                       \
    uint64_t half[8 + 9];                                               \
    uint8_t * const halfH  = ((uint8_t*)half) + 64;                     \
    uint8_t * const halfHV = ((uint8_t*)half);                          \
    ff_put ## RND ## mpeg4_qpel8_h_lowpass_ ## MMX(halfH, src, 8,       \
                                                   stride, 9);          \
    ff_put ## RND ## pixels8_l2_ ## MMX(halfH, src, halfH, 8,           \
                                        stride, 9);                     \
    ff_put ## RND ## mpeg4_qpel8_v_lowpass_ ## MMX(halfHV, halfH, 8, 8);\
    ff_ ## OPNAME ## pixels8_l2_ ## MMX(dst, halfH + 8, halfHV,         \
                                        stride, 8, 8);                  \
}                                                                       \
                                                                        \
static void OPNAME ## qpel8_mc33_ ## MMX(uint8_t *dst, uint8_t *src,    \
                                         ptrdiff_t stride)              \
{                                                                       \
    uint64_t half[8 + 9];                                               \
    uint8_t * const halfH  = ((uint8_t*)half) + 64;                     \
    uint8_t * const halfHV = ((uint8_t*)half);                          \
    ff_put ## RND ## mpeg4_qpel8_h_lowpass_ ## MMX(halfH, src, 8,       \
                                                   stride, 9);          \
    ff_put ## RND ## pixels8_l2_ ## MMX(halfH, src + 1, halfH, 8,       \
                                        stride, 9);                     \
    ff_put ## RND ## mpeg4_qpel8_v_lowpass_ ## MMX(halfHV, halfH, 8, 8);\
    ff_ ## OPNAME ## pixels8_l2_ ## MMX(dst, halfH + 8, halfHV,         \
                                        stride, 8, 8);                  \
}                                                                       \
                                                                        \
static void OPNAME ## qpel8_mc21_ ## MMX(uint8_t *dst, uint8_t *src,    \
                                         ptrdiff_t stride)              \
{                                                                       \
    uint64_t half[8 + 9];                                               \
    uint8_t * const halfH  = ((uint8_t*)half) + 64;                     \
    uint8_t * const halfHV = ((uint8_t*)half);                          \
    ff_put ## RND ## mpeg4_qpel8_h_lowpass_ ## MMX(halfH, src, 8,       \
                                                   stride, 9);          \
    ff_put ## RND ## mpeg4_qpel8_v_lowpass_ ## MMX(halfHV, halfH, 8, 8);\
    ff_ ## OPNAME ## pixels8_l2_ ## MMX(dst, halfH, halfHV,             \
                                        stride, 8, 8);                  \
}                                                                       \
                                                                        \
static void OPNAME ## qpel8_mc23_ ## MMX(uint8_t *dst, uint8_t *src,    \
                                         ptrdiff_t stride)              \
{                                                                       \
    uint64_t half[8 + 9];                                               \
    uint8_t * const halfH  = ((uint8_t*)half) + 64;                     \
    uint8_t * const halfHV = ((uint8_t*)half);                          \
    ff_put ## RND ## mpeg4_qpel8_h_lowpass_ ## MMX(halfH, src, 8,       \
                                                   stride, 9);          \
    ff_put ## RND ## mpeg4_qpel8_v_lowpass_ ## MMX(halfHV, halfH, 8, 8);\
    ff_ ## OPNAME ## pixels8_l2_ ## MMX(dst, halfH + 8, halfHV,         \
                                        stride, 8, 8);                  \
}                                                                       \
                                                                        \
static void OPNAME ## qpel8_mc12_ ## MMX(uint8_t *dst, uint8_t *src,    \
                                         ptrdiff_t stride)              \
{                                                                       \
    uint64_t half[8 + 9];                                               \
    uint8_t * const halfH = ((uint8_t*)half);                           \
    ff_put ## RND ## mpeg4_qpel8_h_lowpass_ ## MMX(halfH, src, 8,       \
                                                   stride, 9);          \
    ff_put ## RND ## pixels8_l2_ ## MMX(halfH, src, halfH,              \
                                        8, stride, 9);                  \
    ff_ ## OPNAME ## mpeg4_qpel8_v_lowpass_ ## MMX(dst, halfH,          \
                                                   stride, 8);          \
}                                                                       \
                                                                        \
static void OPNAME ## qpel8_mc32_ ## MMX(uint8_t *dst, uint8_t *src,    \
                                         ptrdiff_t stride)              \
{                                                                       \
    uint64_t half[8 + 9];                                               \
    uint8_t * const halfH = ((uint8_t*)half);                           \
    ff_put ## RND ## mpeg4_qpel8_h_lowpass_ ## MMX(halfH, src, 8,       \
                                                   stride, 9);          \
    ff_put ## RND ## pixels8_l2_ ## MMX(halfH, src + 1, halfH, 8,       \
                                        stride, 9);                     \
    ff_ ## OPNAME ## mpeg4_qpel8_v_lowpass_ ## MMX(dst, halfH,          \
                                                   stride, 8);          \
}                                                                       \
                                                                        \
static void OPNAME ## qpel8_mc22_ ## MMX(uint8_t *dst, uint8_t *src,    \
                                         ptrdiff_t stride)              \
{                                                                       \
    uint64_t half[9];                                                   \
    uint8_t * const halfH = ((uint8_t*)half);                           \
    ff_put ## RND ## mpeg4_qpel8_h_lowpass_ ## MMX(halfH, src, 8,       \
                                                   stride, 9);          \
    ff_ ## OPNAME ## mpeg4_qpel8_v_lowpass_ ## MMX(dst, halfH,          \
                                                   stride, 8);          \
}                                                                       \
                                                                        \
static void OPNAME ## qpel16_mc00_ ## MMX (uint8_t *dst, uint8_t *src,  \
                                           ptrdiff_t stride)            \
{                                                                       \
    ff_ ## OPNAME ## pixels16_ ## MMX(dst, src, stride, 16);            \
}                                                                       \
                                                                        \
static void OPNAME ## qpel16_mc10_ ## MMX(uint8_t *dst, uint8_t *src,   \
                                          ptrdiff_t stride)             \
{                                                                       \
    uint64_t temp[32];                                                  \
    uint8_t * const half = (uint8_t*)temp;                              \
    ff_put ## RND ## mpeg4_qpel16_h_lowpass_ ## MMX(half, src, 16,      \
                                                    stride, 16);        \
    ff_ ## OPNAME ## pixels16_l2_ ## MMX(dst, src, half, stride,        \
                                         stride, 16);                   \
}                                                                       \
                                                                        \
static void OPNAME ## qpel16_mc20_ ## MMX(uint8_t *dst, uint8_t *src,   \
                                          ptrdiff_t stride)             \
{                                                                       \
    ff_ ## OPNAME ## mpeg4_qpel16_h_lowpass_ ## MMX(dst, src,           \
                                                    stride, stride, 16);\
}                                                                       \
                                                                        \
static void OPNAME ## qpel16_mc30_ ## MMX(uint8_t *dst, uint8_t *src,   \
                                          ptrdiff_t stride)             \
{                                                                       \
    uint64_t temp[32];                                                  \
    uint8_t * const half = (uint8_t*)temp;                              \
    ff_put ## RND ## mpeg4_qpel16_h_lowpass_ ## MMX(half, src, 16,      \
                                                    stride, 16);        \
    ff_ ## OPNAME ## pixels16_l2_ ## MMX(dst, src + 1, half,            \
                                         stride, stride, 16);           \
}                                                                       \
                                                                        \
static void OPNAME ## qpel16_mc01_ ## MMX(uint8_t *dst, uint8_t *src,   \
                                          ptrdiff_t stride)             \
{                                                                       \
    uint64_t temp[32];                                                  \
    uint8_t * const half = (uint8_t*)temp;                              \
    ff_put ## RND ## mpeg4_qpel16_v_lowpass_ ## MMX(half, src, 16,      \
                                                    stride);            \
    ff_ ## OPNAME ## pixels16_l2_ ## MMX(dst, src, half, stride,        \
                                         stride, 16);                   \
}                                                                       \
                                                                        \
static void OPNAME ## qpel16_mc02_ ## MMX(uint8_t *dst, uint8_t *src,   \
                                          ptrdiff_t stride)             \
{                                                                       \
    ff_ ## OPNAME ## mpeg4_qpel16_v_lowpass_ ## MMX(dst, src,           \
                                                    stride, stride);    \
}                                                                       \
                                                                        \
static void OPNAME ## qpel16_mc03_ ## MMX(uint8_t *dst, uint8_t *src,   \
                                          ptrdiff_t stride)             \
{                                                                       \
    uint64_t temp[32];                                                  \
    uint8_t * const half = (uint8_t*)temp;                              \
    ff_put ## RND ## mpeg4_qpel16_v_lowpass_ ## MMX(half, src, 16,      \
                                                    stride);            \
    ff_ ## OPNAME ## pixels16_l2_ ## MMX(dst, src+stride, half,         \
                                         stride, stride, 16);           \
}                                                                       \
                                                                        \
static void OPNAME ## qpel16_mc11_ ## MMX(uint8_t *dst, uint8_t *src,   \
                                          ptrdiff_t stride)             \
{                                                                       \
    uint64_t half[16 * 2 + 17 * 2];                                     \
    uint8_t * const halfH  = ((uint8_t*)half) + 256;                    \
    uint8_t * const halfHV = ((uint8_t*)half);                          \
    ff_put ## RND ## mpeg4_qpel16_h_lowpass_ ## MMX(halfH, src, 16,     \
                                                    stride, 17);        \
    ff_put ## RND ## pixels16_l2_ ## MMX(halfH, src, halfH, 16,         \
                                         stride, 17);                   \
    ff_put ## RND ## mpeg4_qpel16_v_lowpass_ ## MMX(halfHV, halfH,      \
                                                    16, 16);            \
    ff_ ## OPNAME ## pixels16_l2_ ## MMX(dst, halfH, halfHV,            \
                                         stride, 16, 16);               \
}                                                                       \
                                                                        \
static void OPNAME ## qpel16_mc31_ ## MMX(uint8_t *dst, uint8_t *src,   \
                                          ptrdiff_t stride)             \
{                                                                       \
    uint64_t half[16 * 2 + 17 * 2];                                     \
    uint8_t * const halfH  = ((uint8_t*)half) + 256;                    \
    uint8_t * const halfHV = ((uint8_t*)half);                          \
    ff_put ## RND ## mpeg4_qpel16_h_lowpass_ ## MMX(halfH, src, 16,     \
                                                    stride, 17);        \
    ff_put ## RND ## pixels16_l2_ ## MMX(halfH, src + 1, halfH, 16,     \
                                         stride, 17);                   \
    ff_put ## RND ## mpeg4_qpel16_v_lowpass_ ## MMX(halfHV, halfH,      \
                                                    16, 16);            \
    ff_ ## OPNAME ## pixels16_l2_ ## MMX(dst, halfH, halfHV,            \
                                         stride, 16, 16);               \
}                                                                       \
                                                                        \
static void OPNAME ## qpel16_mc13_ ## MMX(uint8_t *dst, uint8_t *src,   \
                                          ptrdiff_t stride)             \
{                                                                       \
    uint64_t half[16 * 2 + 17 * 2];                                     \
    uint8_t * const halfH  = ((uint8_t*)half) + 256;                    \
    uint8_t * const halfHV = ((uint8_t*)half);                          \
    ff_put ## RND ## mpeg4_qpel16_h_lowpass_ ## MMX(halfH, src, 16,     \
                                                    stride, 17);        \
    ff_put ## RND ## pixels16_l2_ ## MMX(halfH, src, halfH, 16,         \
                                         stride, 17);                   \
    ff_put ## RND ## mpeg4_qpel16_v_lowpass_ ## MMX(halfHV, halfH,      \
                                                    16, 16);            \
    ff_ ## OPNAME ## pixels16_l2_ ## MMX(dst, halfH + 16, halfHV,       \
                                         stride, 16, 16);               \
}                                                                       \
                                                                        \
static void OPNAME ## qpel16_mc33_ ## MMX(uint8_t *dst, uint8_t *src,   \
                                          ptrdiff_t stride)             \
{                                                                       \
    uint64_t half[16 * 2 + 17 * 2];                                     \
    uint8_t * const halfH  = ((uint8_t*)half) + 256;                    \
    uint8_t * const halfHV = ((uint8_t*)half);                          \
    ff_put ## RND ## mpeg4_qpel16_h_lowpass_ ## MMX(halfH, src, 16,     \
                                                    stride, 17);        \
    ff_put ## RND ## pixels16_l2_ ## MMX(halfH, src + 1, halfH, 16,     \
                                         stride, 17);                   \
    ff_put ## RND ## mpeg4_qpel16_v_lowpass_ ## MMX(halfHV, halfH,      \
                                                    16, 16);            \
    ff_ ## OPNAME ## pixels16_l2_ ## MMX(dst, halfH + 16, halfHV,       \
                                         stride, 16, 16);               \
}                                                                       \
                                                                        \
static void OPNAME ## qpel16_mc21_ ## MMX(uint8_t *dst, uint8_t *src,   \
                                          ptrdiff_t stride)             \
{                                                                       \
    uint64_t half[16 * 2 + 17 * 2];                                     \
    uint8_t * const halfH  = ((uint8_t*)half) + 256;                    \
    uint8_t * const halfHV = ((uint8_t*)half);                          \
    ff_put ## RND ## mpeg4_qpel16_h_lowpass_ ## MMX(halfH, src, 16,     \
                                                    stride, 17);        \
    ff_put ## RND ## mpeg4_qpel16_v_lowpass_ ## MMX(halfHV, halfH,      \
                                                    16, 16);            \
    ff_ ## OPNAME ## pixels16_l2_ ## MMX(dst, halfH, halfHV,            \
                                         stride, 16, 16);               \
}                                                                       \
                                                                        \
static void OPNAME ## qpel16_mc23_ ## MMX(uint8_t *dst, uint8_t *src,   \
                                          ptrdiff_t stride)             \
{                                                                       \
    uint64_t half[16 * 2 + 17 * 2];                                     \
    uint8_t * const halfH  = ((uint8_t*)half) + 256;                    \
    uint8_t * const halfHV = ((uint8_t*)half);                          \
    ff_put ## RND ## mpeg4_qpel16_h_lowpass_ ## MMX(halfH, src, 16,     \
                                                    stride, 17);        \
    ff_put ## RND ## mpeg4_qpel16_v_lowpass_ ## MMX(halfHV, halfH,      \
                                                    16, 16);            \
    ff_ ## OPNAME ## pixels16_l2_ ## MMX(dst, halfH + 16, halfHV,       \
                                         stride, 16, 16);               \
}                                                                       \
                                                                        \
static void OPNAME ## qpel16_mc12_ ## MMX(uint8_t *dst, uint8_t *src,   \
                                          ptrdiff_t stride)             \
{                                                                       \
    uint64_t half[17 * 2];                                              \
    uint8_t * const halfH = ((uint8_t*)half);                           \
    ff_put ## RND ## mpeg4_qpel16_h_lowpass_ ## MMX(halfH, src, 16,     \
                                                    stride, 17);        \
    ff_put ## RND ## pixels16_l2_ ## MMX(halfH, src, halfH, 16,         \
                                         stride, 17);                   \
    ff_ ## OPNAME ## mpeg4_qpel16_v_lowpass_ ## MMX(dst, halfH,         \
                                                    stride, 16);        \
}                                                                       \
                                                                        \
static void OPNAME ## qpel16_mc32_ ## MMX(uint8_t *dst, uint8_t *src,   \
                                          ptrdiff_t stride)             \
{                                                                       \
    uint64_t half[17 * 2];                                              \
    uint8_t * const halfH = ((uint8_t*)half);                           \
    ff_put ## RND ## mpeg4_qpel16_h_lowpass_ ## MMX(halfH, src, 16,     \
                                                    stride, 17);        \
    ff_put ## RND ## pixels16_l2_ ## MMX(halfH, src + 1, halfH, 16,     \
                                         stride, 17);                   \
    ff_ ## OPNAME ## mpeg4_qpel16_v_lowpass_ ## MMX(dst, halfH,         \
                                                    stride, 16);        \
}                                                                       \
                                                                        \
static void OPNAME ## qpel16_mc22_ ## MMX(uint8_t *dst, uint8_t *src,   \
                                          ptrdiff_t stride)             \
{                                                                       \
    uint64_t half[17 * 2];                                              \
    uint8_t * const halfH = ((uint8_t*)half);                           \
    ff_put ## RND ## mpeg4_qpel16_h_lowpass_ ## MMX(halfH, src, 16,     \
                                                    stride, 17);        \
    ff_ ## OPNAME ## mpeg4_qpel16_v_lowpass_ ## MMX(dst, halfH,         \
                                                    stride, 16);        \
}

QPEL_OP(put_,          ff_pw_16, _,        mmxext)
QPEL_OP(avg_,          ff_pw_16, _,        mmxext)
QPEL_OP(put_no_rnd_,   ff_pw_15, _no_rnd_, mmxext)
#endif /* HAVE_YASM */


#if HAVE_INLINE_ASM
void ff_put_rv40_qpel8_mc33_mmx(uint8_t *dst, uint8_t *src, ptrdiff_t stride)
{
  put_pixels8_xy2_mmx(dst, src, stride, 8);
}
void ff_put_rv40_qpel16_mc33_mmx(uint8_t *dst, uint8_t *src, ptrdiff_t stride)
{
  put_pixels16_xy2_mmx(dst, src, stride, 16);
}
void ff_avg_rv40_qpel8_mc33_mmx(uint8_t *dst, uint8_t *src, ptrdiff_t stride)
{
  avg_pixels8_xy2_mmx(dst, src, stride, 8);
}
void ff_avg_rv40_qpel16_mc33_mmx(uint8_t *dst, uint8_t *src, ptrdiff_t stride)
{
  avg_pixels16_xy2_mmx(dst, src, stride, 16);
}

typedef void emulated_edge_mc_func(uint8_t *dst, const uint8_t *src,
                                   ptrdiff_t linesize, int block_w, int block_h,
                                   int src_x, int src_y, int w, int h);

static av_always_inline void gmc(uint8_t *dst, uint8_t *src,
                                 int stride, int h, int ox, int oy,
                                 int dxx, int dxy, int dyx, int dyy,
                                 int shift, int r, int width, int height,
                                 emulated_edge_mc_func *emu_edge_fn)
{
    const int w    = 8;
    const int ix   = ox  >> (16 + shift);
    const int iy   = oy  >> (16 + shift);
    const int oxs  = ox  >> 4;
    const int oys  = oy  >> 4;
    const int dxxs = dxx >> 4;
    const int dxys = dxy >> 4;
    const int dyxs = dyx >> 4;
    const int dyys = dyy >> 4;
    const uint16_t r4[4]   = { r, r, r, r };
    const uint16_t dxy4[4] = { dxys, dxys, dxys, dxys };
    const uint16_t dyy4[4] = { dyys, dyys, dyys, dyys };
    const uint64_t shift2 = 2 * shift;
#define MAX_STRIDE 4096U
#define MAX_H 8U
    uint8_t edge_buf[(MAX_H + 1) * MAX_STRIDE];
    int x, y;

    const int dxw = (dxx - (1 << (16 + shift))) * (w - 1);
    const int dyh = (dyy - (1 << (16 + shift))) * (h - 1);
    const int dxh = dxy * (h - 1);
    const int dyw = dyx * (w - 1);
    int need_emu =  (unsigned)ix >= width  - w ||
                    (unsigned)iy >= height - h;

    if ( // non-constant fullpel offset (3% of blocks)
        ((ox ^ (ox + dxw)) | (ox ^ (ox + dxh)) | (ox ^ (ox + dxw + dxh)) |
         (oy ^ (oy + dyw)) | (oy ^ (oy + dyh)) | (oy ^ (oy + dyw + dyh))) >> (16 + shift)
        // uses more than 16 bits of subpel mv (only at huge resolution)
        || (dxx | dxy | dyx | dyy) & 15
        || (need_emu && (h > MAX_H || stride > MAX_STRIDE))) {
        // FIXME could still use mmx for some of the rows
        ff_gmc_c(dst, src, stride, h, ox, oy, dxx, dxy, dyx, dyy,
                 shift, r, width, height);
        return;
    }

    src += ix + iy * stride;
    if (need_emu) {
        emu_edge_fn(edge_buf, src, stride, w + 1, h + 1, ix, iy, width, height);
        src = edge_buf;
    }

    __asm__ volatile (
        "movd         %0, %%mm6         \n\t"
        "pxor      %%mm7, %%mm7         \n\t"
        "punpcklwd %%mm6, %%mm6         \n\t"
        "punpcklwd %%mm6, %%mm6         \n\t"
        :: "r"(1<<shift)
    );

    for (x = 0; x < w; x += 4) {
        uint16_t dx4[4] = { oxs - dxys + dxxs * (x + 0),
                            oxs - dxys + dxxs * (x + 1),
                            oxs - dxys + dxxs * (x + 2),
                            oxs - dxys + dxxs * (x + 3) };
        uint16_t dy4[4] = { oys - dyys + dyxs * (x + 0),
                            oys - dyys + dyxs * (x + 1),
                            oys - dyys + dyxs * (x + 2),
                            oys - dyys + dyxs * (x + 3) };

        for (y = 0; y < h; y++) {
            __asm__ volatile (
                "movq      %0, %%mm4    \n\t"
                "movq      %1, %%mm5    \n\t"
                "paddw     %2, %%mm4    \n\t"
                "paddw     %3, %%mm5    \n\t"
                "movq   %%mm4, %0       \n\t"
                "movq   %%mm5, %1       \n\t"
                "psrlw    $12, %%mm4    \n\t"
                "psrlw    $12, %%mm5    \n\t"
                : "+m"(*dx4), "+m"(*dy4)
                : "m"(*dxy4), "m"(*dyy4)
            );

            __asm__ volatile (
                "movq      %%mm6, %%mm2 \n\t"
                "movq      %%mm6, %%mm1 \n\t"
                "psubw     %%mm4, %%mm2 \n\t"
                "psubw     %%mm5, %%mm1 \n\t"
                "movq      %%mm2, %%mm0 \n\t"
                "movq      %%mm4, %%mm3 \n\t"
                "pmullw    %%mm1, %%mm0 \n\t" // (s - dx) * (s - dy)
                "pmullw    %%mm5, %%mm3 \n\t" // dx * dy
                "pmullw    %%mm5, %%mm2 \n\t" // (s - dx) * dy
                "pmullw    %%mm4, %%mm1 \n\t" // dx * (s - dy)

                "movd         %4, %%mm5 \n\t"
                "movd         %3, %%mm4 \n\t"
                "punpcklbw %%mm7, %%mm5 \n\t"
                "punpcklbw %%mm7, %%mm4 \n\t"
                "pmullw    %%mm5, %%mm3 \n\t" // src[1, 1] * dx * dy
                "pmullw    %%mm4, %%mm2 \n\t" // src[0, 1] * (s - dx) * dy

                "movd         %2, %%mm5 \n\t"
                "movd         %1, %%mm4 \n\t"
                "punpcklbw %%mm7, %%mm5 \n\t"
                "punpcklbw %%mm7, %%mm4 \n\t"
                "pmullw    %%mm5, %%mm1 \n\t" // src[1, 0] * dx * (s - dy)
                "pmullw    %%mm4, %%mm0 \n\t" // src[0, 0] * (s - dx) * (s - dy)
                "paddw        %5, %%mm1 \n\t"
                "paddw     %%mm3, %%mm2 \n\t"
                "paddw     %%mm1, %%mm0 \n\t"
                "paddw     %%mm2, %%mm0 \n\t"

                "psrlw        %6, %%mm0 \n\t"
                "packuswb  %%mm0, %%mm0 \n\t"
                "movd      %%mm0, %0    \n\t"

                : "=m"(dst[x + y * stride])
                : "m"(src[0]), "m"(src[1]),
                  "m"(src[stride]), "m"(src[stride + 1]),
                  "m"(*r4), "m"(shift2)
            );
            src += stride;
        }
        src += 4 - h * stride;
    }
}
<<<<<<< HEAD

#if CONFIG_VIDEODSP
#if HAVE_YASM
#if ARCH_X86_32
static void gmc_mmx(uint8_t *dst, uint8_t *src,
                    int stride, int h, int ox, int oy,
                    int dxx, int dxy, int dyx, int dyy,
                    int shift, int r, int width, int height)
{
    gmc(dst, src, stride, h, ox, oy, dxx, dxy, dyx, dyy, shift, r,
        width, height, &ff_emulated_edge_mc_8);
}
#endif
static void gmc_sse(uint8_t *dst, uint8_t *src,
                    int stride, int h, int ox, int oy,
                    int dxx, int dxy, int dyx, int dyy,
                    int shift, int r, int width, int height)
{
    gmc(dst, src, stride, h, ox, oy, dxx, dxy, dyx, dyy, shift, r,
        width, height, &ff_emulated_edge_mc_8);
}
#else
static void gmc_mmx(uint8_t *dst, uint8_t *src,
                    int stride, int h, int ox, int oy,
                    int dxx, int dxy, int dyx, int dyy,
                    int shift, int r, int width, int height)
{
    gmc(dst, src, stride, h, ox, oy, dxx, dxy, dyx, dyy, shift, r,
        width, height, &ff_emulated_edge_mc_8);
}
#endif
#endif

#endif /* HAVE_INLINE_ASM */

void ff_put_pixels16_sse2(uint8_t *block, const uint8_t *pixels,
                          ptrdiff_t line_size, int h);
void ff_avg_pixels16_sse2(uint8_t *block, const uint8_t *pixels,
                          ptrdiff_t line_size, int h);

#if HAVE_INLINE_ASM
=======
>>>>>>> c51a3a5b

/* CAVS-specific */
void ff_put_cavs_qpel8_mc00_mmxext(uint8_t *dst, uint8_t *src, ptrdiff_t stride)
{
    put_pixels8_mmx(dst, src, stride, 8);
}

void ff_avg_cavs_qpel8_mc00_mmxext(uint8_t *dst, uint8_t *src, ptrdiff_t stride)
{
    avg_pixels8_mmx(dst, src, stride, 8);
}

void ff_put_cavs_qpel16_mc00_mmxext(uint8_t *dst, uint8_t *src, ptrdiff_t stride)
{
    put_pixels16_mmx(dst, src, stride, 16);
}

void ff_avg_cavs_qpel16_mc00_mmxext(uint8_t *dst, uint8_t *src, ptrdiff_t stride)
{
    avg_pixels16_mmx(dst, src, stride, 16);
}

/* VC-1-specific */
void ff_put_vc1_mspel_mc00_mmx(uint8_t *dst, const uint8_t *src,
                               ptrdiff_t stride, int rnd)
{
    put_pixels8_mmx(dst, src, stride, 8);
}

#if CONFIG_DIRAC_DECODER
#define DIRAC_PIXOP(OPNAME2, OPNAME, EXT)\
void ff_ ## OPNAME2 ## _dirac_pixels8_ ## EXT(uint8_t *dst, const uint8_t *src[5], int stride, int h)\
{\
    if (h&3)\
        ff_ ## OPNAME2 ## _dirac_pixels8_c(dst, src, stride, h);\
    else\
        OPNAME ## _pixels8_ ## EXT(dst, src[0], stride, h);\
}\
void ff_ ## OPNAME2 ## _dirac_pixels16_ ## EXT(uint8_t *dst, const uint8_t *src[5], int stride, int h)\
{\
    if (h&3)\
        ff_ ## OPNAME2 ## _dirac_pixels16_c(dst, src, stride, h);\
    else\
        OPNAME ## _pixels16_ ## EXT(dst, src[0], stride, h);\
}\
void ff_ ## OPNAME2 ## _dirac_pixels32_ ## EXT(uint8_t *dst, const uint8_t *src[5], int stride, int h)\
{\
    if (h&3) {\
        ff_ ## OPNAME2 ## _dirac_pixels32_c(dst, src, stride, h);\
    } else {\
        OPNAME ## _pixels16_ ## EXT(dst   , src[0]   , stride, h);\
        OPNAME ## _pixels16_ ## EXT(dst+16, src[0]+16, stride, h);\
    }\
}

#if HAVE_MMX_INLINE
DIRAC_PIXOP(put, put, mmx)
DIRAC_PIXOP(avg, avg, mmx)
#endif

#if HAVE_YASM
DIRAC_PIXOP(avg, ff_avg, mmxext)

void ff_put_dirac_pixels16_sse2(uint8_t *dst, const uint8_t *src[5], int stride, int h)
{
    if (h&3)
        ff_put_dirac_pixels16_c(dst, src, stride, h);
    else
    ff_put_pixels16_sse2(dst, src[0], stride, h);
}
void ff_avg_dirac_pixels16_sse2(uint8_t *dst, const uint8_t *src[5], int stride, int h)
{
    if (h&3)
        ff_avg_dirac_pixels16_c(dst, src, stride, h);
    else
    ff_avg_pixels16_sse2(dst, src[0], stride, h);
}
void ff_put_dirac_pixels32_sse2(uint8_t *dst, const uint8_t *src[5], int stride, int h)
{
    if (h&3) {
        ff_put_dirac_pixels32_c(dst, src, stride, h);
    } else {
    ff_put_pixels16_sse2(dst   , src[0]   , stride, h);
    ff_put_pixels16_sse2(dst+16, src[0]+16, stride, h);
    }
}
void ff_avg_dirac_pixels32_sse2(uint8_t *dst, const uint8_t *src[5], int stride, int h)
{
    if (h&3) {
        ff_avg_dirac_pixels32_c(dst, src, stride, h);
    } else {
    ff_avg_pixels16_sse2(dst   , src[0]   , stride, h);
    ff_avg_pixels16_sse2(dst+16, src[0]+16, stride, h);
    }
}
#endif
#endif

static void vector_clipf_sse(float *dst, const float *src,
                             float min, float max, int len)
{
    x86_reg i = (len - 16) * 4;
    __asm__ volatile (
        "movss          %3, %%xmm4      \n\t"
        "movss          %4, %%xmm5      \n\t"
        "shufps $0, %%xmm4, %%xmm4      \n\t"
        "shufps $0, %%xmm5, %%xmm5      \n\t"
        "1:                             \n\t"
        "movaps   (%2, %0), %%xmm0      \n\t" // 3/1 on intel
        "movaps 16(%2, %0), %%xmm1      \n\t"
        "movaps 32(%2, %0), %%xmm2      \n\t"
        "movaps 48(%2, %0), %%xmm3      \n\t"
        "maxps      %%xmm4, %%xmm0      \n\t"
        "maxps      %%xmm4, %%xmm1      \n\t"
        "maxps      %%xmm4, %%xmm2      \n\t"
        "maxps      %%xmm4, %%xmm3      \n\t"
        "minps      %%xmm5, %%xmm0      \n\t"
        "minps      %%xmm5, %%xmm1      \n\t"
        "minps      %%xmm5, %%xmm2      \n\t"
        "minps      %%xmm5, %%xmm3      \n\t"
        "movaps     %%xmm0,   (%1, %0)  \n\t"
        "movaps     %%xmm1, 16(%1, %0)  \n\t"
        "movaps     %%xmm2, 32(%1, %0)  \n\t"
        "movaps     %%xmm3, 48(%1, %0)  \n\t"
        "sub           $64, %0          \n\t"
        "jge            1b              \n\t"
        : "+&r"(i)
        : "r"(dst), "r"(src), "m"(min), "m"(max)
        : "memory"
    );
}

#endif /* HAVE_INLINE_ASM */

void ff_h263_v_loop_filter_mmx(uint8_t *src, int stride, int qscale);
void ff_h263_h_loop_filter_mmx(uint8_t *src, int stride, int qscale);

int32_t ff_scalarproduct_int16_mmxext(const int16_t *v1, const int16_t *v2,
                                      int order);
int32_t ff_scalarproduct_int16_sse2(const int16_t *v1, const int16_t *v2,
                                    int order);
int32_t ff_scalarproduct_and_madd_int16_mmxext(int16_t *v1, const int16_t *v2,
                                               const int16_t *v3,
                                               int order, int mul);
int32_t ff_scalarproduct_and_madd_int16_sse2(int16_t *v1, const int16_t *v2,
                                             const int16_t *v3,
                                             int order, int mul);
int32_t ff_scalarproduct_and_madd_int16_ssse3(int16_t *v1, const int16_t *v2,
                                              const int16_t *v3,
                                              int order, int mul);

void ff_apply_window_int16_round_mmxext(int16_t *output, const int16_t *input,
                                        const int16_t *window, unsigned int len);
void ff_apply_window_int16_round_sse2(int16_t *output, const int16_t *input,
                                      const int16_t *window, unsigned int len);
void ff_apply_window_int16_mmxext(int16_t *output, const int16_t *input,
                                  const int16_t *window, unsigned int len);
void ff_apply_window_int16_sse2(int16_t *output, const int16_t *input,
                                const int16_t *window, unsigned int len);
void ff_apply_window_int16_ssse3(int16_t *output, const int16_t *input,
                                 const int16_t *window, unsigned int len);
void ff_apply_window_int16_ssse3_atom(int16_t *output, const int16_t *input,
                                      const int16_t *window, unsigned int len);

void ff_bswap32_buf_ssse3(uint32_t *dst, const uint32_t *src, int w);
void ff_bswap32_buf_sse2(uint32_t *dst, const uint32_t *src, int w);

void ff_add_hfyu_median_prediction_mmxext(uint8_t *dst, const uint8_t *top,
                                          const uint8_t *diff, int w,
                                          int *left, int *left_top);
int  ff_add_hfyu_left_prediction_ssse3(uint8_t *dst, const uint8_t *src,
                                       int w, int left);
int  ff_add_hfyu_left_prediction_sse4(uint8_t *dst, const uint8_t *src,
                                      int w, int left);

void ff_vector_clip_int32_mmx     (int32_t *dst, const int32_t *src,
                                   int32_t min, int32_t max, unsigned int len);
void ff_vector_clip_int32_sse2    (int32_t *dst, const int32_t *src,
                                   int32_t min, int32_t max, unsigned int len);
void ff_vector_clip_int32_int_sse2(int32_t *dst, const int32_t *src,
                                   int32_t min, int32_t max, unsigned int len);
void ff_vector_clip_int32_sse4    (int32_t *dst, const int32_t *src,
                                   int32_t min, int32_t max, unsigned int len);

#define SET_QPEL_FUNCS(PFX, IDX, SIZE, CPU, PREFIX)                          \
    do {                                                                     \
    c->PFX ## _pixels_tab[IDX][ 0] = PREFIX ## PFX ## SIZE ## _mc00_ ## CPU; \
    c->PFX ## _pixels_tab[IDX][ 1] = PREFIX ## PFX ## SIZE ## _mc10_ ## CPU; \
    c->PFX ## _pixels_tab[IDX][ 2] = PREFIX ## PFX ## SIZE ## _mc20_ ## CPU; \
    c->PFX ## _pixels_tab[IDX][ 3] = PREFIX ## PFX ## SIZE ## _mc30_ ## CPU; \
    c->PFX ## _pixels_tab[IDX][ 4] = PREFIX ## PFX ## SIZE ## _mc01_ ## CPU; \
    c->PFX ## _pixels_tab[IDX][ 5] = PREFIX ## PFX ## SIZE ## _mc11_ ## CPU; \
    c->PFX ## _pixels_tab[IDX][ 6] = PREFIX ## PFX ## SIZE ## _mc21_ ## CPU; \
    c->PFX ## _pixels_tab[IDX][ 7] = PREFIX ## PFX ## SIZE ## _mc31_ ## CPU; \
    c->PFX ## _pixels_tab[IDX][ 8] = PREFIX ## PFX ## SIZE ## _mc02_ ## CPU; \
    c->PFX ## _pixels_tab[IDX][ 9] = PREFIX ## PFX ## SIZE ## _mc12_ ## CPU; \
    c->PFX ## _pixels_tab[IDX][10] = PREFIX ## PFX ## SIZE ## _mc22_ ## CPU; \
    c->PFX ## _pixels_tab[IDX][11] = PREFIX ## PFX ## SIZE ## _mc32_ ## CPU; \
    c->PFX ## _pixels_tab[IDX][12] = PREFIX ## PFX ## SIZE ## _mc03_ ## CPU; \
    c->PFX ## _pixels_tab[IDX][13] = PREFIX ## PFX ## SIZE ## _mc13_ ## CPU; \
    c->PFX ## _pixels_tab[IDX][14] = PREFIX ## PFX ## SIZE ## _mc23_ ## CPU; \
    c->PFX ## _pixels_tab[IDX][15] = PREFIX ## PFX ## SIZE ## _mc33_ ## CPU; \
    } while (0)

static av_cold void dsputil_init_mmx(DSPContext *c, AVCodecContext *avctx,
                                     int mm_flags)
{
    const int high_bit_depth = avctx->bits_per_raw_sample > 8;

#if HAVE_INLINE_ASM
    c->put_pixels_clamped        = ff_put_pixels_clamped_mmx;
    c->put_signed_pixels_clamped = ff_put_signed_pixels_clamped_mmx;
    c->add_pixels_clamped        = ff_add_pixels_clamped_mmx;

    if (!high_bit_depth) {
        c->clear_block  = clear_block_mmx;
        c->clear_blocks = clear_blocks_mmx;
        c->draw_edges   = draw_edges_mmx;
    }

#if CONFIG_VIDEODSP && (ARCH_X86_32 || !HAVE_YASM)
    c->gmc = gmc_mmx;
#endif

    c->add_bytes = add_bytes_mmx;
#endif /* HAVE_INLINE_ASM */

#if HAVE_YASM
    if (CONFIG_H263_DECODER || CONFIG_H263_ENCODER) {
        c->h263_v_loop_filter = ff_h263_v_loop_filter_mmx;
        c->h263_h_loop_filter = ff_h263_h_loop_filter_mmx;
    }

    c->vector_clip_int32 = ff_vector_clip_int32_mmx;
#endif

}

static av_cold void dsputil_init_mmxext(DSPContext *c, AVCodecContext *avctx,
                                        int mm_flags)
{

#if HAVE_YASM
    SET_QPEL_FUNCS(avg_qpel,        0, 16, mmxext, );
    SET_QPEL_FUNCS(avg_qpel,        1,  8, mmxext, );

    SET_QPEL_FUNCS(put_qpel,        0, 16, mmxext, );
    SET_QPEL_FUNCS(put_qpel,        1,  8, mmxext, );
    SET_QPEL_FUNCS(put_no_rnd_qpel, 0, 16, mmxext, );
    SET_QPEL_FUNCS(put_no_rnd_qpel, 1,  8, mmxext, );
#endif /* HAVE_YASM */

#if HAVE_MMXEXT_EXTERNAL
    /* slower than cmov version on AMD */
    if (!(mm_flags & AV_CPU_FLAG_3DNOW))
        c->add_hfyu_median_prediction = ff_add_hfyu_median_prediction_mmxext;

    c->scalarproduct_int16          = ff_scalarproduct_int16_mmxext;
    c->scalarproduct_and_madd_int16 = ff_scalarproduct_and_madd_int16_mmxext;

    if (avctx->flags & CODEC_FLAG_BITEXACT) {
        c->apply_window_int16 = ff_apply_window_int16_mmxext;
    } else {
        c->apply_window_int16 = ff_apply_window_int16_round_mmxext;
    }
#endif /* HAVE_MMXEXT_EXTERNAL */
}

static av_cold void dsputil_init_sse(DSPContext *c, AVCodecContext *avctx,
                                     int mm_flags)
{
    const int high_bit_depth = avctx->bits_per_raw_sample > 8;

#if HAVE_INLINE_ASM
    if (!high_bit_depth) {
        if (!(CONFIG_MPEG_XVMC_DECODER && avctx->xvmc_acceleration > 1)) {
            /* XvMCCreateBlocks() may not allocate 16-byte aligned blocks */
            c->clear_block  = clear_block_sse;
            c->clear_blocks = clear_blocks_sse;
        }
    }

    c->vector_clipf = vector_clipf_sse;
#endif /* HAVE_INLINE_ASM */

#if HAVE_YASM
#if HAVE_INLINE_ASM && CONFIG_VIDEODSP
    c->gmc = gmc_sse;
#endif
#endif /* HAVE_YASM */
}

static av_cold void dsputil_init_sse2(DSPContext *c, AVCodecContext *avctx,
                                      int mm_flags)
{
    const int bit_depth      = avctx->bits_per_raw_sample;
    const int high_bit_depth = bit_depth > 8;

#if HAVE_SSE2_INLINE
    if (!high_bit_depth && avctx->idct_algo == FF_IDCT_XVIDMMX) {
        c->idct_put              = ff_idct_xvid_sse2_put;
        c->idct_add              = ff_idct_xvid_sse2_add;
        c->idct                  = ff_idct_xvid_sse2;
        c->idct_permutation_type = FF_SSE2_IDCT_PERM;
    }
#endif /* HAVE_SSE2_INLINE */

#if HAVE_SSE2_EXTERNAL
    c->scalarproduct_int16          = ff_scalarproduct_int16_sse2;
    c->scalarproduct_and_madd_int16 = ff_scalarproduct_and_madd_int16_sse2;
    if (mm_flags & AV_CPU_FLAG_ATOM) {
        c->vector_clip_int32 = ff_vector_clip_int32_int_sse2;
    } else {
        c->vector_clip_int32 = ff_vector_clip_int32_sse2;
    }
    if (avctx->flags & CODEC_FLAG_BITEXACT) {
        c->apply_window_int16 = ff_apply_window_int16_sse2;
    } else if (!(mm_flags & AV_CPU_FLAG_SSE2SLOW)) {
        c->apply_window_int16 = ff_apply_window_int16_round_sse2;
    }
    c->bswap_buf = ff_bswap32_buf_sse2;
#endif /* HAVE_SSE2_EXTERNAL */
}

static av_cold void dsputil_init_ssse3(DSPContext *c, AVCodecContext *avctx,
                                       int mm_flags)
{
#if HAVE_SSSE3_EXTERNAL
    c->add_hfyu_left_prediction = ff_add_hfyu_left_prediction_ssse3;
    if (mm_flags & AV_CPU_FLAG_SSE4) // not really sse4, just slow on Conroe
        c->add_hfyu_left_prediction = ff_add_hfyu_left_prediction_sse4;

    if (mm_flags & AV_CPU_FLAG_ATOM)
        c->apply_window_int16 = ff_apply_window_int16_ssse3_atom;
    else
        c->apply_window_int16 = ff_apply_window_int16_ssse3;
    if (!(mm_flags & (AV_CPU_FLAG_SSE42|AV_CPU_FLAG_3DNOW))) // cachesplit
        c->scalarproduct_and_madd_int16 = ff_scalarproduct_and_madd_int16_ssse3;
    c->bswap_buf = ff_bswap32_buf_ssse3;
#endif /* HAVE_SSSE3_EXTERNAL */
}

static av_cold void dsputil_init_sse4(DSPContext *c, AVCodecContext *avctx,
                                      int mm_flags)
{
#if HAVE_SSE4_EXTERNAL
    c->vector_clip_int32 = ff_vector_clip_int32_sse4;
#endif /* HAVE_SSE4_EXTERNAL */
}

av_cold void ff_dsputil_init_mmx(DSPContext *c, AVCodecContext *avctx)
{
    int mm_flags = av_get_cpu_flags();

#if HAVE_7REGS && HAVE_INLINE_ASM
    if (mm_flags & AV_CPU_FLAG_CMOV)
        c->add_hfyu_median_prediction = add_hfyu_median_prediction_cmov;
#endif

    if (mm_flags & AV_CPU_FLAG_MMX) {
#if HAVE_INLINE_ASM
        const int idct_algo = avctx->idct_algo;

        if (avctx->lowres == 0 && avctx->bits_per_raw_sample <= 8) {
            if (idct_algo == FF_IDCT_AUTO || idct_algo == FF_IDCT_SIMPLEMMX) {
                c->idct_put              = ff_simple_idct_put_mmx;
                c->idct_add              = ff_simple_idct_add_mmx;
                c->idct                  = ff_simple_idct_mmx;
                c->idct_permutation_type = FF_SIMPLE_IDCT_PERM;
            } else if (idct_algo == FF_IDCT_XVIDMMX) {
                if (mm_flags & AV_CPU_FLAG_SSE2) {
                    c->idct_put              = ff_idct_xvid_sse2_put;
                    c->idct_add              = ff_idct_xvid_sse2_add;
                    c->idct                  = ff_idct_xvid_sse2;
                    c->idct_permutation_type = FF_SSE2_IDCT_PERM;
                } else if (mm_flags & AV_CPU_FLAG_MMXEXT) {
                    c->idct_put              = ff_idct_xvid_mmxext_put;
                    c->idct_add              = ff_idct_xvid_mmxext_add;
                    c->idct                  = ff_idct_xvid_mmxext;
                } else {
                    c->idct_put              = ff_idct_xvid_mmx_put;
                    c->idct_add              = ff_idct_xvid_mmx_add;
                    c->idct                  = ff_idct_xvid_mmx;
                }
            }
        }
#endif /* HAVE_INLINE_ASM */

        dsputil_init_mmx(c, avctx, mm_flags);
    }

    if (mm_flags & AV_CPU_FLAG_MMXEXT)
        dsputil_init_mmxext(c, avctx, mm_flags);

    if (mm_flags & AV_CPU_FLAG_SSE)
        dsputil_init_sse(c, avctx, mm_flags);

    if (mm_flags & AV_CPU_FLAG_SSE2)
        dsputil_init_sse2(c, avctx, mm_flags);

    if (mm_flags & AV_CPU_FLAG_SSSE3)
        dsputil_init_ssse3(c, avctx, mm_flags);

    if (mm_flags & AV_CPU_FLAG_SSE4)
        dsputil_init_sse4(c, avctx, mm_flags);

    if (CONFIG_ENCODERS)
        ff_dsputilenc_init_mmx(c, avctx);
}<|MERGE_RESOLUTION|>--- conflicted
+++ resolved
@@ -1178,7 +1178,7 @@
         src += 4 - h * stride;
     }
 }
-<<<<<<< HEAD
+
 
 #if CONFIG_VIDEODSP
 #if HAVE_YASM
@@ -1211,17 +1211,6 @@
 }
 #endif
 #endif
-
-#endif /* HAVE_INLINE_ASM */
-
-void ff_put_pixels16_sse2(uint8_t *block, const uint8_t *pixels,
-                          ptrdiff_t line_size, int h);
-void ff_avg_pixels16_sse2(uint8_t *block, const uint8_t *pixels,
-                          ptrdiff_t line_size, int h);
-
-#if HAVE_INLINE_ASM
-=======
->>>>>>> c51a3a5b
 
 /* CAVS-specific */
 void ff_put_cavs_qpel8_mc00_mmxext(uint8_t *dst, uint8_t *src, ptrdiff_t stride)

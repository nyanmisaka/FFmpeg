/*
 * MMX optimized DSP utils
 * Copyright (c) 2000, 2001 Fabrice Bellard
 * Copyright (c) 2002-2004 Michael Niedermayer <michaelni@gmx.at>
 *
 * MMX optimization by Nick Kurshev <nickols_k@mail.ru>
 *
 * This file is part of FFmpeg.
 *
 * FFmpeg is free software; you can redistribute it and/or
 * modify it under the terms of the GNU Lesser General Public
 * License as published by the Free Software Foundation; either
 * version 2.1 of the License, or (at your option) any later version.
 *
 * FFmpeg is distributed in the hope that it will be useful,
 * but WITHOUT ANY WARRANTY; without even the implied warranty of
 * MERCHANTABILITY or FITNESS FOR A PARTICULAR PURPOSE.  See the GNU
 * Lesser General Public License for more details.
 *
 * You should have received a copy of the GNU Lesser General Public
 * License along with FFmpeg; if not, write to the Free Software
 * Foundation, Inc., 51 Franklin Street, Fifth Floor, Boston, MA 02110-1301 USA
 */

#include "libavutil/attributes.h"
#include "libavutil/cpu.h"
#include "libavutil/x86/asm.h"
#include "libavutil/x86/cpu.h"
#include "libavcodec/dct.h"
#include "libavcodec/dsputil.h"
#include "libavcodec/mpegvideo.h"
#include "libavcodec/mathops.h"
#include "dsputil_x86.h"

void ff_get_pixels_mmx(int16_t *block, const uint8_t *pixels, int line_size);
void ff_get_pixels_sse2(int16_t *block, const uint8_t *pixels, int line_size);
void ff_diff_pixels_mmx(int16_t *block, const uint8_t *s1, const uint8_t *s2,
                        int stride);
int ff_pix_sum16_mmx(uint8_t *pix, int line_size);
int ff_pix_norm1_mmx(uint8_t *pix, int line_size);

#if HAVE_INLINE_ASM

static int sse8_mmx(void *v, uint8_t *pix1, uint8_t *pix2, int line_size, int h)
{
    int tmp;

    __asm__ volatile (
        "movl         %4, %%ecx          \n"
        "shr          $1, %%ecx          \n"
        "pxor      %%mm0, %%mm0          \n" /* mm0 = 0 */
        "pxor      %%mm7, %%mm7          \n" /* mm7 holds the sum */
        "1:                              \n"
        "movq       (%0), %%mm1          \n" /* mm1 = pix1[0][0 - 7] */
        "movq       (%1), %%mm2          \n" /* mm2 = pix2[0][0 - 7] */
        "movq   (%0, %3), %%mm3          \n" /* mm3 = pix1[1][0 - 7] */
        "movq   (%1, %3), %%mm4          \n" /* mm4 = pix2[1][0 - 7] */

        /* todo: mm1-mm2, mm3-mm4 */
        /* algo: subtract mm1 from mm2 with saturation and vice versa */
        /*       OR the results to get absolute difference */
        "movq      %%mm1, %%mm5          \n"
        "movq      %%mm3, %%mm6          \n"
        "psubusb   %%mm2, %%mm1          \n"
        "psubusb   %%mm4, %%mm3          \n"
        "psubusb   %%mm5, %%mm2          \n"
        "psubusb   %%mm6, %%mm4          \n"

        "por       %%mm1, %%mm2          \n"
        "por       %%mm3, %%mm4          \n"

        /* now convert to 16-bit vectors so we can square them */
        "movq      %%mm2, %%mm1          \n"
        "movq      %%mm4, %%mm3          \n"

        "punpckhbw %%mm0, %%mm2          \n"
        "punpckhbw %%mm0, %%mm4          \n"
        "punpcklbw %%mm0, %%mm1          \n" /* mm1 now spread over (mm1, mm2) */
        "punpcklbw %%mm0, %%mm3          \n" /* mm4 now spread over (mm3, mm4) */

        "pmaddwd   %%mm2, %%mm2          \n"
        "pmaddwd   %%mm4, %%mm4          \n"
        "pmaddwd   %%mm1, %%mm1          \n"
        "pmaddwd   %%mm3, %%mm3          \n"

        "lea (%0, %3, 2), %0             \n" /* pix1 += 2 * line_size */
        "lea (%1, %3, 2), %1             \n" /* pix2 += 2 * line_size */

        "paddd     %%mm2, %%mm1          \n"
        "paddd     %%mm4, %%mm3          \n"
        "paddd     %%mm1, %%mm7          \n"
        "paddd     %%mm3, %%mm7          \n"

        "decl      %%ecx                 \n"
        "jnz       1b                    \n"

        "movq      %%mm7, %%mm1          \n"
        "psrlq       $32, %%mm7          \n" /* shift hi dword to lo */
        "paddd     %%mm7, %%mm1          \n"
        "movd      %%mm1, %2             \n"
        : "+r" (pix1), "+r" (pix2), "=r" (tmp)
        : "r" ((x86_reg) line_size), "m" (h)
        : "%ecx");

    return tmp;
}

static int sse16_mmx(void *v, uint8_t *pix1, uint8_t *pix2,
                     int line_size, int h)
{
    int tmp;

    __asm__ volatile (
        "movl %4, %%ecx\n"
        "pxor %%mm0, %%mm0\n"    /* mm0 = 0 */
        "pxor %%mm7, %%mm7\n"    /* mm7 holds the sum */
        "1:\n"
        "movq (%0), %%mm1\n"     /* mm1 = pix1[0 -  7] */
        "movq (%1), %%mm2\n"     /* mm2 = pix2[0 -  7] */
        "movq 8(%0), %%mm3\n"    /* mm3 = pix1[8 - 15] */
        "movq 8(%1), %%mm4\n"    /* mm4 = pix2[8 - 15] */

        /* todo: mm1-mm2, mm3-mm4 */
        /* algo: subtract mm1 from mm2 with saturation and vice versa */
        /*       OR the results to get absolute difference */
        "movq %%mm1, %%mm5\n"
        "movq %%mm3, %%mm6\n"
        "psubusb %%mm2, %%mm1\n"
        "psubusb %%mm4, %%mm3\n"
        "psubusb %%mm5, %%mm2\n"
        "psubusb %%mm6, %%mm4\n"

        "por %%mm1, %%mm2\n"
        "por %%mm3, %%mm4\n"

        /* now convert to 16-bit vectors so we can square them */
        "movq %%mm2, %%mm1\n"
        "movq %%mm4, %%mm3\n"

        "punpckhbw %%mm0, %%mm2\n"
        "punpckhbw %%mm0, %%mm4\n"
        "punpcklbw %%mm0, %%mm1\n" /* mm1 now spread over (mm1, mm2) */
        "punpcklbw %%mm0, %%mm3\n" /* mm4 now spread over (mm3, mm4) */

        "pmaddwd %%mm2, %%mm2\n"
        "pmaddwd %%mm4, %%mm4\n"
        "pmaddwd %%mm1, %%mm1\n"
        "pmaddwd %%mm3, %%mm3\n"

        "add %3, %0\n"
        "add %3, %1\n"

        "paddd %%mm2, %%mm1\n"
        "paddd %%mm4, %%mm3\n"
        "paddd %%mm1, %%mm7\n"
        "paddd %%mm3, %%mm7\n"

        "decl %%ecx\n"
        "jnz 1b\n"

        "movq %%mm7, %%mm1\n"
        "psrlq $32, %%mm7\n"    /* shift hi dword to lo */
        "paddd %%mm7, %%mm1\n"
        "movd %%mm1, %2\n"
        : "+r" (pix1), "+r" (pix2), "=r" (tmp)
        : "r" ((x86_reg) line_size), "m" (h)
        : "%ecx");

    return tmp;
}

static int hf_noise8_mmx(uint8_t *pix1, int line_size, int h)
{
    int tmp;

    __asm__ volatile (
        "movl %3, %%ecx\n"
        "pxor %%mm7, %%mm7\n"
        "pxor %%mm6, %%mm6\n"

        "movq (%0), %%mm0\n"
        "movq %%mm0, %%mm1\n"
        "psllq $8, %%mm0\n"
        "psrlq $8, %%mm1\n"
        "psrlq $8, %%mm0\n"
        "movq %%mm0, %%mm2\n"
        "movq %%mm1, %%mm3\n"
        "punpcklbw %%mm7, %%mm0\n"
        "punpcklbw %%mm7, %%mm1\n"
        "punpckhbw %%mm7, %%mm2\n"
        "punpckhbw %%mm7, %%mm3\n"
        "psubw %%mm1, %%mm0\n"
        "psubw %%mm3, %%mm2\n"

        "add %2, %0\n"

        "movq (%0), %%mm4\n"
        "movq %%mm4, %%mm1\n"
        "psllq $8, %%mm4\n"
        "psrlq $8, %%mm1\n"
        "psrlq $8, %%mm4\n"
        "movq %%mm4, %%mm5\n"
        "movq %%mm1, %%mm3\n"
        "punpcklbw %%mm7, %%mm4\n"
        "punpcklbw %%mm7, %%mm1\n"
        "punpckhbw %%mm7, %%mm5\n"
        "punpckhbw %%mm7, %%mm3\n"
        "psubw %%mm1, %%mm4\n"
        "psubw %%mm3, %%mm5\n"
        "psubw %%mm4, %%mm0\n"
        "psubw %%mm5, %%mm2\n"
        "pxor %%mm3, %%mm3\n"
        "pxor %%mm1, %%mm1\n"
        "pcmpgtw %%mm0, %%mm3\n\t"
        "pcmpgtw %%mm2, %%mm1\n\t"
        "pxor %%mm3, %%mm0\n"
        "pxor %%mm1, %%mm2\n"
        "psubw %%mm3, %%mm0\n"
        "psubw %%mm1, %%mm2\n"
        "paddw %%mm0, %%mm2\n"
        "paddw %%mm2, %%mm6\n"

        "add %2, %0\n"
        "1:\n"

        "movq (%0), %%mm0\n"
        "movq %%mm0, %%mm1\n"
        "psllq $8, %%mm0\n"
        "psrlq $8, %%mm1\n"
        "psrlq $8, %%mm0\n"
        "movq %%mm0, %%mm2\n"
        "movq %%mm1, %%mm3\n"
        "punpcklbw %%mm7, %%mm0\n"
        "punpcklbw %%mm7, %%mm1\n"
        "punpckhbw %%mm7, %%mm2\n"
        "punpckhbw %%mm7, %%mm3\n"
        "psubw %%mm1, %%mm0\n"
        "psubw %%mm3, %%mm2\n"
        "psubw %%mm0, %%mm4\n"
        "psubw %%mm2, %%mm5\n"
        "pxor  %%mm3, %%mm3\n"
        "pxor  %%mm1, %%mm1\n"
        "pcmpgtw %%mm4, %%mm3\n\t"
        "pcmpgtw %%mm5, %%mm1\n\t"
        "pxor  %%mm3, %%mm4\n"
        "pxor  %%mm1, %%mm5\n"
        "psubw %%mm3, %%mm4\n"
        "psubw %%mm1, %%mm5\n"
        "paddw %%mm4, %%mm5\n"
        "paddw %%mm5, %%mm6\n"

        "add %2, %0\n"

        "movq (%0), %%mm4\n"
        "movq      %%mm4, %%mm1\n"
        "psllq $8, %%mm4\n"
        "psrlq $8, %%mm1\n"
        "psrlq $8, %%mm4\n"
        "movq      %%mm4, %%mm5\n"
        "movq      %%mm1, %%mm3\n"
        "punpcklbw %%mm7, %%mm4\n"
        "punpcklbw %%mm7, %%mm1\n"
        "punpckhbw %%mm7, %%mm5\n"
        "punpckhbw %%mm7, %%mm3\n"
        "psubw     %%mm1, %%mm4\n"
        "psubw     %%mm3, %%mm5\n"
        "psubw     %%mm4, %%mm0\n"
        "psubw     %%mm5, %%mm2\n"
        "pxor      %%mm3, %%mm3\n"
        "pxor      %%mm1, %%mm1\n"
        "pcmpgtw   %%mm0, %%mm3\n\t"
        "pcmpgtw   %%mm2, %%mm1\n\t"
        "pxor      %%mm3, %%mm0\n"
        "pxor      %%mm1, %%mm2\n"
        "psubw     %%mm3, %%mm0\n"
        "psubw     %%mm1, %%mm2\n"
        "paddw     %%mm0, %%mm2\n"
        "paddw     %%mm2, %%mm6\n"

        "add  %2, %0\n"
        "subl $2, %%ecx\n"
        " jnz 1b\n"

        "movq      %%mm6, %%mm0\n"
        "punpcklwd %%mm7, %%mm0\n"
        "punpckhwd %%mm7, %%mm6\n"
        "paddd     %%mm0, %%mm6\n"

        "movq  %%mm6, %%mm0\n"
        "psrlq $32,   %%mm6\n"
        "paddd %%mm6, %%mm0\n"
        "movd  %%mm0, %1\n"
        : "+r" (pix1), "=r" (tmp)
        : "r" ((x86_reg) line_size), "g" (h - 2)
        : "%ecx");

    return tmp;
}

static int hf_noise16_mmx(uint8_t *pix1, int line_size, int h)
{
    int tmp;
    uint8_t *pix = pix1;

    __asm__ volatile (
        "movl %3, %%ecx\n"
        "pxor %%mm7, %%mm7\n"
        "pxor %%mm6, %%mm6\n"

        "movq (%0), %%mm0\n"
        "movq 1(%0), %%mm1\n"
        "movq %%mm0, %%mm2\n"
        "movq %%mm1, %%mm3\n"
        "punpcklbw %%mm7, %%mm0\n"
        "punpcklbw %%mm7, %%mm1\n"
        "punpckhbw %%mm7, %%mm2\n"
        "punpckhbw %%mm7, %%mm3\n"
        "psubw %%mm1, %%mm0\n"
        "psubw %%mm3, %%mm2\n"

        "add %2, %0\n"

        "movq (%0), %%mm4\n"
        "movq 1(%0), %%mm1\n"
        "movq %%mm4, %%mm5\n"
        "movq %%mm1, %%mm3\n"
        "punpcklbw %%mm7, %%mm4\n"
        "punpcklbw %%mm7, %%mm1\n"
        "punpckhbw %%mm7, %%mm5\n"
        "punpckhbw %%mm7, %%mm3\n"
        "psubw %%mm1, %%mm4\n"
        "psubw %%mm3, %%mm5\n"
        "psubw %%mm4, %%mm0\n"
        "psubw %%mm5, %%mm2\n"
        "pxor %%mm3, %%mm3\n"
        "pxor %%mm1, %%mm1\n"
        "pcmpgtw %%mm0, %%mm3\n\t"
        "pcmpgtw %%mm2, %%mm1\n\t"
        "pxor %%mm3, %%mm0\n"
        "pxor %%mm1, %%mm2\n"
        "psubw %%mm3, %%mm0\n"
        "psubw %%mm1, %%mm2\n"
        "paddw %%mm0, %%mm2\n"
        "paddw %%mm2, %%mm6\n"

        "add %2, %0\n"
        "1:\n"

        "movq (%0), %%mm0\n"
        "movq 1(%0), %%mm1\n"
        "movq %%mm0, %%mm2\n"
        "movq %%mm1, %%mm3\n"
        "punpcklbw %%mm7, %%mm0\n"
        "punpcklbw %%mm7, %%mm1\n"
        "punpckhbw %%mm7, %%mm2\n"
        "punpckhbw %%mm7, %%mm3\n"
        "psubw %%mm1, %%mm0\n"
        "psubw %%mm3, %%mm2\n"
        "psubw %%mm0, %%mm4\n"
        "psubw %%mm2, %%mm5\n"
        "pxor %%mm3, %%mm3\n"
        "pxor %%mm1, %%mm1\n"
        "pcmpgtw %%mm4, %%mm3\n\t"
        "pcmpgtw %%mm5, %%mm1\n\t"
        "pxor %%mm3, %%mm4\n"
        "pxor %%mm1, %%mm5\n"
        "psubw %%mm3, %%mm4\n"
        "psubw %%mm1, %%mm5\n"
        "paddw %%mm4, %%mm5\n"
        "paddw %%mm5, %%mm6\n"

        "add %2, %0\n"

        "movq (%0), %%mm4\n"
        "movq 1(%0), %%mm1\n"
        "movq %%mm4, %%mm5\n"
        "movq %%mm1, %%mm3\n"
        "punpcklbw %%mm7, %%mm4\n"
        "punpcklbw %%mm7, %%mm1\n"
        "punpckhbw %%mm7, %%mm5\n"
        "punpckhbw %%mm7, %%mm3\n"
        "psubw %%mm1, %%mm4\n"
        "psubw %%mm3, %%mm5\n"
        "psubw %%mm4, %%mm0\n"
        "psubw %%mm5, %%mm2\n"
        "pxor %%mm3, %%mm3\n"
        "pxor %%mm1, %%mm1\n"
        "pcmpgtw %%mm0, %%mm3\n\t"
        "pcmpgtw %%mm2, %%mm1\n\t"
        "pxor %%mm3, %%mm0\n"
        "pxor %%mm1, %%mm2\n"
        "psubw %%mm3, %%mm0\n"
        "psubw %%mm1, %%mm2\n"
        "paddw %%mm0, %%mm2\n"
        "paddw %%mm2, %%mm6\n"

        "add %2, %0\n"
        "subl $2, %%ecx\n"
        " jnz 1b\n"

        "movq %%mm6, %%mm0\n"
        "punpcklwd %%mm7, %%mm0\n"
        "punpckhwd %%mm7, %%mm6\n"
        "paddd %%mm0, %%mm6\n"

        "movq %%mm6, %%mm0\n"
        "psrlq $32, %%mm6\n"
        "paddd %%mm6, %%mm0\n"
        "movd %%mm0, %1\n"
        : "+r" (pix1), "=r" (tmp)
        : "r" ((x86_reg) line_size), "g" (h - 2)
        : "%ecx");

    return tmp + hf_noise8_mmx(pix + 8, line_size, h);
}

static int nsse16_mmx(void *p, uint8_t *pix1, uint8_t *pix2,
                      int line_size, int h)
{
    MpegEncContext *c = p;
    int score1, score2;

    if (c)
        score1 = c->dsp.sse[0](c, pix1, pix2, line_size, h);
    else
        score1 = sse16_mmx(c, pix1, pix2, line_size, h);
    score2 = hf_noise16_mmx(pix1, line_size, h) -
             hf_noise16_mmx(pix2, line_size, h);

    if (c)
        return score1 + FFABS(score2) * c->avctx->nsse_weight;
    else
        return score1 + FFABS(score2) * 8;
}

static int nsse8_mmx(void *p, uint8_t *pix1, uint8_t *pix2,
                     int line_size, int h)
{
    MpegEncContext *c = p;
    int score1 = sse8_mmx(c, pix1, pix2, line_size, h);
    int score2 = hf_noise8_mmx(pix1, line_size, h) -
                 hf_noise8_mmx(pix2, line_size, h);

    if (c)
        return score1 + FFABS(score2) * c->avctx->nsse_weight;
    else
        return score1 + FFABS(score2) * 8;
}

static int vsad_intra16_mmx(void *v, uint8_t *pix, uint8_t *dummy,
                            int line_size, int h)
{
    int tmp;

<<<<<<< HEAD
    av_assert2( (((int)pix) & 7) == 0);
    av_assert2((line_size &7) ==0);

#define SUM(in0, in1, out0, out1) \
      "movq (%0), %%mm2\n"\
      "movq 8(%0), %%mm3\n"\
      "add %2,%0\n"\
      "movq %%mm2, " #out0 "\n"\
      "movq %%mm3, " #out1 "\n"\
      "psubusb " #in0 ", %%mm2\n"\
      "psubusb " #in1 ", %%mm3\n"\
      "psubusb " #out0 ", " #in0 "\n"\
      "psubusb " #out1 ", " #in1 "\n"\
      "por %%mm2, " #in0 "\n"\
      "por %%mm3, " #in1 "\n"\
      "movq " #in0 ", %%mm2\n"\
      "movq " #in1 ", %%mm3\n"\
      "punpcklbw %%mm7, " #in0 "\n"\
      "punpcklbw %%mm7, " #in1 "\n"\
      "punpckhbw %%mm7, %%mm2\n"\
      "punpckhbw %%mm7, %%mm3\n"\
      "paddw " #in1 ", " #in0 "\n"\
      "paddw %%mm3, %%mm2\n"\
      "paddw %%mm2, " #in0 "\n"\
      "paddw " #in0 ", %%mm6\n"


  __asm__ volatile (
      "movl %3,%%ecx\n"
      "pxor %%mm6,%%mm6\n"
      "pxor %%mm7,%%mm7\n"
      "movq (%0),%%mm0\n"
      "movq 8(%0),%%mm1\n"
      "add %2,%0\n"
      "jmp 2f\n"
      "1:\n"

      SUM(%%mm4, %%mm5, %%mm0, %%mm1)
      "2:\n"
      SUM(%%mm0, %%mm1, %%mm4, %%mm5)

      "subl $2, %%ecx\n"
      "jnz 1b\n"

      "movq %%mm6,%%mm0\n"
      "psrlq $32, %%mm6\n"
      "paddw %%mm6,%%mm0\n"
      "movq %%mm0,%%mm6\n"
      "psrlq $16, %%mm0\n"
      "paddw %%mm6,%%mm0\n"
      "movd %%mm0,%1\n"
      : "+r" (pix), "=r"(tmp)
      : "r" ((x86_reg)line_size) , "m" (h)
      : "%ecx");
=======
    assert((((int) pix) & 7) == 0);
    assert((line_size & 7) == 0);

#define SUM(in0, in1, out0, out1)               \
    "movq (%0), %%mm2\n"                        \
    "movq 8(%0), %%mm3\n"                       \
    "add %2,%0\n"                               \
    "movq %%mm2, " #out0 "\n"                   \
    "movq %%mm3, " #out1 "\n"                   \
    "psubusb " #in0 ", %%mm2\n"                 \
    "psubusb " #in1 ", %%mm3\n"                 \
    "psubusb " #out0 ", " #in0 "\n"             \
    "psubusb " #out1 ", " #in1 "\n"             \
    "por %%mm2, " #in0 "\n"                     \
    "por %%mm3, " #in1 "\n"                     \
    "movq " #in0 ", %%mm2\n"                    \
    "movq " #in1 ", %%mm3\n"                    \
    "punpcklbw %%mm7, " #in0 "\n"               \
    "punpcklbw %%mm7, " #in1 "\n"               \
    "punpckhbw %%mm7, %%mm2\n"                  \
    "punpckhbw %%mm7, %%mm3\n"                  \
    "paddw " #in1 ", " #in0 "\n"                \
    "paddw %%mm3, %%mm2\n"                      \
    "paddw %%mm2, " #in0 "\n"                   \
    "paddw " #in0 ", %%mm6\n"


    __asm__ volatile (
        "movl    %3, %%ecx\n"
        "pxor %%mm6, %%mm6\n"
        "pxor %%mm7, %%mm7\n"
        "movq  (%0), %%mm0\n"
        "movq 8(%0), %%mm1\n"
        "add %2, %0\n"
        "jmp 2f\n"
        "1:\n"

        SUM(%%mm4, %%mm5, %%mm0, %%mm1)
        "2:\n"
        SUM(%%mm0, %%mm1, %%mm4, %%mm5)

        "subl $2, %%ecx\n"
        "jnz 1b\n"

        "movq  %%mm6, %%mm0\n"
        "psrlq $32,   %%mm6\n"
        "paddw %%mm6, %%mm0\n"
        "movq  %%mm0, %%mm6\n"
        "psrlq $16,   %%mm0\n"
        "paddw %%mm6, %%mm0\n"
        "movd  %%mm0, %1\n"
        : "+r" (pix), "=r" (tmp)
        : "r" ((x86_reg) line_size), "m" (h)
        : "%ecx");

>>>>>>> a36947c1
    return tmp & 0xFFFF;
}
#undef SUM

static int vsad_intra16_mmxext(void *v, uint8_t *pix, uint8_t *dummy,
                               int line_size, int h)
{
    int tmp;

<<<<<<< HEAD
    av_assert2( (((int)pix) & 7) == 0);
    av_assert2((line_size &7) ==0);

#define SUM(in0, in1, out0, out1) \
      "movq (%0), " #out0 "\n"\
      "movq 8(%0), " #out1 "\n"\
      "add %2,%0\n"\
      "psadbw " #out0 ", " #in0 "\n"\
      "psadbw " #out1 ", " #in1 "\n"\
      "paddw " #in1 ", " #in0 "\n"\
      "paddw " #in0 ", %%mm6\n"

  __asm__ volatile (
      "movl %3,%%ecx\n"
      "pxor %%mm6,%%mm6\n"
      "pxor %%mm7,%%mm7\n"
      "movq (%0),%%mm0\n"
      "movq 8(%0),%%mm1\n"
      "add %2,%0\n"
      "jmp 2f\n"
      "1:\n"

      SUM(%%mm4, %%mm5, %%mm0, %%mm1)
      "2:\n"
      SUM(%%mm0, %%mm1, %%mm4, %%mm5)

      "subl $2, %%ecx\n"
      "jnz 1b\n"

      "movd %%mm6,%1\n"
      : "+r" (pix), "=r"(tmp)
      : "r" ((x86_reg)line_size) , "m" (h)
      : "%ecx");
=======
    assert((((int) pix) & 7) == 0);
    assert((line_size & 7) == 0);

#define SUM(in0, in1, out0, out1)               \
    "movq (%0), " #out0 "\n"                    \
    "movq 8(%0), " #out1 "\n"                   \
    "add %2, %0\n"                              \
    "psadbw " #out0 ", " #in0 "\n"              \
    "psadbw " #out1 ", " #in1 "\n"              \
    "paddw " #in1 ", " #in0 "\n"                \
    "paddw " #in0 ", %%mm6\n"

    __asm__ volatile (
        "movl %3, %%ecx\n"
        "pxor %%mm6, %%mm6\n"
        "pxor %%mm7, %%mm7\n"
        "movq (%0), %%mm0\n"
        "movq 8(%0), %%mm1\n"
        "add %2, %0\n"
        "jmp 2f\n"
        "1:\n"

        SUM(%%mm4, %%mm5, %%mm0, %%mm1)
        "2:\n"
        SUM(%%mm0, %%mm1, %%mm4, %%mm5)

        "subl $2, %%ecx\n"
        "jnz 1b\n"

        "movd %%mm6, %1\n"
        : "+r" (pix), "=r" (tmp)
        : "r" ((x86_reg) line_size), "m" (h)
        : "%ecx");

>>>>>>> a36947c1
    return tmp;
}
#undef SUM

static int vsad16_mmx(void *v, uint8_t *pix1, uint8_t *pix2,
                      int line_size, int h)
{
    int tmp;

<<<<<<< HEAD
    av_assert2( (((int)pix1) & 7) == 0);
    av_assert2( (((int)pix2) & 7) == 0);
    av_assert2((line_size &7) ==0);

#define SUM(in0, in1, out0, out1) \
      "movq (%0),%%mm2\n"\
      "movq (%1)," #out0 "\n"\
      "movq 8(%0),%%mm3\n"\
      "movq 8(%1)," #out1 "\n"\
      "add %3,%0\n"\
      "add %3,%1\n"\
      "psubb " #out0 ", %%mm2\n"\
      "psubb " #out1 ", %%mm3\n"\
      "pxor %%mm7, %%mm2\n"\
      "pxor %%mm7, %%mm3\n"\
      "movq %%mm2, " #out0 "\n"\
      "movq %%mm3, " #out1 "\n"\
      "psubusb " #in0 ", %%mm2\n"\
      "psubusb " #in1 ", %%mm3\n"\
      "psubusb " #out0 ", " #in0 "\n"\
      "psubusb " #out1 ", " #in1 "\n"\
      "por %%mm2, " #in0 "\n"\
      "por %%mm3, " #in1 "\n"\
      "movq " #in0 ", %%mm2\n"\
      "movq " #in1 ", %%mm3\n"\
      "punpcklbw %%mm7, " #in0 "\n"\
      "punpcklbw %%mm7, " #in1 "\n"\
      "punpckhbw %%mm7, %%mm2\n"\
      "punpckhbw %%mm7, %%mm3\n"\
      "paddw " #in1 ", " #in0 "\n"\
      "paddw %%mm3, %%mm2\n"\
      "paddw %%mm2, " #in0 "\n"\
      "paddw " #in0 ", %%mm6\n"


  __asm__ volatile (
      "movl %4,%%ecx\n"
      "pxor %%mm6,%%mm6\n"
      "pcmpeqw %%mm7,%%mm7\n"
      "psllw $15, %%mm7\n"
      "packsswb %%mm7, %%mm7\n"
      "movq (%0),%%mm0\n"
      "movq (%1),%%mm2\n"
      "movq 8(%0),%%mm1\n"
      "movq 8(%1),%%mm3\n"
      "add %3,%0\n"
      "add %3,%1\n"
      "psubb %%mm2, %%mm0\n"
      "psubb %%mm3, %%mm1\n"
      "pxor %%mm7, %%mm0\n"
      "pxor %%mm7, %%mm1\n"
      "jmp 2f\n"
      "1:\n"

      SUM(%%mm4, %%mm5, %%mm0, %%mm1)
      "2:\n"
      SUM(%%mm0, %%mm1, %%mm4, %%mm5)

      "subl $2, %%ecx\n"
      "jnz 1b\n"

      "movq %%mm6,%%mm0\n"
      "psrlq $32, %%mm6\n"
      "paddw %%mm6,%%mm0\n"
      "movq %%mm0,%%mm6\n"
      "psrlq $16, %%mm0\n"
      "paddw %%mm6,%%mm0\n"
      "movd %%mm0,%2\n"
      : "+r" (pix1), "+r" (pix2), "=r"(tmp)
      : "r" ((x86_reg)line_size) , "m" (h)
      : "%ecx");
=======
    assert((((int) pix1) & 7) == 0);
    assert((((int) pix2) & 7) == 0);
    assert((line_size & 7) == 0);

#define SUM(in0, in1, out0, out1)       \
    "movq (%0), %%mm2\n"                \
    "movq (%1), " #out0 "\n"            \
    "movq 8(%0), %%mm3\n"               \
    "movq 8(%1), " #out1 "\n"           \
    "add %3, %0\n"                      \
    "add %3, %1\n"                      \
    "psubb " #out0 ", %%mm2\n"          \
    "psubb " #out1 ", %%mm3\n"          \
    "pxor %%mm7, %%mm2\n"               \
    "pxor %%mm7, %%mm3\n"               \
    "movq %%mm2, " #out0 "\n"           \
    "movq %%mm3, " #out1 "\n"           \
    "psubusb " #in0 ", %%mm2\n"         \
    "psubusb " #in1 ", %%mm3\n"         \
    "psubusb " #out0 ", " #in0 "\n"     \
    "psubusb " #out1 ", " #in1 "\n"     \
    "por %%mm2, " #in0 "\n"             \
    "por %%mm3, " #in1 "\n"             \
    "movq " #in0 ", %%mm2\n"            \
    "movq " #in1 ", %%mm3\n"            \
    "punpcklbw %%mm7, " #in0 "\n"       \
    "punpcklbw %%mm7, " #in1 "\n"       \
    "punpckhbw %%mm7, %%mm2\n"          \
    "punpckhbw %%mm7, %%mm3\n"          \
    "paddw " #in1 ", " #in0 "\n"        \
    "paddw %%mm3, %%mm2\n"              \
    "paddw %%mm2, " #in0 "\n"           \
    "paddw " #in0 ", %%mm6\n"


    __asm__ volatile (
        "movl %4, %%ecx\n"
        "pxor %%mm6, %%mm6\n"
        "pcmpeqw %%mm7, %%mm7\n"
        "psllw $15, %%mm7\n"
        "packsswb %%mm7, %%mm7\n"
        "movq (%0), %%mm0\n"
        "movq (%1), %%mm2\n"
        "movq 8(%0), %%mm1\n"
        "movq 8(%1), %%mm3\n"
        "add %3, %0\n"
        "add %3, %1\n"
        "psubb %%mm2, %%mm0\n"
        "psubb %%mm3, %%mm1\n"
        "pxor %%mm7, %%mm0\n"
        "pxor %%mm7, %%mm1\n"
        "jmp 2f\n"
        "1:\n"

        SUM(%%mm4, %%mm5, %%mm0, %%mm1)
        "2:\n"
        SUM(%%mm0, %%mm1, %%mm4, %%mm5)

        "subl $2, %%ecx\n"
        "jnz 1b\n"

        "movq %%mm6, %%mm0\n"
        "psrlq $32, %%mm6\n"
        "paddw %%mm6, %%mm0\n"
        "movq %%mm0, %%mm6\n"
        "psrlq $16, %%mm0\n"
        "paddw %%mm6, %%mm0\n"
        "movd %%mm0, %2\n"
        : "+r" (pix1), "+r" (pix2), "=r" (tmp)
        : "r" ((x86_reg) line_size), "m" (h)
        : "%ecx");

>>>>>>> a36947c1
    return tmp & 0x7FFF;
}
#undef SUM

static int vsad16_mmxext(void *v, uint8_t *pix1, uint8_t *pix2,
                         int line_size, int h)
{
    int tmp;

<<<<<<< HEAD
    av_assert2( (((int)pix1) & 7) == 0);
    av_assert2( (((int)pix2) & 7) == 0);
    av_assert2((line_size &7) ==0);

#define SUM(in0, in1, out0, out1) \
      "movq (%0)," #out0 "\n"\
      "movq (%1),%%mm2\n"\
      "movq 8(%0)," #out1 "\n"\
      "movq 8(%1),%%mm3\n"\
      "add %3,%0\n"\
      "add %3,%1\n"\
      "psubb %%mm2, " #out0 "\n"\
      "psubb %%mm3, " #out1 "\n"\
      "pxor %%mm7, " #out0 "\n"\
      "pxor %%mm7, " #out1 "\n"\
      "psadbw " #out0 ", " #in0 "\n"\
      "psadbw " #out1 ", " #in1 "\n"\
      "paddw " #in1 ", " #in0 "\n"\
      "paddw " #in0 ", %%mm6\n"

  __asm__ volatile (
      "movl %4,%%ecx\n"
      "pxor %%mm6,%%mm6\n"
      "pcmpeqw %%mm7,%%mm7\n"
      "psllw $15, %%mm7\n"
      "packsswb %%mm7, %%mm7\n"
      "movq (%0),%%mm0\n"
      "movq (%1),%%mm2\n"
      "movq 8(%0),%%mm1\n"
      "movq 8(%1),%%mm3\n"
      "add %3,%0\n"
      "add %3,%1\n"
      "psubb %%mm2, %%mm0\n"
      "psubb %%mm3, %%mm1\n"
      "pxor %%mm7, %%mm0\n"
      "pxor %%mm7, %%mm1\n"
      "jmp 2f\n"
      "1:\n"

      SUM(%%mm4, %%mm5, %%mm0, %%mm1)
      "2:\n"
      SUM(%%mm0, %%mm1, %%mm4, %%mm5)

      "subl $2, %%ecx\n"
      "jnz 1b\n"

      "movd %%mm6,%2\n"
      : "+r" (pix1), "+r" (pix2), "=r"(tmp)
      : "r" ((x86_reg)line_size) , "m" (h)
      : "%ecx");
=======
    assert((((int) pix1) & 7) == 0);
    assert((((int) pix2) & 7) == 0);
    assert((line_size & 7) == 0);

#define SUM(in0, in1, out0, out1)               \
    "movq (%0), " #out0 "\n"                    \
    "movq (%1), %%mm2\n"                        \
    "movq 8(%0), " #out1 "\n"                   \
    "movq 8(%1), %%mm3\n"                       \
    "add %3, %0\n"                              \
    "add %3, %1\n"                              \
    "psubb %%mm2, " #out0 "\n"                  \
    "psubb %%mm3, " #out1 "\n"                  \
    "pxor %%mm7, " #out0 "\n"                   \
    "pxor %%mm7, " #out1 "\n"                   \
    "psadbw " #out0 ", " #in0 "\n"              \
    "psadbw " #out1 ", " #in1 "\n"              \
    "paddw " #in1 ", " #in0 "\n"                \
    "paddw " #in0 ", %%mm6\n    "

    __asm__ volatile (
        "movl %4, %%ecx\n"
        "pxor %%mm6, %%mm6\n"
        "pcmpeqw %%mm7, %%mm7\n"
        "psllw $15, %%mm7\n"
        "packsswb %%mm7, %%mm7\n"
        "movq (%0), %%mm0\n"
        "movq (%1), %%mm2\n"
        "movq 8(%0), %%mm1\n"
        "movq 8(%1), %%mm3\n"
        "add %3, %0\n"
        "add %3, %1\n"
        "psubb %%mm2, %%mm0\n"
        "psubb %%mm3, %%mm1\n"
        "pxor %%mm7, %%mm0\n"
        "pxor %%mm7, %%mm1\n"
        "jmp 2f\n"
        "1:\n"

        SUM(%%mm4, %%mm5, %%mm0, %%mm1)
        "2:\n"
        SUM(%%mm0, %%mm1, %%mm4, %%mm5)

        "subl $2, %%ecx\n"
        "jnz 1b\n"

        "movd %%mm6, %2\n"
        : "+r" (pix1), "+r" (pix2), "=r" (tmp)
        : "r" ((x86_reg) line_size), "m" (h)
        : "%ecx");

>>>>>>> a36947c1
    return tmp;
}
#undef SUM

<<<<<<< HEAD
static void diff_bytes_mmx(uint8_t *dst, const uint8_t *src1, const uint8_t *src2, int w){
    x86_reg i=0;
    if(w>=16)
    __asm__ volatile(
=======
static void diff_bytes_mmx(uint8_t *dst, uint8_t *src1, uint8_t *src2, int w)
{
    x86_reg i = 0;

    __asm__ volatile (
>>>>>>> a36947c1
        "1:                             \n\t"
        "movq  (%2, %0), %%mm0          \n\t"
        "movq  (%1, %0), %%mm1          \n\t"
        "psubb %%mm0, %%mm1             \n\t"
        "movq %%mm1, (%3, %0)           \n\t"
        "movq 8(%2, %0), %%mm0          \n\t"
        "movq 8(%1, %0), %%mm1          \n\t"
        "psubb %%mm0, %%mm1             \n\t"
        "movq %%mm1, 8(%3, %0)          \n\t"
        "add $16, %0                    \n\t"
        "cmp %4, %0                     \n\t"
        " jb 1b                         \n\t"
        : "+r" (i)
        : "r" (src1), "r" (src2), "r" (dst), "r" ((x86_reg) w - 15));

    for (; i < w; i++)
        dst[i + 0] = src1[i + 0] - src2[i + 0];
}

static void sub_hfyu_median_prediction_mmxext(uint8_t *dst, const uint8_t *src1,
                                              const uint8_t *src2, int w,
                                              int *left, int *left_top)
{
    x86_reg i = 0;
    uint8_t l, lt;

    __asm__ volatile (
        "movq  (%1, %0), %%mm0          \n\t" // LT
        "psllq $8, %%mm0                \n\t"
        "1:                             \n\t"
        "movq  (%1, %0), %%mm1          \n\t" // T
        "movq  -1(%2, %0), %%mm2        \n\t" // L
        "movq  (%2, %0), %%mm3          \n\t" // X
        "movq %%mm2, %%mm4              \n\t" // L
        "psubb %%mm0, %%mm2             \n\t"
        "paddb %%mm1, %%mm2             \n\t" // L + T - LT
        "movq %%mm4, %%mm5              \n\t" // L
        "pmaxub %%mm1, %%mm4            \n\t" // max(T, L)
        "pminub %%mm5, %%mm1            \n\t" // min(T, L)
        "pminub %%mm2, %%mm4            \n\t"
        "pmaxub %%mm1, %%mm4            \n\t"
        "psubb %%mm4, %%mm3             \n\t" // dst - pred
        "movq %%mm3, (%3, %0)           \n\t"
        "add $8, %0                     \n\t"
        "movq -1(%1, %0), %%mm0         \n\t" // LT
        "cmp %4, %0                     \n\t"
        " jb 1b                         \n\t"
        : "+r" (i)
        : "r" (src1), "r" (src2), "r" (dst), "r" ((x86_reg) w));

    l  = *left;
    lt = *left_top;

    dst[0] = src2[0] - mid_pred(l, src1[0], (l + src1[0] - lt) & 0xFF);

    *left_top = src1[w - 1];
    *left     = src2[w - 1];
}

#define MMABS_MMX(a,z)                          \
    "pxor "    #z ", " #z "             \n\t"   \
    "pcmpgtw " #a ", " #z "             \n\t"   \
    "pxor "    #z ", " #a "             \n\t"   \
    "psubw "   #z ", " #a "             \n\t"

#define MMABS_MMXEXT(a, z)                      \
    "pxor "    #z ", " #z "             \n\t"   \
    "psubw "   #a ", " #z "             \n\t"   \
    "pmaxsw "  #z ", " #a "             \n\t"

#define MMABS_SSSE3(a,z)                        \
    "pabsw "   #a ", " #a "             \n\t"

#define MMABS_SUM(a,z, sum)                     \
    MMABS(a,z)                                  \
    "paddusw " #a ", " #sum "           \n\t"

/* FIXME: HSUM_* saturates at 64k, while an 8x8 hadamard or dct block can get
 * up to about 100k on extreme inputs. But that's very unlikely to occur in
 * natural video, and it's even more unlikely to not have any alternative
 * mvs/modes with lower cost. */
#define HSUM_MMX(a, t, dst)                     \
    "movq    " #a ", " #t "             \n\t"   \
    "psrlq      $32, " #a "             \n\t"   \
    "paddusw " #t ", " #a "             \n\t"   \
    "movq    " #a ", " #t "             \n\t"   \
    "psrlq      $16, " #a "             \n\t"   \
    "paddusw " #t ", " #a "             \n\t"   \
    "movd    " #a ", " #dst "           \n\t"   \

#define HSUM_MMXEXT(a, t, dst)                  \
    "pshufw   $0x0E, " #a ", " #t "     \n\t"   \
    "paddusw " #t ", " #a "             \n\t"   \
    "pshufw   $0x01, " #a ", " #t "     \n\t"   \
    "paddusw " #t ", " #a "             \n\t"   \
    "movd    " #a ", " #dst "           \n\t"   \

#define HSUM_SSE2(a, t, dst)                    \
    "movhlps " #a ", " #t "             \n\t"   \
    "paddusw " #t ", " #a "             \n\t"   \
    "pshuflw  $0x0E, " #a ", " #t "     \n\t"   \
    "paddusw " #t ", " #a "             \n\t"   \
    "pshuflw  $0x01, " #a ", " #t "     \n\t"   \
    "paddusw " #t ", " #a "             \n\t"   \
    "movd    " #a ", " #dst "           \n\t"   \

#define DCT_SAD4(m, mm, o)                      \
    "mov"#m" "#o" +  0(%1), " #mm "2    \n\t"   \
    "mov"#m" "#o" + 16(%1), " #mm "3    \n\t"   \
    "mov"#m" "#o" + 32(%1), " #mm "4    \n\t"   \
    "mov"#m" "#o" + 48(%1), " #mm "5    \n\t"   \
    MMABS_SUM(mm ## 2, mm ## 6, mm ## 0)        \
    MMABS_SUM(mm ## 3, mm ## 7, mm ## 1)        \
    MMABS_SUM(mm ## 4, mm ## 6, mm ## 0)        \
    MMABS_SUM(mm ## 5, mm ## 7, mm ## 1)        \

#define DCT_SAD_MMX                             \
    "pxor    %%mm0, %%mm0               \n\t"   \
    "pxor    %%mm1, %%mm1               \n\t"   \
    DCT_SAD4(q, %%mm, 0)                        \
    DCT_SAD4(q, %%mm, 8)                        \
    DCT_SAD4(q, %%mm, 64)                       \
    DCT_SAD4(q, %%mm, 72)                       \
    "paddusw %%mm1, %%mm0               \n\t"   \
    HSUM(%%mm0, %%mm1, %0)

#define DCT_SAD_SSE2                            \
    "pxor    %%xmm0, %%xmm0             \n\t"   \
    "pxor    %%xmm1, %%xmm1             \n\t"   \
    DCT_SAD4(dqa, %%xmm, 0)                     \
    DCT_SAD4(dqa, %%xmm, 64)                    \
    "paddusw %%xmm1, %%xmm0             \n\t"   \
    HSUM(%%xmm0, %%xmm1, %0)

#define DCT_SAD_FUNC(cpu)                           \
static int sum_abs_dctelem_ ## cpu(int16_t *block)  \
{                                                   \
    int sum;                                        \
    __asm__ volatile (                              \
        DCT_SAD                                     \
        :"=r"(sum)                                  \
        :"r"(block));                               \
    return sum & 0xFFFF;                            \
}

#define DCT_SAD         DCT_SAD_MMX
#define HSUM(a, t, dst) HSUM_MMX(a, t, dst)
#define MMABS(a, z)     MMABS_MMX(a, z)
DCT_SAD_FUNC(mmx)
#undef MMABS
#undef HSUM

#define HSUM(a, t, dst) HSUM_MMXEXT(a, t, dst)
#define MMABS(a, z)     MMABS_MMXEXT(a, z)
DCT_SAD_FUNC(mmxext)
#undef HSUM
#undef DCT_SAD

#define DCT_SAD         DCT_SAD_SSE2
#define HSUM(a, t, dst) HSUM_SSE2(a, t, dst)
DCT_SAD_FUNC(sse2)
#undef MMABS

#if HAVE_SSSE3_INLINE
#define MMABS(a, z)     MMABS_SSSE3(a, z)
DCT_SAD_FUNC(ssse3)
#undef MMABS
#endif
#undef HSUM
#undef DCT_SAD

static int ssd_int8_vs_int16_mmx(const int8_t *pix1, const int16_t *pix2,
                                 int size)
{
    int sum;
    x86_reg i = size;

    __asm__ volatile (
        "pxor %%mm4, %%mm4 \n"
        "1: \n"
        "sub $8, %0 \n"
        "movq (%2, %0), %%mm2 \n"
        "movq (%3, %0, 2), %%mm0 \n"
        "movq 8(%3, %0, 2), %%mm1 \n"
        "punpckhbw %%mm2, %%mm3 \n"
        "punpcklbw %%mm2, %%mm2 \n"
        "psraw $8, %%mm3 \n"
        "psraw $8, %%mm2 \n"
        "psubw %%mm3, %%mm1 \n"
        "psubw %%mm2, %%mm0 \n"
        "pmaddwd %%mm1, %%mm1 \n"
        "pmaddwd %%mm0, %%mm0 \n"
        "paddd %%mm1, %%mm4 \n"
        "paddd %%mm0, %%mm4 \n"
        "jg 1b \n"
        "movq %%mm4, %%mm3 \n"
        "psrlq $32, %%mm3 \n"
        "paddd %%mm3, %%mm4 \n"
        "movd %%mm4, %1 \n"
        : "+r" (i), "=r" (sum)
        : "r" (pix1), "r" (pix2));

    return sum;
}

#define PHADDD(a, t)                            \
    "movq  " #a ", " #t "               \n\t"   \
    "psrlq    $32, " #a "               \n\t"   \
    "paddd " #t ", " #a "               \n\t"

/*
 * pmulhw:   dst[0 - 15] = (src[0 - 15] * dst[0 - 15])[16 - 31]
 * pmulhrw:  dst[0 - 15] = (src[0 - 15] * dst[0 - 15] + 0x8000)[16 - 31]
 * pmulhrsw: dst[0 - 15] = (src[0 - 15] * dst[0 - 15] + 0x4000)[15 - 30]
 */
#define PMULHRW(x, y, s, o)                     \
    "pmulhw " #s ", " #x "              \n\t"   \
    "pmulhw " #s ", " #y "              \n\t"   \
    "paddw  " #o ", " #x "              \n\t"   \
    "paddw  " #o ", " #y "              \n\t"   \
    "psraw      $1, " #x "              \n\t"   \
    "psraw      $1, " #y "              \n\t"
#define DEF(x) x ## _mmx
#define SET_RND MOVQ_WONE
#define SCALE_OFFSET 1

#include "dsputil_qns_template.c"

#undef DEF
#undef SET_RND
#undef SCALE_OFFSET
#undef PMULHRW

#define DEF(x) x ## _3dnow
#define SET_RND(x)
#define SCALE_OFFSET 0
#define PMULHRW(x, y, s, o)                     \
    "pmulhrw " #s ", " #x "             \n\t"   \
    "pmulhrw " #s ", " #y "             \n\t"

#include "dsputil_qns_template.c"

#undef DEF
#undef SET_RND
#undef SCALE_OFFSET
#undef PMULHRW

#if HAVE_SSSE3_INLINE
#undef PHADDD
#define DEF(x) x ## _ssse3
#define SET_RND(x)
#define SCALE_OFFSET -1

#define PHADDD(a, t)                            \
    "pshufw $0x0E, " #a ", " #t "       \n\t"   \
    /* faster than phaddd on core2 */           \
    "paddd " #t ", " #a "               \n\t"

#define PMULHRW(x, y, s, o)                     \
    "pmulhrsw " #s ", " #x "            \n\t"   \
    "pmulhrsw " #s ", " #y "            \n\t"

#include "dsputil_qns_template.c"

#undef DEF
#undef SET_RND
#undef SCALE_OFFSET
#undef PMULHRW
#undef PHADDD
#endif /* HAVE_SSSE3_INLINE */

#endif /* HAVE_INLINE_ASM */

int ff_sse16_sse2(void *v, uint8_t *pix1, uint8_t *pix2, int line_size, int h);

#define hadamard_func(cpu)                                              \
int ff_hadamard8_diff_ ## cpu(void *s, uint8_t *src1, uint8_t *src2,    \
                              int stride, int h);                       \
int ff_hadamard8_diff16_ ## cpu(void *s, uint8_t *src1, uint8_t *src2,  \
                                int stride, int h);

hadamard_func(mmx)
hadamard_func(mmxext)
hadamard_func(sse2)
hadamard_func(ssse3)

av_cold void ff_dsputilenc_init_mmx(DSPContext *c, AVCodecContext *avctx)
{
    int cpu_flags = av_get_cpu_flags();
    const int dct_algo = avctx->dct_algo;

#if HAVE_YASM
    int bit_depth = avctx->bits_per_raw_sample;

    if (EXTERNAL_MMX(cpu_flags)) {
        if (bit_depth <= 8)
            c->get_pixels = ff_get_pixels_mmx;
        c->diff_pixels = ff_diff_pixels_mmx;
        c->pix_sum     = ff_pix_sum16_mmx;
        c->pix_norm1   = ff_pix_norm1_mmx;
    }

    if (EXTERNAL_SSE2(cpu_flags))
        if (bit_depth <= 8)
            c->get_pixels = ff_get_pixels_sse2;
#endif /* HAVE_YASM */

#if HAVE_INLINE_ASM
    if (INLINE_MMX(cpu_flags)) {
        if (avctx->bits_per_raw_sample <= 8 &&
            (dct_algo == FF_DCT_AUTO || dct_algo == FF_DCT_MMX))
            c->fdct = ff_fdct_mmx;

        c->diff_bytes      = diff_bytes_mmx;
        c->sum_abs_dctelem = sum_abs_dctelem_mmx;

        c->sse[0]  = sse16_mmx;
        c->sse[1]  = sse8_mmx;
        c->vsad[4] = vsad_intra16_mmx;

        c->nsse[0] = nsse16_mmx;
        c->nsse[1] = nsse8_mmx;
        if (!(avctx->flags & CODEC_FLAG_BITEXACT)) {
            c->vsad[0]      = vsad16_mmx;
            c->try_8x8basis = try_8x8basis_mmx;
        }
        c->add_8x8basis = add_8x8basis_mmx;

        c->ssd_int8_vs_int16 = ssd_int8_vs_int16_mmx;
    }

    if (INLINE_AMD3DNOW(cpu_flags)) {
        if (!(avctx->flags & CODEC_FLAG_BITEXACT)) {
            c->try_8x8basis = try_8x8basis_3dnow;
        }
        c->add_8x8basis = add_8x8basis_3dnow;
    }

    if (INLINE_MMXEXT(cpu_flags)) {
        if (avctx->bits_per_raw_sample <= 8 &&
            (dct_algo == FF_DCT_AUTO || dct_algo == FF_DCT_MMX))
            c->fdct = ff_fdct_mmxext;

        c->sum_abs_dctelem = sum_abs_dctelem_mmxext;
        c->vsad[4]         = vsad_intra16_mmxext;

        if (!(avctx->flags & CODEC_FLAG_BITEXACT)) {
            c->vsad[0] = vsad16_mmxext;
        }

        c->sub_hfyu_median_prediction = sub_hfyu_median_prediction_mmxext;
    }

    if (INLINE_SSE2(cpu_flags)) {
        if (avctx->bits_per_raw_sample <= 8 &&
            (dct_algo == FF_DCT_AUTO || dct_algo == FF_DCT_MMX))
            c->fdct = ff_fdct_sse2;

        c->sum_abs_dctelem = sum_abs_dctelem_sse2;
    }

#if HAVE_SSSE3_INLINE
    if (INLINE_SSSE3(cpu_flags)) {
        if (!(avctx->flags & CODEC_FLAG_BITEXACT)) {
            c->try_8x8basis = try_8x8basis_ssse3;
        }
        c->add_8x8basis    = add_8x8basis_ssse3;
        c->sum_abs_dctelem = sum_abs_dctelem_ssse3;
    }
#endif
#endif /* HAVE_INLINE_ASM */

    if (EXTERNAL_MMX(cpu_flags)) {
        c->hadamard8_diff[0] = ff_hadamard8_diff16_mmx;
        c->hadamard8_diff[1] = ff_hadamard8_diff_mmx;
    }

    if (EXTERNAL_MMXEXT(cpu_flags)) {
        c->hadamard8_diff[0] = ff_hadamard8_diff16_mmxext;
        c->hadamard8_diff[1] = ff_hadamard8_diff_mmxext;
    }

    if (EXTERNAL_SSE2(cpu_flags)) {
        c->sse[0] = ff_sse16_sse2;

#if HAVE_ALIGNED_STACK
        c->hadamard8_diff[0] = ff_hadamard8_diff16_sse2;
        c->hadamard8_diff[1] = ff_hadamard8_diff_sse2;
#endif
    }

    if (EXTERNAL_SSSE3(cpu_flags) && HAVE_ALIGNED_STACK) {
        c->hadamard8_diff[0] = ff_hadamard8_diff16_ssse3;
        c->hadamard8_diff[1] = ff_hadamard8_diff_ssse3;
    }

    ff_dsputil_init_pix_mmx(c, avctx);
}<|MERGE_RESOLUTION|>--- conflicted
+++ resolved
@@ -452,64 +452,8 @@
 {
     int tmp;
 
-<<<<<<< HEAD
-    av_assert2( (((int)pix) & 7) == 0);
-    av_assert2((line_size &7) ==0);
-
-#define SUM(in0, in1, out0, out1) \
-      "movq (%0), %%mm2\n"\
-      "movq 8(%0), %%mm3\n"\
-      "add %2,%0\n"\
-      "movq %%mm2, " #out0 "\n"\
-      "movq %%mm3, " #out1 "\n"\
-      "psubusb " #in0 ", %%mm2\n"\
-      "psubusb " #in1 ", %%mm3\n"\
-      "psubusb " #out0 ", " #in0 "\n"\
-      "psubusb " #out1 ", " #in1 "\n"\
-      "por %%mm2, " #in0 "\n"\
-      "por %%mm3, " #in1 "\n"\
-      "movq " #in0 ", %%mm2\n"\
-      "movq " #in1 ", %%mm3\n"\
-      "punpcklbw %%mm7, " #in0 "\n"\
-      "punpcklbw %%mm7, " #in1 "\n"\
-      "punpckhbw %%mm7, %%mm2\n"\
-      "punpckhbw %%mm7, %%mm3\n"\
-      "paddw " #in1 ", " #in0 "\n"\
-      "paddw %%mm3, %%mm2\n"\
-      "paddw %%mm2, " #in0 "\n"\
-      "paddw " #in0 ", %%mm6\n"
-
-
-  __asm__ volatile (
-      "movl %3,%%ecx\n"
-      "pxor %%mm6,%%mm6\n"
-      "pxor %%mm7,%%mm7\n"
-      "movq (%0),%%mm0\n"
-      "movq 8(%0),%%mm1\n"
-      "add %2,%0\n"
-      "jmp 2f\n"
-      "1:\n"
-
-      SUM(%%mm4, %%mm5, %%mm0, %%mm1)
-      "2:\n"
-      SUM(%%mm0, %%mm1, %%mm4, %%mm5)
-
-      "subl $2, %%ecx\n"
-      "jnz 1b\n"
-
-      "movq %%mm6,%%mm0\n"
-      "psrlq $32, %%mm6\n"
-      "paddw %%mm6,%%mm0\n"
-      "movq %%mm0,%%mm6\n"
-      "psrlq $16, %%mm0\n"
-      "paddw %%mm6,%%mm0\n"
-      "movd %%mm0,%1\n"
-      : "+r" (pix), "=r"(tmp)
-      : "r" ((x86_reg)line_size) , "m" (h)
-      : "%ecx");
-=======
-    assert((((int) pix) & 7) == 0);
-    assert((line_size & 7) == 0);
+    av_assert2((((int) pix) & 7) == 0);
+    av_assert2((line_size & 7) == 0);
 
 #define SUM(in0, in1, out0, out1)               \
     "movq (%0), %%mm2\n"                        \
@@ -563,7 +507,6 @@
         : "r" ((x86_reg) line_size), "m" (h)
         : "%ecx");
 
->>>>>>> a36947c1
     return tmp & 0xFFFF;
 }
 #undef SUM
@@ -573,43 +516,8 @@
 {
     int tmp;
 
-<<<<<<< HEAD
-    av_assert2( (((int)pix) & 7) == 0);
-    av_assert2((line_size &7) ==0);
-
-#define SUM(in0, in1, out0, out1) \
-      "movq (%0), " #out0 "\n"\
-      "movq 8(%0), " #out1 "\n"\
-      "add %2,%0\n"\
-      "psadbw " #out0 ", " #in0 "\n"\
-      "psadbw " #out1 ", " #in1 "\n"\
-      "paddw " #in1 ", " #in0 "\n"\
-      "paddw " #in0 ", %%mm6\n"
-
-  __asm__ volatile (
-      "movl %3,%%ecx\n"
-      "pxor %%mm6,%%mm6\n"
-      "pxor %%mm7,%%mm7\n"
-      "movq (%0),%%mm0\n"
-      "movq 8(%0),%%mm1\n"
-      "add %2,%0\n"
-      "jmp 2f\n"
-      "1:\n"
-
-      SUM(%%mm4, %%mm5, %%mm0, %%mm1)
-      "2:\n"
-      SUM(%%mm0, %%mm1, %%mm4, %%mm5)
-
-      "subl $2, %%ecx\n"
-      "jnz 1b\n"
-
-      "movd %%mm6,%1\n"
-      : "+r" (pix), "=r"(tmp)
-      : "r" ((x86_reg)line_size) , "m" (h)
-      : "%ecx");
-=======
-    assert((((int) pix) & 7) == 0);
-    assert((line_size & 7) == 0);
+    av_assert2((((int) pix) & 7) == 0);
+    av_assert2((line_size & 7) == 0);
 
 #define SUM(in0, in1, out0, out1)               \
     "movq (%0), " #out0 "\n"                    \
@@ -642,7 +550,6 @@
         : "r" ((x86_reg) line_size), "m" (h)
         : "%ecx");
 
->>>>>>> a36947c1
     return tmp;
 }
 #undef SUM
@@ -652,82 +559,9 @@
 {
     int tmp;
 
-<<<<<<< HEAD
-    av_assert2( (((int)pix1) & 7) == 0);
-    av_assert2( (((int)pix2) & 7) == 0);
-    av_assert2((line_size &7) ==0);
-
-#define SUM(in0, in1, out0, out1) \
-      "movq (%0),%%mm2\n"\
-      "movq (%1)," #out0 "\n"\
-      "movq 8(%0),%%mm3\n"\
-      "movq 8(%1)," #out1 "\n"\
-      "add %3,%0\n"\
-      "add %3,%1\n"\
-      "psubb " #out0 ", %%mm2\n"\
-      "psubb " #out1 ", %%mm3\n"\
-      "pxor %%mm7, %%mm2\n"\
-      "pxor %%mm7, %%mm3\n"\
-      "movq %%mm2, " #out0 "\n"\
-      "movq %%mm3, " #out1 "\n"\
-      "psubusb " #in0 ", %%mm2\n"\
-      "psubusb " #in1 ", %%mm3\n"\
-      "psubusb " #out0 ", " #in0 "\n"\
-      "psubusb " #out1 ", " #in1 "\n"\
-      "por %%mm2, " #in0 "\n"\
-      "por %%mm3, " #in1 "\n"\
-      "movq " #in0 ", %%mm2\n"\
-      "movq " #in1 ", %%mm3\n"\
-      "punpcklbw %%mm7, " #in0 "\n"\
-      "punpcklbw %%mm7, " #in1 "\n"\
-      "punpckhbw %%mm7, %%mm2\n"\
-      "punpckhbw %%mm7, %%mm3\n"\
-      "paddw " #in1 ", " #in0 "\n"\
-      "paddw %%mm3, %%mm2\n"\
-      "paddw %%mm2, " #in0 "\n"\
-      "paddw " #in0 ", %%mm6\n"
-
-
-  __asm__ volatile (
-      "movl %4,%%ecx\n"
-      "pxor %%mm6,%%mm6\n"
-      "pcmpeqw %%mm7,%%mm7\n"
-      "psllw $15, %%mm7\n"
-      "packsswb %%mm7, %%mm7\n"
-      "movq (%0),%%mm0\n"
-      "movq (%1),%%mm2\n"
-      "movq 8(%0),%%mm1\n"
-      "movq 8(%1),%%mm3\n"
-      "add %3,%0\n"
-      "add %3,%1\n"
-      "psubb %%mm2, %%mm0\n"
-      "psubb %%mm3, %%mm1\n"
-      "pxor %%mm7, %%mm0\n"
-      "pxor %%mm7, %%mm1\n"
-      "jmp 2f\n"
-      "1:\n"
-
-      SUM(%%mm4, %%mm5, %%mm0, %%mm1)
-      "2:\n"
-      SUM(%%mm0, %%mm1, %%mm4, %%mm5)
-
-      "subl $2, %%ecx\n"
-      "jnz 1b\n"
-
-      "movq %%mm6,%%mm0\n"
-      "psrlq $32, %%mm6\n"
-      "paddw %%mm6,%%mm0\n"
-      "movq %%mm0,%%mm6\n"
-      "psrlq $16, %%mm0\n"
-      "paddw %%mm6,%%mm0\n"
-      "movd %%mm0,%2\n"
-      : "+r" (pix1), "+r" (pix2), "=r"(tmp)
-      : "r" ((x86_reg)line_size) , "m" (h)
-      : "%ecx");
-=======
-    assert((((int) pix1) & 7) == 0);
-    assert((((int) pix2) & 7) == 0);
-    assert((line_size & 7) == 0);
+    av_assert2((((int) pix1) & 7) == 0);
+    av_assert2((((int) pix2) & 7) == 0);
+    av_assert2((line_size & 7) == 0);
 
 #define SUM(in0, in1, out0, out1)       \
     "movq (%0), %%mm2\n"                \
@@ -797,7 +631,6 @@
         : "r" ((x86_reg) line_size), "m" (h)
         : "%ecx");
 
->>>>>>> a36947c1
     return tmp & 0x7FFF;
 }
 #undef SUM
@@ -807,61 +640,9 @@
 {
     int tmp;
 
-<<<<<<< HEAD
-    av_assert2( (((int)pix1) & 7) == 0);
-    av_assert2( (((int)pix2) & 7) == 0);
-    av_assert2((line_size &7) ==0);
-
-#define SUM(in0, in1, out0, out1) \
-      "movq (%0)," #out0 "\n"\
-      "movq (%1),%%mm2\n"\
-      "movq 8(%0)," #out1 "\n"\
-      "movq 8(%1),%%mm3\n"\
-      "add %3,%0\n"\
-      "add %3,%1\n"\
-      "psubb %%mm2, " #out0 "\n"\
-      "psubb %%mm3, " #out1 "\n"\
-      "pxor %%mm7, " #out0 "\n"\
-      "pxor %%mm7, " #out1 "\n"\
-      "psadbw " #out0 ", " #in0 "\n"\
-      "psadbw " #out1 ", " #in1 "\n"\
-      "paddw " #in1 ", " #in0 "\n"\
-      "paddw " #in0 ", %%mm6\n"
-
-  __asm__ volatile (
-      "movl %4,%%ecx\n"
-      "pxor %%mm6,%%mm6\n"
-      "pcmpeqw %%mm7,%%mm7\n"
-      "psllw $15, %%mm7\n"
-      "packsswb %%mm7, %%mm7\n"
-      "movq (%0),%%mm0\n"
-      "movq (%1),%%mm2\n"
-      "movq 8(%0),%%mm1\n"
-      "movq 8(%1),%%mm3\n"
-      "add %3,%0\n"
-      "add %3,%1\n"
-      "psubb %%mm2, %%mm0\n"
-      "psubb %%mm3, %%mm1\n"
-      "pxor %%mm7, %%mm0\n"
-      "pxor %%mm7, %%mm1\n"
-      "jmp 2f\n"
-      "1:\n"
-
-      SUM(%%mm4, %%mm5, %%mm0, %%mm1)
-      "2:\n"
-      SUM(%%mm0, %%mm1, %%mm4, %%mm5)
-
-      "subl $2, %%ecx\n"
-      "jnz 1b\n"
-
-      "movd %%mm6,%2\n"
-      : "+r" (pix1), "+r" (pix2), "=r"(tmp)
-      : "r" ((x86_reg)line_size) , "m" (h)
-      : "%ecx");
-=======
-    assert((((int) pix1) & 7) == 0);
-    assert((((int) pix2) & 7) == 0);
-    assert((line_size & 7) == 0);
+    av_assert2((((int) pix1) & 7) == 0);
+    av_assert2((((int) pix2) & 7) == 0);
+    av_assert2((line_size & 7) == 0);
 
 #define SUM(in0, in1, out0, out1)               \
     "movq (%0), " #out0 "\n"                    \
@@ -910,23 +691,16 @@
         : "r" ((x86_reg) line_size), "m" (h)
         : "%ecx");
 
->>>>>>> a36947c1
     return tmp;
 }
 #undef SUM
 
-<<<<<<< HEAD
-static void diff_bytes_mmx(uint8_t *dst, const uint8_t *src1, const uint8_t *src2, int w){
-    x86_reg i=0;
-    if(w>=16)
-    __asm__ volatile(
-=======
-static void diff_bytes_mmx(uint8_t *dst, uint8_t *src1, uint8_t *src2, int w)
+static void diff_bytes_mmx(uint8_t *dst, const uint8_t *src1, const uint8_t *src2, int w)
 {
     x86_reg i = 0;
 
+    if (w >= 16)
     __asm__ volatile (
->>>>>>> a36947c1
         "1:                             \n\t"
         "movq  (%2, %0), %%mm0          \n\t"
         "movq  (%1, %0), %%mm1          \n\t"

/*
 * H.26L/H.264/AVC/JVT/14496-10/... decoder
 * Copyright (c) 2003 Michael Niedermayer <michaelni@gmx.at>
 *
 * This file is part of FFmpeg.
 *
 * FFmpeg is free software; you can redistribute it and/or
 * modify it under the terms of the GNU Lesser General Public
 * License as published by the Free Software Foundation; either
 * version 2.1 of the License, or (at your option) any later version.
 *
 * FFmpeg is distributed in the hope that it will be useful,
 * but WITHOUT ANY WARRANTY; without even the implied warranty of
 * MERCHANTABILITY or FITNESS FOR A PARTICULAR PURPOSE.  See the GNU
 * Lesser General Public License for more details.
 *
 * You should have received a copy of the GNU Lesser General Public
 * License along with FFmpeg; if not, write to the Free Software
 * Foundation, Inc., 51 Franklin Street, Fifth Floor, Boston, MA 02110-1301 USA
 */

/**
 * @file
 * H.264 / AVC / MPEG4 part10 codec.
 * @author Michael Niedermayer <michaelni@gmx.at>
 */

#include "libavutil/avassert.h"
#include "libavutil/imgutils.h"
#include "libavutil/timer.h"
#include "internal.h"
#include "cabac.h"
#include "cabac_functions.h"
#include "error_resilience.h"
#include "avcodec.h"
#include "h264.h"
#include "h264data.h"
#include "h264chroma.h"
#include "h264_mvpred.h"
#include "golomb.h"
#include "mathops.h"
#include "mpegutils.h"
#include "rectangle.h"
#include "thread.h"


static const uint8_t rem6[QP_MAX_NUM + 1] = {
    0, 1, 2, 3, 4, 5, 0, 1, 2, 3, 4, 5, 0, 1, 2, 3, 4, 5, 0, 1, 2,
    3, 4, 5, 0, 1, 2, 3, 4, 5, 0, 1, 2, 3, 4, 5, 0, 1, 2, 3, 4, 5,
    0, 1, 2, 3, 4, 5, 0, 1, 2, 3, 4, 5, 0, 1, 2, 3, 4, 5, 0, 1, 2,
    3, 4, 5, 0, 1, 2, 3, 4, 5, 0, 1, 2, 3, 4, 5, 0, 1, 2, 3, 4, 5,
    0, 1, 2, 3,
};

static const uint8_t div6[QP_MAX_NUM + 1] = {
    0, 0, 0, 0, 0, 0, 1, 1, 1, 1, 1, 1, 2, 2, 2, 2, 2, 2, 3,  3,  3,
    3, 3, 3, 4, 4, 4, 4, 4, 4, 5, 5, 5, 5, 5, 5, 6, 6, 6, 6,  6,  6,
    7, 7, 7, 7, 7, 7, 8, 8, 8, 8, 8, 8, 9, 9, 9, 9, 9, 9, 10, 10, 10,
   10,10,10,11,11,11,11,11,11,12,12,12,12,12,12,13,13,13, 13, 13, 13,
   14,14,14,14,
};

static const uint8_t field_scan[16+1] = {
    0 + 0 * 4, 0 + 1 * 4, 1 + 0 * 4, 0 + 2 * 4,
    0 + 3 * 4, 1 + 1 * 4, 1 + 2 * 4, 1 + 3 * 4,
    2 + 0 * 4, 2 + 1 * 4, 2 + 2 * 4, 2 + 3 * 4,
    3 + 0 * 4, 3 + 1 * 4, 3 + 2 * 4, 3 + 3 * 4,
};

static const uint8_t field_scan8x8[64+1] = {
    0 + 0 * 8, 0 + 1 * 8, 0 + 2 * 8, 1 + 0 * 8,
    1 + 1 * 8, 0 + 3 * 8, 0 + 4 * 8, 1 + 2 * 8,
    2 + 0 * 8, 1 + 3 * 8, 0 + 5 * 8, 0 + 6 * 8,
    0 + 7 * 8, 1 + 4 * 8, 2 + 1 * 8, 3 + 0 * 8,
    2 + 2 * 8, 1 + 5 * 8, 1 + 6 * 8, 1 + 7 * 8,
    2 + 3 * 8, 3 + 1 * 8, 4 + 0 * 8, 3 + 2 * 8,
    2 + 4 * 8, 2 + 5 * 8, 2 + 6 * 8, 2 + 7 * 8,
    3 + 3 * 8, 4 + 1 * 8, 5 + 0 * 8, 4 + 2 * 8,
    3 + 4 * 8, 3 + 5 * 8, 3 + 6 * 8, 3 + 7 * 8,
    4 + 3 * 8, 5 + 1 * 8, 6 + 0 * 8, 5 + 2 * 8,
    4 + 4 * 8, 4 + 5 * 8, 4 + 6 * 8, 4 + 7 * 8,
    5 + 3 * 8, 6 + 1 * 8, 6 + 2 * 8, 5 + 4 * 8,
    5 + 5 * 8, 5 + 6 * 8, 5 + 7 * 8, 6 + 3 * 8,
    7 + 0 * 8, 7 + 1 * 8, 6 + 4 * 8, 6 + 5 * 8,
    6 + 6 * 8, 6 + 7 * 8, 7 + 2 * 8, 7 + 3 * 8,
    7 + 4 * 8, 7 + 5 * 8, 7 + 6 * 8, 7 + 7 * 8,
};

static const uint8_t field_scan8x8_cavlc[64+1] = {
    0 + 0 * 8, 1 + 1 * 8, 2 + 0 * 8, 0 + 7 * 8,
    2 + 2 * 8, 2 + 3 * 8, 2 + 4 * 8, 3 + 3 * 8,
    3 + 4 * 8, 4 + 3 * 8, 4 + 4 * 8, 5 + 3 * 8,
    5 + 5 * 8, 7 + 0 * 8, 6 + 6 * 8, 7 + 4 * 8,
    0 + 1 * 8, 0 + 3 * 8, 1 + 3 * 8, 1 + 4 * 8,
    1 + 5 * 8, 3 + 1 * 8, 2 + 5 * 8, 4 + 1 * 8,
    3 + 5 * 8, 5 + 1 * 8, 4 + 5 * 8, 6 + 1 * 8,
    5 + 6 * 8, 7 + 1 * 8, 6 + 7 * 8, 7 + 5 * 8,
    0 + 2 * 8, 0 + 4 * 8, 0 + 5 * 8, 2 + 1 * 8,
    1 + 6 * 8, 4 + 0 * 8, 2 + 6 * 8, 5 + 0 * 8,
    3 + 6 * 8, 6 + 0 * 8, 4 + 6 * 8, 6 + 2 * 8,
    5 + 7 * 8, 6 + 4 * 8, 7 + 2 * 8, 7 + 6 * 8,
    1 + 0 * 8, 1 + 2 * 8, 0 + 6 * 8, 3 + 0 * 8,
    1 + 7 * 8, 3 + 2 * 8, 2 + 7 * 8, 4 + 2 * 8,
    3 + 7 * 8, 5 + 2 * 8, 4 + 7 * 8, 5 + 4 * 8,
    6 + 3 * 8, 6 + 5 * 8, 7 + 3 * 8, 7 + 7 * 8,
};

// zigzag_scan8x8_cavlc[i] = zigzag_scan8x8[(i/4) + 16*(i%4)]
static const uint8_t zigzag_scan8x8_cavlc[64+1] = {
    0 + 0 * 8, 1 + 1 * 8, 1 + 2 * 8, 2 + 2 * 8,
    4 + 1 * 8, 0 + 5 * 8, 3 + 3 * 8, 7 + 0 * 8,
    3 + 4 * 8, 1 + 7 * 8, 5 + 3 * 8, 6 + 3 * 8,
    2 + 7 * 8, 6 + 4 * 8, 5 + 6 * 8, 7 + 5 * 8,
    1 + 0 * 8, 2 + 0 * 8, 0 + 3 * 8, 3 + 1 * 8,
    3 + 2 * 8, 0 + 6 * 8, 4 + 2 * 8, 6 + 1 * 8,
    2 + 5 * 8, 2 + 6 * 8, 6 + 2 * 8, 5 + 4 * 8,
    3 + 7 * 8, 7 + 3 * 8, 4 + 7 * 8, 7 + 6 * 8,
    0 + 1 * 8, 3 + 0 * 8, 0 + 4 * 8, 4 + 0 * 8,
    2 + 3 * 8, 1 + 5 * 8, 5 + 1 * 8, 5 + 2 * 8,
    1 + 6 * 8, 3 + 5 * 8, 7 + 1 * 8, 4 + 5 * 8,
    4 + 6 * 8, 7 + 4 * 8, 5 + 7 * 8, 6 + 7 * 8,
    0 + 2 * 8, 2 + 1 * 8, 1 + 3 * 8, 5 + 0 * 8,
    1 + 4 * 8, 2 + 4 * 8, 6 + 0 * 8, 4 + 3 * 8,
    0 + 7 * 8, 4 + 4 * 8, 7 + 2 * 8, 3 + 6 * 8,
    5 + 5 * 8, 6 + 5 * 8, 6 + 6 * 8, 7 + 7 * 8,
};

static const uint8_t dequant4_coeff_init[6][3] = {
    { 10, 13, 16 },
    { 11, 14, 18 },
    { 13, 16, 20 },
    { 14, 18, 23 },
    { 16, 20, 25 },
    { 18, 23, 29 },
};

static const uint8_t dequant8_coeff_init_scan[16] = {
    0, 3, 4, 3, 3, 1, 5, 1, 4, 5, 2, 5, 3, 1, 5, 1
};

static const uint8_t dequant8_coeff_init[6][6] = {
    { 20, 18, 32, 19, 25, 24 },
    { 22, 19, 35, 21, 28, 26 },
    { 26, 23, 42, 24, 33, 31 },
    { 28, 25, 45, 26, 35, 33 },
    { 32, 28, 51, 30, 40, 38 },
    { 36, 32, 58, 34, 46, 43 },
};


static void release_unused_pictures(H264Context *h, int remove_current)
{
    int i;

    /* release non reference frames */
    for (i = 0; i < H264_MAX_PICTURE_COUNT; i++) {
        if (h->DPB[i].f.buf[0] && !h->DPB[i].reference &&
            (remove_current || &h->DPB[i] != h->cur_pic_ptr)) {
            ff_h264_unref_picture(h, &h->DPB[i]);
        }
    }
}

static int alloc_scratch_buffers(H264Context *h, int linesize)
{
    int alloc_size = FFALIGN(FFABS(linesize) + 32, 32);

    if (h->bipred_scratchpad)
        return 0;

    h->bipred_scratchpad = av_malloc(16 * 6 * alloc_size);
    // edge emu needs blocksize + filter length - 1
    // (= 21x21 for  h264)
    h->edge_emu_buffer = av_mallocz(alloc_size * 2 * 21);

    if (!h->bipred_scratchpad || !h->edge_emu_buffer) {
        av_freep(&h->bipred_scratchpad);
        av_freep(&h->edge_emu_buffer);
        return AVERROR(ENOMEM);
    }

    return 0;
}

static int init_table_pools(H264Context *h)
{
    const int big_mb_num    = h->mb_stride * (h->mb_height + 1) + 1;
    const int mb_array_size = h->mb_stride * h->mb_height;
    const int b4_stride     = h->mb_width * 4 + 1;
    const int b4_array_size = b4_stride * h->mb_height * 4;

    h->qscale_table_pool = av_buffer_pool_init(big_mb_num + h->mb_stride,
                                               av_buffer_allocz);
    h->mb_type_pool      = av_buffer_pool_init((big_mb_num + h->mb_stride) *
                                               sizeof(uint32_t), av_buffer_allocz);
    h->motion_val_pool   = av_buffer_pool_init(2 * (b4_array_size + 4) *
                                               sizeof(int16_t), av_buffer_allocz);
    h->ref_index_pool    = av_buffer_pool_init(4 * mb_array_size, av_buffer_allocz);

    if (!h->qscale_table_pool || !h->mb_type_pool || !h->motion_val_pool ||
        !h->ref_index_pool) {
        av_buffer_pool_uninit(&h->qscale_table_pool);
        av_buffer_pool_uninit(&h->mb_type_pool);
        av_buffer_pool_uninit(&h->motion_val_pool);
        av_buffer_pool_uninit(&h->ref_index_pool);
        return AVERROR(ENOMEM);
    }

    return 0;
}

static int alloc_picture(H264Context *h, H264Picture *pic)
{
    int i, ret = 0;

    av_assert0(!pic->f.data[0]);

    pic->tf.f = &pic->f;
    ret = ff_thread_get_buffer(h->avctx, &pic->tf, pic->reference ?
                                                   AV_GET_BUFFER_FLAG_REF : 0);
    if (ret < 0)
        goto fail;

    h->linesize   = pic->f.linesize[0];
    h->uvlinesize = pic->f.linesize[1];
    pic->crop     = h->sps.crop;
    pic->crop_top = h->sps.crop_top;
    pic->crop_left= h->sps.crop_left;

    if (h->avctx->hwaccel) {
        const AVHWAccel *hwaccel = h->avctx->hwaccel;
        av_assert0(!pic->hwaccel_picture_private);
        if (hwaccel->frame_priv_data_size) {
            pic->hwaccel_priv_buf = av_buffer_allocz(hwaccel->frame_priv_data_size);
            if (!pic->hwaccel_priv_buf)
                return AVERROR(ENOMEM);
            pic->hwaccel_picture_private = pic->hwaccel_priv_buf->data;
        }
    }
    if (!h->avctx->hwaccel && CONFIG_GRAY && h->flags & CODEC_FLAG_GRAY && pic->f.data[2]) {
        int h_chroma_shift, v_chroma_shift;
        av_pix_fmt_get_chroma_sub_sample(pic->f.format,
                                         &h_chroma_shift, &v_chroma_shift);

        for(i=0; i<FF_CEIL_RSHIFT(h->avctx->height, v_chroma_shift); i++) {
            memset(pic->f.data[1] + pic->f.linesize[1]*i,
                   0x80, FF_CEIL_RSHIFT(h->avctx->width, h_chroma_shift));
            memset(pic->f.data[2] + pic->f.linesize[2]*i,
                   0x80, FF_CEIL_RSHIFT(h->avctx->width, h_chroma_shift));
        }
    }

    if (!h->qscale_table_pool) {
        ret = init_table_pools(h);
        if (ret < 0)
            goto fail;
    }

    pic->qscale_table_buf = av_buffer_pool_get(h->qscale_table_pool);
    pic->mb_type_buf      = av_buffer_pool_get(h->mb_type_pool);
    if (!pic->qscale_table_buf || !pic->mb_type_buf)
        goto fail;

    pic->mb_type      = (uint32_t*)pic->mb_type_buf->data + 2 * h->mb_stride + 1;
    pic->qscale_table = pic->qscale_table_buf->data + 2 * h->mb_stride + 1;

    for (i = 0; i < 2; i++) {
        pic->motion_val_buf[i] = av_buffer_pool_get(h->motion_val_pool);
        pic->ref_index_buf[i]  = av_buffer_pool_get(h->ref_index_pool);
        if (!pic->motion_val_buf[i] || !pic->ref_index_buf[i])
            goto fail;

        pic->motion_val[i] = (int16_t (*)[2])pic->motion_val_buf[i]->data + 4;
        pic->ref_index[i]  = pic->ref_index_buf[i]->data;
    }

    return 0;
fail:
    ff_h264_unref_picture(h, pic);
    return (ret < 0) ? ret : AVERROR(ENOMEM);
}

static inline int pic_is_unused(H264Context *h, H264Picture *pic)
{
    if (!pic->f.buf[0])
        return 1;
    if (pic->needs_realloc && !(pic->reference & DELAYED_PIC_REF))
        return 1;
    return 0;
}

static int find_unused_picture(H264Context *h)
{
    int i;

    for (i = 0; i < H264_MAX_PICTURE_COUNT; i++) {
        if (pic_is_unused(h, &h->DPB[i]))
            break;
    }
    if (i == H264_MAX_PICTURE_COUNT)
        return AVERROR_INVALIDDATA;

    if (h->DPB[i].needs_realloc) {
        h->DPB[i].needs_realloc = 0;
        ff_h264_unref_picture(h, &h->DPB[i]);
    }

    return i;
}


static void init_dequant8_coeff_table(H264Context *h)
{
    int i, j, q, x;
    const int max_qp = 51 + 6 * (h->sps.bit_depth_luma - 8);

    for (i = 0; i < 6; i++) {
        h->dequant8_coeff[i] = h->dequant8_buffer[i];
        for (j = 0; j < i; j++)
            if (!memcmp(h->pps.scaling_matrix8[j], h->pps.scaling_matrix8[i],
                        64 * sizeof(uint8_t))) {
                h->dequant8_coeff[i] = h->dequant8_buffer[j];
                break;
            }
        if (j < i)
            continue;

        for (q = 0; q < max_qp + 1; q++) {
            int shift = div6[q];
            int idx   = rem6[q];
            for (x = 0; x < 64; x++)
                h->dequant8_coeff[i][q][(x >> 3) | ((x & 7) << 3)] =
                    ((uint32_t)dequant8_coeff_init[idx][dequant8_coeff_init_scan[((x >> 1) & 12) | (x & 3)]] *
                     h->pps.scaling_matrix8[i][x]) << shift;
        }
    }
}

static void init_dequant4_coeff_table(H264Context *h)
{
    int i, j, q, x;
    const int max_qp = 51 + 6 * (h->sps.bit_depth_luma - 8);
    for (i = 0; i < 6; i++) {
        h->dequant4_coeff[i] = h->dequant4_buffer[i];
        for (j = 0; j < i; j++)
            if (!memcmp(h->pps.scaling_matrix4[j], h->pps.scaling_matrix4[i],
                        16 * sizeof(uint8_t))) {
                h->dequant4_coeff[i] = h->dequant4_buffer[j];
                break;
            }
        if (j < i)
            continue;

        for (q = 0; q < max_qp + 1; q++) {
            int shift = div6[q] + 2;
            int idx   = rem6[q];
            for (x = 0; x < 16; x++)
                h->dequant4_coeff[i][q][(x >> 2) | ((x << 2) & 0xF)] =
                    ((uint32_t)dequant4_coeff_init[idx][(x & 1) + ((x >> 2) & 1)] *
                     h->pps.scaling_matrix4[i][x]) << shift;
        }
    }
}

void h264_init_dequant_tables(H264Context *h)
{
    int i, x;
    init_dequant4_coeff_table(h);
    memset(h->dequant8_coeff, 0, sizeof(h->dequant8_coeff));

    if (h->pps.transform_8x8_mode)
        init_dequant8_coeff_table(h);
    if (h->sps.transform_bypass) {
        for (i = 0; i < 6; i++)
            for (x = 0; x < 16; x++)
                h->dequant4_coeff[i][0][x] = 1 << 6;
        if (h->pps.transform_8x8_mode)
            for (i = 0; i < 6; i++)
                for (x = 0; x < 64; x++)
                    h->dequant8_coeff[i][0][x] = 1 << 6;
    }
}

/**
 * Mimic alloc_tables(), but for every context thread.
 */
static void clone_tables(H264Context *dst, H264Context *src, int i)
{
    dst->intra4x4_pred_mode     = src->intra4x4_pred_mode + i * 8 * 2 * src->mb_stride;
    dst->non_zero_count         = src->non_zero_count;
    dst->slice_table            = src->slice_table;
    dst->cbp_table              = src->cbp_table;
    dst->mb2b_xy                = src->mb2b_xy;
    dst->mb2br_xy               = src->mb2br_xy;
    dst->chroma_pred_mode_table = src->chroma_pred_mode_table;
    dst->mvd_table[0]           = src->mvd_table[0] + i * 8 * 2 * src->mb_stride;
    dst->mvd_table[1]           = src->mvd_table[1] + i * 8 * 2 * src->mb_stride;
    dst->direct_table           = src->direct_table;
    dst->list_counts            = src->list_counts;
    dst->DPB                    = src->DPB;
    dst->cur_pic_ptr            = src->cur_pic_ptr;
    dst->cur_pic                = src->cur_pic;
    dst->bipred_scratchpad      = NULL;
    dst->edge_emu_buffer        = NULL;
    ff_h264_pred_init(&dst->hpc, src->avctx->codec_id, src->sps.bit_depth_luma,
                      src->sps.chroma_format_idc);
}

#define IN_RANGE(a, b, size) (((a) >= (b)) && ((a) < ((b) + (size))))

#define REBASE_PICTURE(pic, new_ctx, old_ctx)             \
    (((pic) && (pic) >= (old_ctx)->DPB &&                       \
      (pic) < (old_ctx)->DPB + H264_MAX_PICTURE_COUNT) ?          \
     &(new_ctx)->DPB[(pic) - (old_ctx)->DPB] : NULL)

static void copy_picture_range(H264Picture **to, H264Picture **from, int count,
                               H264Context *new_base,
                               H264Context *old_base)
{
    int i;

    for (i = 0; i < count; i++) {
        assert((IN_RANGE(from[i], old_base, sizeof(*old_base)) ||
                IN_RANGE(from[i], old_base->DPB,
                         sizeof(H264Picture) * H264_MAX_PICTURE_COUNT) ||
                !from[i]));
        to[i] = REBASE_PICTURE(from[i], new_base, old_base);
    }
}

static int copy_parameter_set(void **to, void **from, int count, int size)
{
    int i;

    for (i = 0; i < count; i++) {
        if (to[i] && !from[i]) {
            av_freep(&to[i]);
        } else if (from[i] && !to[i]) {
            to[i] = av_malloc(size);
            if (!to[i])
                return AVERROR(ENOMEM);
        }

        if (from[i])
            memcpy(to[i], from[i], size);
    }

    return 0;
}

#define copy_fields(to, from, start_field, end_field)                   \
    memcpy(&(to)->start_field, &(from)->start_field,                        \
           (char *)&(to)->end_field - (char *)&(to)->start_field)

static int h264_slice_header_init(H264Context *h, int reinit);

int ff_h264_update_thread_context(AVCodecContext *dst,
                                  const AVCodecContext *src)
{
    H264Context *h = dst->priv_data, *h1 = src->priv_data;
    int inited = h->context_initialized, err = 0;
    int context_reinitialized = 0;
    int i, ret;

    if (dst == src)
        return 0;

    if (inited &&
        (h->width                 != h1->width                 ||
         h->height                != h1->height                ||
         h->mb_width              != h1->mb_width              ||
         h->mb_height             != h1->mb_height             ||
         h->sps.bit_depth_luma    != h1->sps.bit_depth_luma    ||
         h->sps.chroma_format_idc != h1->sps.chroma_format_idc ||
         h->sps.colorspace        != h1->sps.colorspace)) {

        /* set bits_per_raw_sample to the previous value. the check for changed
         * bit depth in h264_set_parameter_from_sps() uses it and sets it to
         * the current value */
        h->avctx->bits_per_raw_sample = h->sps.bit_depth_luma;

        av_freep(&h->bipred_scratchpad);

        h->width     = h1->width;
        h->height    = h1->height;
        h->mb_height = h1->mb_height;
        h->mb_width  = h1->mb_width;
        h->mb_num    = h1->mb_num;
        h->mb_stride = h1->mb_stride;
        h->b_stride  = h1->b_stride;
        // SPS/PPS
        if ((ret = copy_parameter_set((void **)h->sps_buffers,
                                      (void **)h1->sps_buffers,
                                      MAX_SPS_COUNT, sizeof(SPS))) < 0)
            return ret;
        h->sps = h1->sps;
        if ((ret = copy_parameter_set((void **)h->pps_buffers,
                                      (void **)h1->pps_buffers,
                                      MAX_PPS_COUNT, sizeof(PPS))) < 0)
            return ret;
        h->pps = h1->pps;

        if ((err = h264_slice_header_init(h, 1)) < 0) {
            av_log(h->avctx, AV_LOG_ERROR, "h264_slice_header_init() failed\n");
            return err;
        }
        context_reinitialized = 1;

#if 0
        h264_set_parameter_from_sps(h);
        //Note we set context_reinitialized which will cause h264_set_parameter_from_sps to be reexecuted
        h->cur_chroma_format_idc = h1->cur_chroma_format_idc;
#endif
    }
    /* update linesize on resize for h264. The h264 decoder doesn't
     * necessarily call ff_mpv_frame_start in the new thread */
    h->linesize   = h1->linesize;
    h->uvlinesize = h1->uvlinesize;

    /* copy block_offset since frame_start may not be called */
    memcpy(h->block_offset, h1->block_offset, sizeof(h->block_offset));

    if (!inited) {
        for (i = 0; i < MAX_SPS_COUNT; i++)
            av_freep(h->sps_buffers + i);

        for (i = 0; i < MAX_PPS_COUNT; i++)
            av_freep(h->pps_buffers + i);

        av_freep(&h->rbsp_buffer[0]);
        av_freep(&h->rbsp_buffer[1]);
        memcpy(h, h1, offsetof(H264Context, intra_pcm_ptr));
        memcpy(&h->cabac, &h1->cabac,
               sizeof(H264Context) - offsetof(H264Context, cabac));
        av_assert0((void*)&h->cabac == &h->mb_padding + 1);

        memset(h->sps_buffers, 0, sizeof(h->sps_buffers));
        memset(h->pps_buffers, 0, sizeof(h->pps_buffers));

        memset(&h->er, 0, sizeof(h->er));
        memset(&h->mb, 0, sizeof(h->mb));
        memset(&h->mb_luma_dc, 0, sizeof(h->mb_luma_dc));
        memset(&h->mb_padding, 0, sizeof(h->mb_padding));
        memset(&h->cur_pic, 0, sizeof(h->cur_pic));

        h->avctx             = dst;
        h->DPB               = NULL;
        h->qscale_table_pool = NULL;
        h->mb_type_pool      = NULL;
        h->ref_index_pool    = NULL;
        h->motion_val_pool   = NULL;
        h->intra4x4_pred_mode= NULL;
        h->non_zero_count    = NULL;
        h->slice_table_base  = NULL;
        h->slice_table       = NULL;
        h->cbp_table         = NULL;
        h->chroma_pred_mode_table = NULL;
        memset(h->mvd_table, 0, sizeof(h->mvd_table));
        h->direct_table      = NULL;
        h->list_counts       = NULL;
        h->mb2b_xy           = NULL;
        h->mb2br_xy          = NULL;
        for (i = 0; i < 2; i++) {
            h->rbsp_buffer[i] = NULL;
            h->rbsp_buffer_size[i] = 0;
        }

        if (h1->context_initialized) {
        h->context_initialized = 0;

        memset(&h->cur_pic, 0, sizeof(h->cur_pic));
        av_frame_unref(&h->cur_pic.f);
        h->cur_pic.tf.f = &h->cur_pic.f;

        ret = ff_h264_alloc_tables(h);
        if (ret < 0) {
            av_log(dst, AV_LOG_ERROR, "Could not allocate memory\n");
            return ret;
        }
        ret = ff_h264_context_init(h);
        if (ret < 0) {
            av_log(dst, AV_LOG_ERROR, "context_init() failed.\n");
            return ret;
        }
        }

        h->bipred_scratchpad = NULL;
        h->edge_emu_buffer   = NULL;

        h->thread_context[0] = h;
        h->context_initialized = h1->context_initialized;
    }

    h->avctx->coded_height  = h1->avctx->coded_height;
    h->avctx->coded_width   = h1->avctx->coded_width;
    h->avctx->width         = h1->avctx->width;
    h->avctx->height        = h1->avctx->height;
    h->coded_picture_number = h1->coded_picture_number;
    h->first_field          = h1->first_field;
    h->picture_structure    = h1->picture_structure;
    h->qscale               = h1->qscale;
    h->droppable            = h1->droppable;
    h->low_delay            = h1->low_delay;

    for (i = 0; h->DPB && i < H264_MAX_PICTURE_COUNT; i++) {
        ff_h264_unref_picture(h, &h->DPB[i]);
        if (h1->DPB && h1->DPB[i].f.buf[0] &&
            (ret = ff_h264_ref_picture(h, &h->DPB[i], &h1->DPB[i])) < 0)
            return ret;
    }

    h->cur_pic_ptr = REBASE_PICTURE(h1->cur_pic_ptr, h, h1);
    ff_h264_unref_picture(h, &h->cur_pic);
    if (h1->cur_pic.f.buf[0] && (ret = ff_h264_ref_picture(h, &h->cur_pic, &h1->cur_pic)) < 0)
        return ret;

    h->workaround_bugs = h1->workaround_bugs;
    h->low_delay       = h1->low_delay;
    h->droppable       = h1->droppable;

    // extradata/NAL handling
    h->is_avc = h1->is_avc;

    // SPS/PPS
    if ((ret = copy_parameter_set((void **)h->sps_buffers,
                                  (void **)h1->sps_buffers,
                                  MAX_SPS_COUNT, sizeof(SPS))) < 0)
        return ret;
    h->sps = h1->sps;
    if ((ret = copy_parameter_set((void **)h->pps_buffers,
                                  (void **)h1->pps_buffers,
                                  MAX_PPS_COUNT, sizeof(PPS))) < 0)
        return ret;
    h->pps = h1->pps;

    // Dequantization matrices
    // FIXME these are big - can they be only copied when PPS changes?
    copy_fields(h, h1, dequant4_buffer, dequant4_coeff);

    for (i = 0; i < 6; i++)
        h->dequant4_coeff[i] = h->dequant4_buffer[0] +
                               (h1->dequant4_coeff[i] - h1->dequant4_buffer[0]);

    for (i = 0; i < 6; i++)
        h->dequant8_coeff[i] = h->dequant8_buffer[0] +
                               (h1->dequant8_coeff[i] - h1->dequant8_buffer[0]);

    h->dequant_coeff_pps = h1->dequant_coeff_pps;

    // POC timing
    copy_fields(h, h1, poc_lsb, redundant_pic_count);

    // reference lists
    copy_fields(h, h1, short_ref, cabac_init_idc);

    copy_picture_range(h->short_ref, h1->short_ref, 32, h, h1);
    copy_picture_range(h->long_ref, h1->long_ref, 32, h, h1);
    copy_picture_range(h->delayed_pic, h1->delayed_pic,
                       MAX_DELAYED_PIC_COUNT + 2, h, h1);

    h->frame_recovered       = h1->frame_recovered;

    if (context_reinitialized)
        ff_h264_set_parameter_from_sps(h);

    if (!h->cur_pic_ptr)
        return 0;

    if (!h->droppable) {
        err = ff_h264_execute_ref_pic_marking(h, h->mmco, h->mmco_index);
        h->prev_poc_msb = h->poc_msb;
        h->prev_poc_lsb = h->poc_lsb;
    }
    h->prev_frame_num_offset = h->frame_num_offset;
    h->prev_frame_num        = h->frame_num;
    h->outputed_poc          = h->next_outputed_poc;

    h->recovery_frame        = h1->recovery_frame;

    return err;
}

static int h264_frame_start(H264Context *h)
{
    H264Picture *pic;
    int i, ret;
    const int pixel_shift = h->pixel_shift;
    int c[4] = {
        1<<(h->sps.bit_depth_luma-1),
        1<<(h->sps.bit_depth_chroma-1),
        1<<(h->sps.bit_depth_chroma-1),
        -1
    };

    if (!ff_thread_can_start_frame(h->avctx)) {
        av_log(h->avctx, AV_LOG_ERROR, "Attempt to start a frame outside SETUP state\n");
        return -1;
    }

    release_unused_pictures(h, 1);
    h->cur_pic_ptr = NULL;

    i = find_unused_picture(h);
    if (i < 0) {
        av_log(h->avctx, AV_LOG_ERROR, "no frame buffer available\n");
        return i;
    }
    pic = &h->DPB[i];

    pic->reference              = h->droppable ? 0 : h->picture_structure;
    pic->f.coded_picture_number = h->coded_picture_number++;
    pic->field_picture          = h->picture_structure != PICT_FRAME;

    /*
     * Zero key_frame here; IDR markings per slice in frame or fields are ORed
     * in later.
     * See decode_nal_units().
     */
    pic->f.key_frame = 0;
    pic->mmco_reset  = 0;
    pic->recovered   = 0;
    pic->invalid_gap = 0;
    pic->sei_recovery_frame_cnt = h->sei_recovery_frame_cnt;

    if ((ret = alloc_picture(h, pic)) < 0)
        return ret;
    if(!h->frame_recovered && !h->avctx->hwaccel &&
       !(h->avctx->codec->capabilities & CODEC_CAP_HWACCEL_VDPAU))
        avpriv_color_frame(&pic->f, c);

    h->cur_pic_ptr = pic;
    ff_h264_unref_picture(h, &h->cur_pic);
    if (CONFIG_ERROR_RESILIENCE) {
        ff_h264_set_erpic(&h->er.cur_pic, NULL);
    }

    if ((ret = ff_h264_ref_picture(h, &h->cur_pic, h->cur_pic_ptr)) < 0)
        return ret;

    if (CONFIG_ERROR_RESILIENCE) {
        ff_er_frame_start(&h->er);
        ff_h264_set_erpic(&h->er.last_pic, NULL);
        ff_h264_set_erpic(&h->er.next_pic, NULL);
    }

    assert(h->linesize && h->uvlinesize);

    for (i = 0; i < 16; i++) {
        h->block_offset[i]           = (4 * ((scan8[i] - scan8[0]) & 7) << pixel_shift) + 4 * h->linesize * ((scan8[i] - scan8[0]) >> 3);
        h->block_offset[48 + i]      = (4 * ((scan8[i] - scan8[0]) & 7) << pixel_shift) + 8 * h->linesize * ((scan8[i] - scan8[0]) >> 3);
    }
    for (i = 0; i < 16; i++) {
        h->block_offset[16 + i]      =
        h->block_offset[32 + i]      = (4 * ((scan8[i] - scan8[0]) & 7) << pixel_shift) + 4 * h->uvlinesize * ((scan8[i] - scan8[0]) >> 3);
        h->block_offset[48 + 16 + i] =
        h->block_offset[48 + 32 + i] = (4 * ((scan8[i] - scan8[0]) & 7) << pixel_shift) + 8 * h->uvlinesize * ((scan8[i] - scan8[0]) >> 3);
    }

    /* We mark the current picture as non-reference after allocating it, so
     * that if we break out due to an error it can be released automatically
     * in the next ff_mpv_frame_start().
     */
    h->cur_pic_ptr->reference = 0;

    h->cur_pic_ptr->field_poc[0] = h->cur_pic_ptr->field_poc[1] = INT_MAX;

    h->next_output_pic = NULL;

    assert(h->cur_pic_ptr->long_ref == 0);

    return 0;
}

static av_always_inline void backup_mb_border(H264Context *h, uint8_t *src_y,
                                              uint8_t *src_cb, uint8_t *src_cr,
                                              int linesize, int uvlinesize,
                                              int simple)
{
    uint8_t *top_border;
    int top_idx = 1;
    const int pixel_shift = h->pixel_shift;
    int chroma444 = CHROMA444(h);
    int chroma422 = CHROMA422(h);

    src_y  -= linesize;
    src_cb -= uvlinesize;
    src_cr -= uvlinesize;

    if (!simple && FRAME_MBAFF(h)) {
        if (h->mb_y & 1) {
            if (!MB_MBAFF(h)) {
                top_border = h->top_borders[0][h->mb_x];
                AV_COPY128(top_border, src_y + 15 * linesize);
                if (pixel_shift)
                    AV_COPY128(top_border + 16, src_y + 15 * linesize + 16);
                if (simple || !CONFIG_GRAY || !(h->flags & CODEC_FLAG_GRAY)) {
                    if (chroma444) {
                        if (pixel_shift) {
                            AV_COPY128(top_border + 32, src_cb + 15 * uvlinesize);
                            AV_COPY128(top_border + 48, src_cb + 15 * uvlinesize + 16);
                            AV_COPY128(top_border + 64, src_cr + 15 * uvlinesize);
                            AV_COPY128(top_border + 80, src_cr + 15 * uvlinesize + 16);
                        } else {
                            AV_COPY128(top_border + 16, src_cb + 15 * uvlinesize);
                            AV_COPY128(top_border + 32, src_cr + 15 * uvlinesize);
                        }
                    } else if (chroma422) {
                        if (pixel_shift) {
                            AV_COPY128(top_border + 32, src_cb + 15 * uvlinesize);
                            AV_COPY128(top_border + 48, src_cr + 15 * uvlinesize);
                        } else {
                            AV_COPY64(top_border + 16, src_cb + 15 * uvlinesize);
                            AV_COPY64(top_border + 24, src_cr + 15 * uvlinesize);
                        }
                    } else {
                        if (pixel_shift) {
                            AV_COPY128(top_border + 32, src_cb + 7 * uvlinesize);
                            AV_COPY128(top_border + 48, src_cr + 7 * uvlinesize);
                        } else {
                            AV_COPY64(top_border + 16, src_cb + 7 * uvlinesize);
                            AV_COPY64(top_border + 24, src_cr + 7 * uvlinesize);
                        }
                    }
                }
            }
        } else if (MB_MBAFF(h)) {
            top_idx = 0;
        } else
            return;
    }

    top_border = h->top_borders[top_idx][h->mb_x];
    /* There are two lines saved, the line above the top macroblock
     * of a pair, and the line above the bottom macroblock. */
    AV_COPY128(top_border, src_y + 16 * linesize);
    if (pixel_shift)
        AV_COPY128(top_border + 16, src_y + 16 * linesize + 16);

    if (simple || !CONFIG_GRAY || !(h->flags & CODEC_FLAG_GRAY)) {
        if (chroma444) {
            if (pixel_shift) {
                AV_COPY128(top_border + 32, src_cb + 16 * linesize);
                AV_COPY128(top_border + 48, src_cb + 16 * linesize + 16);
                AV_COPY128(top_border + 64, src_cr + 16 * linesize);
                AV_COPY128(top_border + 80, src_cr + 16 * linesize + 16);
            } else {
                AV_COPY128(top_border + 16, src_cb + 16 * linesize);
                AV_COPY128(top_border + 32, src_cr + 16 * linesize);
            }
        } else if (chroma422) {
            if (pixel_shift) {
                AV_COPY128(top_border + 32, src_cb + 16 * uvlinesize);
                AV_COPY128(top_border + 48, src_cr + 16 * uvlinesize);
            } else {
                AV_COPY64(top_border + 16, src_cb + 16 * uvlinesize);
                AV_COPY64(top_border + 24, src_cr + 16 * uvlinesize);
            }
        } else {
            if (pixel_shift) {
                AV_COPY128(top_border + 32, src_cb + 8 * uvlinesize);
                AV_COPY128(top_border + 48, src_cr + 8 * uvlinesize);
            } else {
                AV_COPY64(top_border + 16, src_cb + 8 * uvlinesize);
                AV_COPY64(top_border + 24, src_cr + 8 * uvlinesize);
            }
        }
    }
}

/**
 * Initialize implicit_weight table.
 * @param field  0/1 initialize the weight for interlaced MBAFF
 *                -1 initializes the rest
 */
static void implicit_weight_table(H264Context *h, int field)
{
    int ref0, ref1, i, cur_poc, ref_start, ref_count0, ref_count1;

    for (i = 0; i < 2; i++) {
        h->luma_weight_flag[i]   = 0;
        h->chroma_weight_flag[i] = 0;
    }

    if (field < 0) {
        if (h->picture_structure == PICT_FRAME) {
            cur_poc = h->cur_pic_ptr->poc;
        } else {
            cur_poc = h->cur_pic_ptr->field_poc[h->picture_structure - 1];
        }
        if (h->ref_count[0] == 1 && h->ref_count[1] == 1 && !FRAME_MBAFF(h) &&
            h->ref_list[0][0].poc + h->ref_list[1][0].poc == 2 * cur_poc) {
            h->use_weight        = 0;
            h->use_weight_chroma = 0;
            return;
        }
        ref_start  = 0;
        ref_count0 = h->ref_count[0];
        ref_count1 = h->ref_count[1];
    } else {
        cur_poc    = h->cur_pic_ptr->field_poc[field];
        ref_start  = 16;
        ref_count0 = 16 + 2 * h->ref_count[0];
        ref_count1 = 16 + 2 * h->ref_count[1];
    }

    h->use_weight               = 2;
    h->use_weight_chroma        = 2;
    h->luma_log2_weight_denom   = 5;
    h->chroma_log2_weight_denom = 5;

    for (ref0 = ref_start; ref0 < ref_count0; ref0++) {
        int poc0 = h->ref_list[0][ref0].poc;
        for (ref1 = ref_start; ref1 < ref_count1; ref1++) {
            int w = 32;
            if (!h->ref_list[0][ref0].long_ref && !h->ref_list[1][ref1].long_ref) {
                int poc1 = h->ref_list[1][ref1].poc;
                int td   = av_clip(poc1 - poc0, -128, 127);
                if (td) {
                    int tb = av_clip(cur_poc - poc0, -128, 127);
                    int tx = (16384 + (FFABS(td) >> 1)) / td;
                    int dist_scale_factor = (tb * tx + 32) >> 8;
                    if (dist_scale_factor >= -64 && dist_scale_factor <= 128)
                        w = 64 - dist_scale_factor;
                }
            }
            if (field < 0) {
                h->implicit_weight[ref0][ref1][0] =
                h->implicit_weight[ref0][ref1][1] = w;
            } else {
                h->implicit_weight[ref0][ref1][field] = w;
            }
        }
    }
}

/**
 * initialize scan tables
 */
static void init_scan_tables(H264Context *h)
{
    int i;
    for (i = 0; i < 16; i++) {
#define TRANSPOSE(x) ((x) >> 2) | (((x) << 2) & 0xF)
        h->zigzag_scan[i] = TRANSPOSE(zigzag_scan[i]);
        h->field_scan[i]  = TRANSPOSE(field_scan[i]);
#undef TRANSPOSE
    }
    for (i = 0; i < 64; i++) {
#define TRANSPOSE(x) ((x) >> 3) | (((x) & 7) << 3)
        h->zigzag_scan8x8[i]       = TRANSPOSE(ff_zigzag_direct[i]);
        h->zigzag_scan8x8_cavlc[i] = TRANSPOSE(zigzag_scan8x8_cavlc[i]);
        h->field_scan8x8[i]        = TRANSPOSE(field_scan8x8[i]);
        h->field_scan8x8_cavlc[i]  = TRANSPOSE(field_scan8x8_cavlc[i]);
#undef TRANSPOSE
    }
    if (h->sps.transform_bypass) { // FIXME same ugly
        memcpy(h->zigzag_scan_q0          , zigzag_scan             , sizeof(h->zigzag_scan_q0         ));
        memcpy(h->zigzag_scan8x8_q0       , ff_zigzag_direct        , sizeof(h->zigzag_scan8x8_q0      ));
        memcpy(h->zigzag_scan8x8_cavlc_q0 , zigzag_scan8x8_cavlc    , sizeof(h->zigzag_scan8x8_cavlc_q0));
        memcpy(h->field_scan_q0           , field_scan              , sizeof(h->field_scan_q0          ));
        memcpy(h->field_scan8x8_q0        , field_scan8x8           , sizeof(h->field_scan8x8_q0       ));
        memcpy(h->field_scan8x8_cavlc_q0  , field_scan8x8_cavlc     , sizeof(h->field_scan8x8_cavlc_q0 ));
    } else {
        memcpy(h->zigzag_scan_q0          , h->zigzag_scan          , sizeof(h->zigzag_scan_q0         ));
        memcpy(h->zigzag_scan8x8_q0       , h->zigzag_scan8x8       , sizeof(h->zigzag_scan8x8_q0      ));
        memcpy(h->zigzag_scan8x8_cavlc_q0 , h->zigzag_scan8x8_cavlc , sizeof(h->zigzag_scan8x8_cavlc_q0));
        memcpy(h->field_scan_q0           , h->field_scan           , sizeof(h->field_scan_q0          ));
        memcpy(h->field_scan8x8_q0        , h->field_scan8x8        , sizeof(h->field_scan8x8_q0       ));
        memcpy(h->field_scan8x8_cavlc_q0  , h->field_scan8x8_cavlc  , sizeof(h->field_scan8x8_cavlc_q0 ));
    }
}

/**
 * Replicate H264 "master" context to thread contexts.
 */
static int clone_slice(H264Context *dst, H264Context *src)
{
    memcpy(dst->block_offset, src->block_offset, sizeof(dst->block_offset));
    dst->cur_pic_ptr = src->cur_pic_ptr;
    dst->cur_pic     = src->cur_pic;
    dst->linesize    = src->linesize;
    dst->uvlinesize  = src->uvlinesize;
    dst->first_field = src->first_field;

    dst->prev_poc_msb          = src->prev_poc_msb;
    dst->prev_poc_lsb          = src->prev_poc_lsb;
    dst->prev_frame_num_offset = src->prev_frame_num_offset;
    dst->prev_frame_num        = src->prev_frame_num;
    dst->short_ref_count       = src->short_ref_count;

    memcpy(dst->short_ref,        src->short_ref,        sizeof(dst->short_ref));
    memcpy(dst->long_ref,         src->long_ref,         sizeof(dst->long_ref));
    memcpy(dst->default_ref_list, src->default_ref_list, sizeof(dst->default_ref_list));

    memcpy(dst->dequant4_coeff,   src->dequant4_coeff,   sizeof(src->dequant4_coeff));
    memcpy(dst->dequant8_coeff,   src->dequant8_coeff,   sizeof(src->dequant8_coeff));

    return 0;
}

static enum AVPixelFormat get_pixel_format(H264Context *h, int force_callback)
{
#define HWACCEL_MAX (CONFIG_H264_DXVA2_HWACCEL + \
                     CONFIG_H264_VAAPI_HWACCEL + \
                     (CONFIG_H264_VDA_HWACCEL * 2) + \
                     CONFIG_H264_VDPAU_HWACCEL)
    enum AVPixelFormat pix_fmts[HWACCEL_MAX + 2], *fmt = pix_fmts;
    const enum AVPixelFormat *choices = pix_fmts;
    int i;

    switch (h->sps.bit_depth_luma) {
    case 9:
        if (CHROMA444(h)) {
            if (h->avctx->colorspace == AVCOL_SPC_RGB) {
                *fmt++ = AV_PIX_FMT_GBRP9;
            } else
                *fmt++ = AV_PIX_FMT_YUV444P9;
        } else if (CHROMA422(h))
            *fmt++ = AV_PIX_FMT_YUV422P9;
        else
            *fmt++ = AV_PIX_FMT_YUV420P9;
        break;
    case 10:
        if (CHROMA444(h)) {
            if (h->avctx->colorspace == AVCOL_SPC_RGB) {
                *fmt++ = AV_PIX_FMT_GBRP10;
            } else
                *fmt++ = AV_PIX_FMT_YUV444P10;
        } else if (CHROMA422(h))
            *fmt++ = AV_PIX_FMT_YUV422P10;
        else
            *fmt++ = AV_PIX_FMT_YUV420P10;
        break;
    case 12:
        if (CHROMA444(h)) {
            if (h->avctx->colorspace == AVCOL_SPC_RGB) {
                pix_fmts[0] = AV_PIX_FMT_GBRP12;
            } else
                pix_fmts[0] = AV_PIX_FMT_YUV444P12;
        } else if (CHROMA422(h))
            pix_fmts[0] = AV_PIX_FMT_YUV422P12;
        else
            pix_fmts[0] = AV_PIX_FMT_YUV420P12;
        break;
    case 14:
        if (CHROMA444(h)) {
            if (h->avctx->colorspace == AVCOL_SPC_RGB) {
                pix_fmts[0] = AV_PIX_FMT_GBRP14;
            } else
                pix_fmts[0] = AV_PIX_FMT_YUV444P14;
        } else if (CHROMA422(h))
            pix_fmts[0] = AV_PIX_FMT_YUV422P14;
        else
            pix_fmts[0] = AV_PIX_FMT_YUV420P14;
        break;
    case 8:
        if (CHROMA444(h)) {
            if (h->avctx->colorspace == AVCOL_SPC_YCGCO)
                av_log(h->avctx, AV_LOG_WARNING, "Detected unsupported YCgCo colorspace.\n");
            if (h->avctx->colorspace == AVCOL_SPC_RGB)
                *fmt++ = AV_PIX_FMT_GBRP;
            else if (h->avctx->color_range == AVCOL_RANGE_JPEG)
                *fmt++ = AV_PIX_FMT_YUVJ444P;
            else
                *fmt++ = AV_PIX_FMT_YUV444P;
        } else if (CHROMA422(h)) {
            if (h->avctx->color_range == AVCOL_RANGE_JPEG)
                *fmt++ = AV_PIX_FMT_YUVJ422P;
            else
                *fmt++ = AV_PIX_FMT_YUV422P;
        } else {
#if CONFIG_H264_DXVA2_HWACCEL
            *fmt++ = AV_PIX_FMT_DXVA2_VLD;
#endif
#if CONFIG_H264_VAAPI_HWACCEL
            *fmt++ = AV_PIX_FMT_VAAPI_VLD;
#endif
#if CONFIG_H264_VDA_HWACCEL
            *fmt++ = AV_PIX_FMT_VDA_VLD;
            *fmt++ = AV_PIX_FMT_VDA;
#endif
#if CONFIG_H264_VDPAU_HWACCEL
            *fmt++ = AV_PIX_FMT_VDPAU;
#endif
            if (h->avctx->codec->pix_fmts)
                choices = h->avctx->codec->pix_fmts;
            else if (h->avctx->color_range == AVCOL_RANGE_JPEG)
                *fmt++ = AV_PIX_FMT_YUVJ420P;
            else
                *fmt++ = AV_PIX_FMT_YUV420P;
        }
        break;
    default:
        av_log(h->avctx, AV_LOG_ERROR,
               "Unsupported bit depth %d\n", h->sps.bit_depth_luma);
        return AVERROR_INVALIDDATA;
    }

<<<<<<< HEAD
    for (i=0; choices[i] != AV_PIX_FMT_NONE; i++)
        if (choices[i] == h->avctx->pix_fmt && !force_callback)
            return choices[i];
    return ff_thread_get_format(h->avctx, choices);
=======
    *fmt = AV_PIX_FMT_NONE;

    return ff_get_format(h->avctx, choices);
>>>>>>> 4cfbeef3
}

/* export coded and cropped frame dimensions to AVCodecContext */
static int init_dimensions(H264Context *h)
{
    int width  = h->width  - (h->sps.crop_right + h->sps.crop_left);
    int height = h->height - (h->sps.crop_top   + h->sps.crop_bottom);
    int crop_present = h->sps.crop_left  || h->sps.crop_top ||
                       h->sps.crop_right || h->sps.crop_bottom;
    av_assert0(h->sps.crop_right + h->sps.crop_left < (unsigned)h->width);
    av_assert0(h->sps.crop_top + h->sps.crop_bottom < (unsigned)h->height);

    /* handle container cropping */
    if (!crop_present &&
        FFALIGN(h->avctx->width,  16) == h->width &&
        FFALIGN(h->avctx->height, 16) == h->height) {
        width  = h->avctx->width;
        height = h->avctx->height;
    }

    if (width <= 0 || height <= 0) {
        av_log(h->avctx, AV_LOG_ERROR, "Invalid cropped dimensions: %dx%d.\n",
               width, height);
        if (h->avctx->err_recognition & AV_EF_EXPLODE)
            return AVERROR_INVALIDDATA;

        av_log(h->avctx, AV_LOG_WARNING, "Ignoring cropping information.\n");
        h->sps.crop_bottom =
        h->sps.crop_top    =
        h->sps.crop_right  =
        h->sps.crop_left   =
        h->sps.crop        = 0;

        width  = h->width;
        height = h->height;
    }

    h->avctx->coded_width  = h->width;
    h->avctx->coded_height = h->height;
    h->avctx->width        = width;
    h->avctx->height       = height;

    return 0;
}

static int h264_slice_header_init(H264Context *h, int reinit)
{
    int nb_slices = (HAVE_THREADS &&
                     h->avctx->active_thread_type & FF_THREAD_SLICE) ?
                    h->avctx->thread_count : 1;
    int i, ret;

    ff_set_sar(h->avctx, h->sps.sar);
    av_pix_fmt_get_chroma_sub_sample(h->avctx->pix_fmt,
                                     &h->chroma_x_shift, &h->chroma_y_shift);

    if (h->sps.timing_info_present_flag) {
        int64_t den = h->sps.time_scale;
        if (h->x264_build < 44U)
            den *= 2;
        av_reduce(&h->avctx->framerate.den, &h->avctx->framerate.num,
                  h->sps.num_units_in_tick * h->avctx->ticks_per_frame, den, 1 << 30);
    }

    if (reinit)
        ff_h264_free_tables(h, 0);
    h->first_field           = 0;
    h->prev_interlaced_frame = 1;

    init_scan_tables(h);
    ret = ff_h264_alloc_tables(h);
    if (ret < 0) {
        av_log(h->avctx, AV_LOG_ERROR, "Could not allocate memory\n");
        goto fail;
    }

    if (nb_slices > H264_MAX_THREADS || (nb_slices > h->mb_height && h->mb_height)) {
        int max_slices;
        if (h->mb_height)
            max_slices = FFMIN(H264_MAX_THREADS, h->mb_height);
        else
            max_slices = H264_MAX_THREADS;
        av_log(h->avctx, AV_LOG_WARNING, "too many threads/slices %d,"
               " reducing to %d\n", nb_slices, max_slices);
        nb_slices = max_slices;
    }
    h->slice_context_count = nb_slices;

    if (!HAVE_THREADS || !(h->avctx->active_thread_type & FF_THREAD_SLICE)) {
        ret = ff_h264_context_init(h);
        if (ret < 0) {
            av_log(h->avctx, AV_LOG_ERROR, "context_init() failed.\n");
            goto fail;
        }
    } else {
        for (i = 1; i < h->slice_context_count; i++) {
            H264Context *c;
            c                    = h->thread_context[i] = av_mallocz(sizeof(H264Context));
            if (!c) {
                ret = AVERROR(ENOMEM);
                goto fail;
            }
            c->avctx             = h->avctx;
            if (CONFIG_ERROR_RESILIENCE) {
                c->mecc              = h->mecc;
            }
            c->vdsp              = h->vdsp;
            c->h264dsp           = h->h264dsp;
            c->h264qpel          = h->h264qpel;
            c->h264chroma        = h->h264chroma;
            c->sps               = h->sps;
            c->pps               = h->pps;
            c->pixel_shift       = h->pixel_shift;
            c->cur_chroma_format_idc = h->cur_chroma_format_idc;
            c->width             = h->width;
            c->height            = h->height;
            c->linesize          = h->linesize;
            c->uvlinesize        = h->uvlinesize;
            c->chroma_x_shift    = h->chroma_x_shift;
            c->chroma_y_shift    = h->chroma_y_shift;
            c->qscale            = h->qscale;
            c->droppable         = h->droppable;
            c->data_partitioning = h->data_partitioning;
            c->low_delay         = h->low_delay;
            c->mb_width          = h->mb_width;
            c->mb_height         = h->mb_height;
            c->mb_stride         = h->mb_stride;
            c->mb_num            = h->mb_num;
            c->flags             = h->flags;
            c->workaround_bugs   = h->workaround_bugs;
            c->pict_type         = h->pict_type;

            init_scan_tables(c);
            clone_tables(c, h, i);
            c->context_initialized = 1;
        }

        for (i = 0; i < h->slice_context_count; i++)
            if ((ret = ff_h264_context_init(h->thread_context[i])) < 0) {
                av_log(h->avctx, AV_LOG_ERROR, "context_init() failed.\n");
                goto fail;
            }
    }

    h->context_initialized = 1;

    return 0;
fail:
    ff_h264_free_tables(h, 0);
    h->context_initialized = 0;
    return ret;
}

static enum AVPixelFormat non_j_pixfmt(enum AVPixelFormat a)
{
    switch (a) {
    case AV_PIX_FMT_YUVJ420P: return AV_PIX_FMT_YUV420P;
    case AV_PIX_FMT_YUVJ422P: return AV_PIX_FMT_YUV422P;
    case AV_PIX_FMT_YUVJ444P: return AV_PIX_FMT_YUV444P;
    default:
        return a;
    }
}

/**
 * Decode a slice header.
 * This will (re)intialize the decoder and call h264_frame_start() as needed.
 *
 * @param h h264context
 * @param h0 h264 master context (differs from 'h' when doing sliced based
 *           parallel decoding)
 *
 * @return 0 if okay, <0 if an error occurred, 1 if decoding must not be multithreaded
 */
int ff_h264_decode_slice_header(H264Context *h, H264Context *h0)
{
    unsigned int first_mb_in_slice;
    unsigned int pps_id;
    int ret;
    unsigned int slice_type, tmp, i, j;
    int last_pic_structure, last_pic_droppable;
    int must_reinit;
    int needs_reinit = 0;
    int field_pic_flag, bottom_field_flag;

    h->qpel_put = h->h264qpel.put_h264_qpel_pixels_tab;
    h->qpel_avg = h->h264qpel.avg_h264_qpel_pixels_tab;

    first_mb_in_slice = get_ue_golomb_long(&h->gb);

    if (first_mb_in_slice == 0) { // FIXME better field boundary detection
        if (h0->current_slice && h->cur_pic_ptr && FIELD_PICTURE(h)) {
            ff_h264_field_end(h, 1);
        }

        h0->current_slice = 0;
        if (!h0->first_field) {
            if (h->cur_pic_ptr && !h->droppable) {
                ff_thread_report_progress(&h->cur_pic_ptr->tf, INT_MAX,
                                          h->picture_structure == PICT_BOTTOM_FIELD);
            }
            h->cur_pic_ptr = NULL;
        }
    }

    slice_type = get_ue_golomb_31(&h->gb);
    if (slice_type > 9) {
        av_log(h->avctx, AV_LOG_ERROR,
               "slice type %d too large at %d %d\n",
               slice_type, h->mb_x, h->mb_y);
        return AVERROR_INVALIDDATA;
    }
    if (slice_type > 4) {
        slice_type -= 5;
        h->slice_type_fixed = 1;
    } else
        h->slice_type_fixed = 0;

    slice_type = golomb_to_pict_type[slice_type];
    h->slice_type     = slice_type;
    h->slice_type_nos = slice_type & 3;

    if (h->nal_unit_type  == NAL_IDR_SLICE &&
        h->slice_type_nos != AV_PICTURE_TYPE_I) {
        av_log(h->avctx, AV_LOG_ERROR, "A non-intra slice in an IDR NAL unit.\n");
        return AVERROR_INVALIDDATA;
    }

    if (
        (h->avctx->skip_frame >= AVDISCARD_NONREF && !h->nal_ref_idc) ||
        (h->avctx->skip_frame >= AVDISCARD_BIDIR  && h->slice_type_nos == AV_PICTURE_TYPE_B) ||
        (h->avctx->skip_frame >= AVDISCARD_NONINTRA && h->slice_type_nos != AV_PICTURE_TYPE_I) ||
        (h->avctx->skip_frame >= AVDISCARD_NONKEY && h->nal_unit_type != NAL_IDR_SLICE) ||
         h->avctx->skip_frame >= AVDISCARD_ALL) {
         return SLICE_SKIPED;
     }

    // to make a few old functions happy, it's wrong though
    h->pict_type = h->slice_type;

    pps_id = get_ue_golomb(&h->gb);
    if (pps_id >= MAX_PPS_COUNT) {
        av_log(h->avctx, AV_LOG_ERROR, "pps_id %u out of range\n", pps_id);
        return AVERROR_INVALIDDATA;
    }
    if (!h0->pps_buffers[pps_id]) {
        av_log(h->avctx, AV_LOG_ERROR,
               "non-existing PPS %u referenced\n",
               pps_id);
        return AVERROR_INVALIDDATA;
    }
    if (h0->au_pps_id >= 0 && pps_id != h0->au_pps_id) {
        av_log(h->avctx, AV_LOG_ERROR,
               "PPS change from %d to %d forbidden\n",
               h0->au_pps_id, pps_id);
        return AVERROR_INVALIDDATA;
    }
    h->pps = *h0->pps_buffers[pps_id];

    if (!h0->sps_buffers[h->pps.sps_id]) {
        av_log(h->avctx, AV_LOG_ERROR,
               "non-existing SPS %u referenced\n",
               h->pps.sps_id);
        return AVERROR_INVALIDDATA;
    }

    if (h->pps.sps_id != h->sps.sps_id ||
        h->pps.sps_id != h->current_sps_id ||
        h0->sps_buffers[h->pps.sps_id]->new) {

        h->sps = *h0->sps_buffers[h->pps.sps_id];

        if (h->mb_width  != h->sps.mb_width ||
            h->mb_height != h->sps.mb_height * (2 - h->sps.frame_mbs_only_flag) ||
            h->avctx->bits_per_raw_sample != h->sps.bit_depth_luma ||
            h->cur_chroma_format_idc != h->sps.chroma_format_idc
        )
            needs_reinit = 1;

        if (h->bit_depth_luma    != h->sps.bit_depth_luma ||
            h->chroma_format_idc != h->sps.chroma_format_idc) {
            h->bit_depth_luma    = h->sps.bit_depth_luma;
            h->chroma_format_idc = h->sps.chroma_format_idc;
            needs_reinit         = 1;
        }
        if ((ret = ff_h264_set_parameter_from_sps(h)) < 0)
            return ret;
    }

    h->avctx->profile = ff_h264_get_profile(&h->sps);
    h->avctx->level   = h->sps.level_idc;
    h->avctx->refs    = h->sps.ref_frame_count;

    must_reinit = (h->context_initialized &&
                    (   16*h->sps.mb_width != h->avctx->coded_width
                     || 16*h->sps.mb_height * (2 - h->sps.frame_mbs_only_flag) != h->avctx->coded_height
                     || h->avctx->bits_per_raw_sample != h->sps.bit_depth_luma
                     || h->cur_chroma_format_idc != h->sps.chroma_format_idc
                     || av_cmp_q(h->sps.sar, h->avctx->sample_aspect_ratio)
                     || h->mb_width  != h->sps.mb_width
                     || h->mb_height != h->sps.mb_height * (2 - h->sps.frame_mbs_only_flag)
                    ));
    if (non_j_pixfmt(h0->avctx->pix_fmt) != non_j_pixfmt(get_pixel_format(h0, 0)))
        must_reinit = 1;

    h->mb_width  = h->sps.mb_width;
    h->mb_height = h->sps.mb_height * (2 - h->sps.frame_mbs_only_flag);
    h->mb_num    = h->mb_width * h->mb_height;
    h->mb_stride = h->mb_width + 1;

    h->b_stride = h->mb_width * 4;

    h->chroma_y_shift = h->sps.chroma_format_idc <= 1; // 400 uses yuv420p

    h->width  = 16 * h->mb_width;
    h->height = 16 * h->mb_height;

    ret = init_dimensions(h);
    if (ret < 0)
        return ret;

    if (h->sps.video_signal_type_present_flag) {
        h->avctx->color_range = h->sps.full_range>0 ? AVCOL_RANGE_JPEG
                                                    : AVCOL_RANGE_MPEG;
        if (h->sps.colour_description_present_flag) {
            if (h->avctx->colorspace != h->sps.colorspace)
                needs_reinit = 1;
            h->avctx->color_primaries = h->sps.color_primaries;
            h->avctx->color_trc       = h->sps.color_trc;
            h->avctx->colorspace      = h->sps.colorspace;
        }
    }

    if (h->context_initialized &&
        (must_reinit || needs_reinit)) {
        if (h != h0) {
            av_log(h->avctx, AV_LOG_ERROR,
                   "changing width %d -> %d / height %d -> %d on "
                   "slice %d\n",
                   h->width, h->avctx->coded_width,
                   h->height, h->avctx->coded_height,
                   h0->current_slice + 1);
            return AVERROR_INVALIDDATA;
        }

        ff_h264_flush_change(h);

        if ((ret = get_pixel_format(h, 1)) < 0)
            return ret;
        h->avctx->pix_fmt = ret;

        av_log(h->avctx, AV_LOG_INFO, "Reinit context to %dx%d, "
               "pix_fmt: %s\n", h->width, h->height, av_get_pix_fmt_name(h->avctx->pix_fmt));

        if ((ret = h264_slice_header_init(h, 1)) < 0) {
            av_log(h->avctx, AV_LOG_ERROR,
                   "h264_slice_header_init() failed\n");
            return ret;
        }
    }
    if (!h->context_initialized) {
        if (h != h0) {
            av_log(h->avctx, AV_LOG_ERROR,
                   "Cannot (re-)initialize context during parallel decoding.\n");
            return AVERROR_PATCHWELCOME;
        }

        if ((ret = get_pixel_format(h, 1)) < 0)
            return ret;
        h->avctx->pix_fmt = ret;

        if ((ret = h264_slice_header_init(h, 0)) < 0) {
            av_log(h->avctx, AV_LOG_ERROR,
                   "h264_slice_header_init() failed\n");
            return ret;
        }
    }

    if (h == h0 && h->dequant_coeff_pps != pps_id) {
        h->dequant_coeff_pps = pps_id;
        h264_init_dequant_tables(h);
    }

    h->frame_num = get_bits(&h->gb, h->sps.log2_max_frame_num);

    h->mb_mbaff        = 0;
    h->mb_aff_frame    = 0;
    last_pic_structure = h0->picture_structure;
    last_pic_droppable = h0->droppable;
    h->droppable       = h->nal_ref_idc == 0;
    if (h->sps.frame_mbs_only_flag) {
        h->picture_structure = PICT_FRAME;
    } else {
        if (!h->sps.direct_8x8_inference_flag && slice_type == AV_PICTURE_TYPE_B) {
            av_log(h->avctx, AV_LOG_ERROR, "This stream was generated by a broken encoder, invalid 8x8 inference\n");
            return -1;
        }
        field_pic_flag = get_bits1(&h->gb);
        if (field_pic_flag) {
            bottom_field_flag = get_bits1(&h->gb);
            h->picture_structure = PICT_TOP_FIELD + bottom_field_flag;
        } else {
            h->picture_structure = PICT_FRAME;
            h->mb_aff_frame      = h->sps.mb_aff;
        }
    }
    h->mb_field_decoding_flag = h->picture_structure != PICT_FRAME;

    if (h0->current_slice != 0) {
        if (last_pic_structure != h->picture_structure ||
            last_pic_droppable != h->droppable) {
            av_log(h->avctx, AV_LOG_ERROR,
                   "Changing field mode (%d -> %d) between slices is not allowed\n",
                   last_pic_structure, h->picture_structure);
            h->picture_structure = last_pic_structure;
            h->droppable         = last_pic_droppable;
            return AVERROR_INVALIDDATA;
        } else if (!h0->cur_pic_ptr) {
            av_log(h->avctx, AV_LOG_ERROR,
                   "unset cur_pic_ptr on slice %d\n",
                   h0->current_slice + 1);
            return AVERROR_INVALIDDATA;
        }
    } else {
        /* Shorten frame num gaps so we don't have to allocate reference
         * frames just to throw them away */
        if (h->frame_num != h->prev_frame_num) {
            int unwrap_prev_frame_num = h->prev_frame_num;
            int max_frame_num         = 1 << h->sps.log2_max_frame_num;

            if (unwrap_prev_frame_num > h->frame_num)
                unwrap_prev_frame_num -= max_frame_num;

            if ((h->frame_num - unwrap_prev_frame_num) > h->sps.ref_frame_count) {
                unwrap_prev_frame_num = (h->frame_num - h->sps.ref_frame_count) - 1;
                if (unwrap_prev_frame_num < 0)
                    unwrap_prev_frame_num += max_frame_num;

                h->prev_frame_num = unwrap_prev_frame_num;
            }
        }

        /* See if we have a decoded first field looking for a pair...
         * Here, we're using that to see if we should mark previously
         * decode frames as "finished".
         * We have to do that before the "dummy" in-between frame allocation,
         * since that can modify h->cur_pic_ptr. */
        if (h0->first_field) {
            assert(h0->cur_pic_ptr);
            assert(h0->cur_pic_ptr->f.buf[0]);
            assert(h0->cur_pic_ptr->reference != DELAYED_PIC_REF);

            /* Mark old field/frame as completed */
            if (h0->cur_pic_ptr->tf.owner == h0->avctx) {
                ff_thread_report_progress(&h0->cur_pic_ptr->tf, INT_MAX,
                                          last_pic_structure == PICT_BOTTOM_FIELD);
            }

            /* figure out if we have a complementary field pair */
            if (!FIELD_PICTURE(h) || h->picture_structure == last_pic_structure) {
                /* Previous field is unmatched. Don't display it, but let it
                 * remain for reference if marked as such. */
                if (last_pic_structure != PICT_FRAME) {
                    ff_thread_report_progress(&h0->cur_pic_ptr->tf, INT_MAX,
                                              last_pic_structure == PICT_TOP_FIELD);
                }
            } else {
                if (h0->cur_pic_ptr->frame_num != h->frame_num) {
                    /* This and previous field were reference, but had
                     * different frame_nums. Consider this field first in
                     * pair. Throw away previous field except for reference
                     * purposes. */
                    if (last_pic_structure != PICT_FRAME) {
                        ff_thread_report_progress(&h0->cur_pic_ptr->tf, INT_MAX,
                                                  last_pic_structure == PICT_TOP_FIELD);
                    }
                } else {
                    /* Second field in complementary pair */
                    if (!((last_pic_structure   == PICT_TOP_FIELD &&
                           h->picture_structure == PICT_BOTTOM_FIELD) ||
                          (last_pic_structure   == PICT_BOTTOM_FIELD &&
                           h->picture_structure == PICT_TOP_FIELD))) {
                        av_log(h->avctx, AV_LOG_ERROR,
                               "Invalid field mode combination %d/%d\n",
                               last_pic_structure, h->picture_structure);
                        h->picture_structure = last_pic_structure;
                        h->droppable         = last_pic_droppable;
                        return AVERROR_INVALIDDATA;
                    } else if (last_pic_droppable != h->droppable) {
                        avpriv_request_sample(h->avctx,
                                              "Found reference and non-reference fields in the same frame, which");
                        h->picture_structure = last_pic_structure;
                        h->droppable         = last_pic_droppable;
                        return AVERROR_PATCHWELCOME;
                    }
                }
            }
        }

        while (h->frame_num != h->prev_frame_num && !h0->first_field &&
               h->frame_num != (h->prev_frame_num + 1) % (1 << h->sps.log2_max_frame_num)) {
            H264Picture *prev = h->short_ref_count ? h->short_ref[0] : NULL;
            av_log(h->avctx, AV_LOG_DEBUG, "Frame num gap %d %d\n",
                   h->frame_num, h->prev_frame_num);
            if (!h->sps.gaps_in_frame_num_allowed_flag)
                for(i=0; i<FF_ARRAY_ELEMS(h->last_pocs); i++)
                    h->last_pocs[i] = INT_MIN;
            ret = h264_frame_start(h);
            if (ret < 0) {
                h0->first_field = 0;
                return ret;
            }

            h->prev_frame_num++;
            h->prev_frame_num        %= 1 << h->sps.log2_max_frame_num;
            h->cur_pic_ptr->frame_num = h->prev_frame_num;
            h->cur_pic_ptr->invalid_gap = !h->sps.gaps_in_frame_num_allowed_flag;
            ff_thread_report_progress(&h->cur_pic_ptr->tf, INT_MAX, 0);
            ff_thread_report_progress(&h->cur_pic_ptr->tf, INT_MAX, 1);
            ret = ff_generate_sliding_window_mmcos(h, 1);
            if (ret < 0 && (h->avctx->err_recognition & AV_EF_EXPLODE))
                return ret;
            ret = ff_h264_execute_ref_pic_marking(h, h->mmco, h->mmco_index);
            if (ret < 0 && (h->avctx->err_recognition & AV_EF_EXPLODE))
                return ret;
            /* Error concealment: If a ref is missing, copy the previous ref
             * in its place.
             * FIXME: Avoiding a memcpy would be nice, but ref handling makes
             * many assumptions about there being no actual duplicates.
             * FIXME: This does not copy padding for out-of-frame motion
             * vectors.  Given we are concealing a lost frame, this probably
             * is not noticeable by comparison, but it should be fixed. */
            if (h->short_ref_count) {
                if (prev) {
                    av_image_copy(h->short_ref[0]->f.data,
                                  h->short_ref[0]->f.linesize,
                                  (const uint8_t **)prev->f.data,
                                  prev->f.linesize,
                                  h->avctx->pix_fmt,
                                  h->mb_width  * 16,
                                  h->mb_height * 16);
                    h->short_ref[0]->poc = prev->poc + 2;
                }
                h->short_ref[0]->frame_num = h->prev_frame_num;
            }
        }

        /* See if we have a decoded first field looking for a pair...
         * We're using that to see whether to continue decoding in that
         * frame, or to allocate a new one. */
        if (h0->first_field) {
            assert(h0->cur_pic_ptr);
            assert(h0->cur_pic_ptr->f.buf[0]);
            assert(h0->cur_pic_ptr->reference != DELAYED_PIC_REF);

            /* figure out if we have a complementary field pair */
            if (!FIELD_PICTURE(h) || h->picture_structure == last_pic_structure) {
                /* Previous field is unmatched. Don't display it, but let it
                 * remain for reference if marked as such. */
                h0->cur_pic_ptr = NULL;
                h0->first_field = FIELD_PICTURE(h);
            } else {
                if (h0->cur_pic_ptr->frame_num != h->frame_num) {
                    ff_thread_report_progress(&h0->cur_pic_ptr->tf, INT_MAX,
                                              h0->picture_structure==PICT_BOTTOM_FIELD);
                    /* This and the previous field had different frame_nums.
                     * Consider this field first in pair. Throw away previous
                     * one except for reference purposes. */
                    h0->first_field = 1;
                    h0->cur_pic_ptr = NULL;
                } else {
                    /* Second field in complementary pair */
                    h0->first_field = 0;
                }
            }
        } else {
            /* Frame or first field in a potentially complementary pair */
            h0->first_field = FIELD_PICTURE(h);
        }

        if (!FIELD_PICTURE(h) || h0->first_field) {
            if (h264_frame_start(h) < 0) {
                h0->first_field = 0;
                return AVERROR_INVALIDDATA;
            }
        } else {
            release_unused_pictures(h, 0);
        }
        /* Some macroblocks can be accessed before they're available in case
        * of lost slices, MBAFF or threading. */
        if (FIELD_PICTURE(h)) {
            for(i = (h->picture_structure == PICT_BOTTOM_FIELD); i<h->mb_height; i++)
                memset(h->slice_table + i*h->mb_stride, -1, (h->mb_stride - (i+1==h->mb_height)) * sizeof(*h->slice_table));
        } else {
            memset(h->slice_table, -1,
                (h->mb_height * h->mb_stride - 1) * sizeof(*h->slice_table));
        }
        h0->last_slice_type = -1;
    }
    if (h != h0 && (ret = clone_slice(h, h0)) < 0)
        return ret;

    /* can't be in alloc_tables because linesize isn't known there.
     * FIXME: redo bipred weight to not require extra buffer? */
    for (i = 0; i < h->slice_context_count; i++)
        if (h->thread_context[i]) {
            ret = alloc_scratch_buffers(h->thread_context[i], h->linesize);
            if (ret < 0)
                return ret;
        }

    h->cur_pic_ptr->frame_num = h->frame_num; // FIXME frame_num cleanup

    av_assert1(h->mb_num == h->mb_width * h->mb_height);
    if (first_mb_in_slice << FIELD_OR_MBAFF_PICTURE(h) >= h->mb_num ||
        first_mb_in_slice >= h->mb_num) {
        av_log(h->avctx, AV_LOG_ERROR, "first_mb_in_slice overflow\n");
        return AVERROR_INVALIDDATA;
    }
    h->resync_mb_x = h->mb_x =  first_mb_in_slice % h->mb_width;
    h->resync_mb_y = h->mb_y = (first_mb_in_slice / h->mb_width) <<
                               FIELD_OR_MBAFF_PICTURE(h);
    if (h->picture_structure == PICT_BOTTOM_FIELD)
        h->resync_mb_y = h->mb_y = h->mb_y + 1;
    av_assert1(h->mb_y < h->mb_height);

    if (h->picture_structure == PICT_FRAME) {
        h->curr_pic_num = h->frame_num;
        h->max_pic_num  = 1 << h->sps.log2_max_frame_num;
    } else {
        h->curr_pic_num = 2 * h->frame_num + 1;
        h->max_pic_num  = 1 << (h->sps.log2_max_frame_num + 1);
    }

    if (h->nal_unit_type == NAL_IDR_SLICE)
        get_ue_golomb(&h->gb); /* idr_pic_id */

    if (h->sps.poc_type == 0) {
        h->poc_lsb = get_bits(&h->gb, h->sps.log2_max_poc_lsb);

        if (h->pps.pic_order_present == 1 && h->picture_structure == PICT_FRAME)
            h->delta_poc_bottom = get_se_golomb(&h->gb);
    }

    if (h->sps.poc_type == 1 && !h->sps.delta_pic_order_always_zero_flag) {
        h->delta_poc[0] = get_se_golomb(&h->gb);

        if (h->pps.pic_order_present == 1 && h->picture_structure == PICT_FRAME)
            h->delta_poc[1] = get_se_golomb(&h->gb);
    }

    ff_init_poc(h, h->cur_pic_ptr->field_poc, &h->cur_pic_ptr->poc);

    if (h->pps.redundant_pic_cnt_present)
        h->redundant_pic_count = get_ue_golomb(&h->gb);

    ret = ff_set_ref_count(h);
    if (ret < 0)
        return ret;

    if (slice_type != AV_PICTURE_TYPE_I &&
        (h0->current_slice == 0 ||
         slice_type != h0->last_slice_type ||
         memcmp(h0->last_ref_count, h0->ref_count, sizeof(h0->ref_count)))) {

        ff_h264_fill_default_ref_list(h);
    }

    if (h->slice_type_nos != AV_PICTURE_TYPE_I) {
       ret = ff_h264_decode_ref_pic_list_reordering(h);
       if (ret < 0) {
           h->ref_count[1] = h->ref_count[0] = 0;
           return ret;
       }
    }

    if ((h->pps.weighted_pred && h->slice_type_nos == AV_PICTURE_TYPE_P) ||
        (h->pps.weighted_bipred_idc == 1 &&
         h->slice_type_nos == AV_PICTURE_TYPE_B))
        ff_pred_weight_table(h);
    else if (h->pps.weighted_bipred_idc == 2 &&
             h->slice_type_nos == AV_PICTURE_TYPE_B) {
        implicit_weight_table(h, -1);
    } else {
        h->use_weight = 0;
        for (i = 0; i < 2; i++) {
            h->luma_weight_flag[i]   = 0;
            h->chroma_weight_flag[i] = 0;
        }
    }

    // If frame-mt is enabled, only update mmco tables for the first slice
    // in a field. Subsequent slices can temporarily clobber h->mmco_index
    // or h->mmco, which will cause ref list mix-ups and decoding errors
    // further down the line. This may break decoding if the first slice is
    // corrupt, thus we only do this if frame-mt is enabled.
    if (h->nal_ref_idc) {
        ret = ff_h264_decode_ref_pic_marking(h0, &h->gb,
                                             !(h->avctx->active_thread_type & FF_THREAD_FRAME) ||
                                             h0->current_slice == 0);
        if (ret < 0 && (h->avctx->err_recognition & AV_EF_EXPLODE))
            return AVERROR_INVALIDDATA;
    }

    if (FRAME_MBAFF(h)) {
        ff_h264_fill_mbaff_ref_list(h);

        if (h->pps.weighted_bipred_idc == 2 && h->slice_type_nos == AV_PICTURE_TYPE_B) {
            implicit_weight_table(h, 0);
            implicit_weight_table(h, 1);
        }
    }

    if (h->slice_type_nos == AV_PICTURE_TYPE_B && !h->direct_spatial_mv_pred)
        ff_h264_direct_dist_scale_factor(h);
    ff_h264_direct_ref_list_init(h);

    if (h->slice_type_nos != AV_PICTURE_TYPE_I && h->pps.cabac) {
        tmp = get_ue_golomb_31(&h->gb);
        if (tmp > 2) {
            av_log(h->avctx, AV_LOG_ERROR, "cabac_init_idc %u overflow\n", tmp);
            return AVERROR_INVALIDDATA;
        }
        h->cabac_init_idc = tmp;
    }

    h->last_qscale_diff = 0;
    tmp = h->pps.init_qp + get_se_golomb(&h->gb);
    if (tmp > 51 + 6 * (h->sps.bit_depth_luma - 8)) {
        av_log(h->avctx, AV_LOG_ERROR, "QP %u out of range\n", tmp);
        return AVERROR_INVALIDDATA;
    }
    h->qscale       = tmp;
    h->chroma_qp[0] = get_chroma_qp(h, 0, h->qscale);
    h->chroma_qp[1] = get_chroma_qp(h, 1, h->qscale);
    // FIXME qscale / qp ... stuff
    if (h->slice_type == AV_PICTURE_TYPE_SP)
        get_bits1(&h->gb); /* sp_for_switch_flag */
    if (h->slice_type == AV_PICTURE_TYPE_SP ||
        h->slice_type == AV_PICTURE_TYPE_SI)
        get_se_golomb(&h->gb); /* slice_qs_delta */

    h->deblocking_filter     = 1;
    h->slice_alpha_c0_offset = 0;
    h->slice_beta_offset     = 0;
    if (h->pps.deblocking_filter_parameters_present) {
        tmp = get_ue_golomb_31(&h->gb);
        if (tmp > 2) {
            av_log(h->avctx, AV_LOG_ERROR,
                   "deblocking_filter_idc %u out of range\n", tmp);
            return AVERROR_INVALIDDATA;
        }
        h->deblocking_filter = tmp;
        if (h->deblocking_filter < 2)
            h->deblocking_filter ^= 1;  // 1<->0

        if (h->deblocking_filter) {
            h->slice_alpha_c0_offset = get_se_golomb(&h->gb) * 2;
            h->slice_beta_offset     = get_se_golomb(&h->gb) * 2;
            if (h->slice_alpha_c0_offset >  12 ||
                h->slice_alpha_c0_offset < -12 ||
                h->slice_beta_offset >  12     ||
                h->slice_beta_offset < -12) {
                av_log(h->avctx, AV_LOG_ERROR,
                       "deblocking filter parameters %d %d out of range\n",
                       h->slice_alpha_c0_offset, h->slice_beta_offset);
                return AVERROR_INVALIDDATA;
            }
        }
    }

    if (h->avctx->skip_loop_filter >= AVDISCARD_ALL ||
        (h->avctx->skip_loop_filter >= AVDISCARD_NONKEY &&
         h->nal_unit_type != NAL_IDR_SLICE) ||
        (h->avctx->skip_loop_filter >= AVDISCARD_NONINTRA &&
         h->slice_type_nos != AV_PICTURE_TYPE_I) ||
        (h->avctx->skip_loop_filter >= AVDISCARD_BIDIR  &&
         h->slice_type_nos == AV_PICTURE_TYPE_B) ||
        (h->avctx->skip_loop_filter >= AVDISCARD_NONREF &&
         h->nal_ref_idc == 0))
        h->deblocking_filter = 0;

    if (h->deblocking_filter == 1 && h0->max_contexts > 1) {
        if (h->avctx->flags2 & CODEC_FLAG2_FAST) {
            /* Cheat slightly for speed:
             * Do not bother to deblock across slices. */
            h->deblocking_filter = 2;
        } else {
            h0->max_contexts = 1;
            if (!h0->single_decode_warning) {
                av_log(h->avctx, AV_LOG_INFO,
                       "Cannot parallelize slice decoding with deblocking filter type 1, decoding such frames in sequential order\n"
                       "To parallelize slice decoding you need video encoded with disable_deblocking_filter_idc set to 2 (deblock only edges that do not cross slices).\n"
                       "Setting the flags2 libavcodec option to +fast (-flags2 +fast) will disable deblocking across slices and enable parallel slice decoding "
                       "but will generate non-standard-compliant output.\n");
                h0->single_decode_warning = 1;
            }
            if (h != h0) {
                av_log(h->avctx, AV_LOG_ERROR,
                       "Deblocking switched inside frame.\n");
                return SLICE_SINGLETHREAD;
            }
        }
    }
    h->qp_thresh = 15 -
                   FFMIN(h->slice_alpha_c0_offset, h->slice_beta_offset) -
                   FFMAX3(0,
                          h->pps.chroma_qp_index_offset[0],
                          h->pps.chroma_qp_index_offset[1]) +
                   6 * (h->sps.bit_depth_luma - 8);

    h0->last_slice_type = slice_type;
    memcpy(h0->last_ref_count, h0->ref_count, sizeof(h0->last_ref_count));
    h->slice_num        = ++h0->current_slice;

    if (h->slice_num)
        h0->slice_row[(h->slice_num-1)&(MAX_SLICES-1)]= h->resync_mb_y;
    if (   h0->slice_row[h->slice_num&(MAX_SLICES-1)] + 3 >= h->resync_mb_y
        && h0->slice_row[h->slice_num&(MAX_SLICES-1)] <= h->resync_mb_y
        && h->slice_num >= MAX_SLICES) {
        //in case of ASO this check needs to be updated depending on how we decide to assign slice numbers in this case
        av_log(h->avctx, AV_LOG_WARNING, "Possibly too many slices (%d >= %d), increase MAX_SLICES and recompile if there are artifacts\n", h->slice_num, MAX_SLICES);
    }

    for (j = 0; j < 2; j++) {
        int id_list[16];
        int *ref2frm = h->ref2frm[h->slice_num & (MAX_SLICES - 1)][j];
        for (i = 0; i < 16; i++) {
            id_list[i] = 60;
            if (j < h->list_count && i < h->ref_count[j] &&
                h->ref_list[j][i].f.buf[0]) {
                int k;
                AVBuffer *buf = h->ref_list[j][i].f.buf[0]->buffer;
                for (k = 0; k < h->short_ref_count; k++)
                    if (h->short_ref[k]->f.buf[0]->buffer == buf) {
                        id_list[i] = k;
                        break;
                    }
                for (k = 0; k < h->long_ref_count; k++)
                    if (h->long_ref[k] && h->long_ref[k]->f.buf[0]->buffer == buf) {
                        id_list[i] = h->short_ref_count + k;
                        break;
                    }
            }
        }

        ref2frm[0] =
        ref2frm[1] = -1;
        for (i = 0; i < 16; i++)
            ref2frm[i + 2] = 4 * id_list[i] + (h->ref_list[j][i].reference & 3);
        ref2frm[18 + 0] =
        ref2frm[18 + 1] = -1;
        for (i = 16; i < 48; i++)
            ref2frm[i + 4] = 4 * id_list[(i - 16) >> 1] +
                             (h->ref_list[j][i].reference & 3);
    }

    if (h->ref_count[0]) ff_h264_set_erpic(&h->er.last_pic, &h->ref_list[0][0]);
    if (h->ref_count[1]) ff_h264_set_erpic(&h->er.next_pic, &h->ref_list[1][0]);

    h->er.ref_count = h->ref_count[0];
    h0->au_pps_id = pps_id;
    h->sps.new =
    h0->sps_buffers[h->pps.sps_id]->new = 0;
    h->current_sps_id = h->pps.sps_id;

    if (h->avctx->debug & FF_DEBUG_PICT_INFO) {
        av_log(h->avctx, AV_LOG_DEBUG,
               "slice:%d %s mb:%d %c%s%s pps:%u frame:%d poc:%d/%d ref:%d/%d qp:%d loop:%d:%d:%d weight:%d%s %s\n",
               h->slice_num,
               (h->picture_structure == PICT_FRAME ? "F" : h->picture_structure == PICT_TOP_FIELD ? "T" : "B"),
               first_mb_in_slice,
               av_get_picture_type_char(h->slice_type),
               h->slice_type_fixed ? " fix" : "",
               h->nal_unit_type == NAL_IDR_SLICE ? " IDR" : "",
               pps_id, h->frame_num,
               h->cur_pic_ptr->field_poc[0],
               h->cur_pic_ptr->field_poc[1],
               h->ref_count[0], h->ref_count[1],
               h->qscale,
               h->deblocking_filter,
               h->slice_alpha_c0_offset, h->slice_beta_offset,
               h->use_weight,
               h->use_weight == 1 && h->use_weight_chroma ? "c" : "",
               h->slice_type == AV_PICTURE_TYPE_B ? (h->direct_spatial_mv_pred ? "SPAT" : "TEMP") : "");
    }

    return 0;
}

int ff_h264_get_slice_type(const H264Context *h)
{
    switch (h->slice_type) {
    case AV_PICTURE_TYPE_P:
        return 0;
    case AV_PICTURE_TYPE_B:
        return 1;
    case AV_PICTURE_TYPE_I:
        return 2;
    case AV_PICTURE_TYPE_SP:
        return 3;
    case AV_PICTURE_TYPE_SI:
        return 4;
    default:
        return AVERROR_INVALIDDATA;
    }
}

static av_always_inline void fill_filter_caches_inter(H264Context *h,
                                                      int mb_type, int top_xy,
                                                      int left_xy[LEFT_MBS],
                                                      int top_type,
                                                      int left_type[LEFT_MBS],
                                                      int mb_xy, int list)
{
    int b_stride = h->b_stride;
    int16_t(*mv_dst)[2] = &h->mv_cache[list][scan8[0]];
    int8_t *ref_cache = &h->ref_cache[list][scan8[0]];
    if (IS_INTER(mb_type) || IS_DIRECT(mb_type)) {
        if (USES_LIST(top_type, list)) {
            const int b_xy  = h->mb2b_xy[top_xy] + 3 * b_stride;
            const int b8_xy = 4 * top_xy + 2;
            int (*ref2frm)[64] = (void*)(h->ref2frm[h->slice_table[top_xy] & (MAX_SLICES - 1)][0] + (MB_MBAFF(h) ? 20 : 2));
            AV_COPY128(mv_dst - 1 * 8, h->cur_pic.motion_val[list][b_xy + 0]);
            ref_cache[0 - 1 * 8] =
            ref_cache[1 - 1 * 8] = ref2frm[list][h->cur_pic.ref_index[list][b8_xy + 0]];
            ref_cache[2 - 1 * 8] =
            ref_cache[3 - 1 * 8] = ref2frm[list][h->cur_pic.ref_index[list][b8_xy + 1]];
        } else {
            AV_ZERO128(mv_dst - 1 * 8);
            AV_WN32A(&ref_cache[0 - 1 * 8], ((LIST_NOT_USED) & 0xFF) * 0x01010101u);
        }

        if (!IS_INTERLACED(mb_type ^ left_type[LTOP])) {
            if (USES_LIST(left_type[LTOP], list)) {
                const int b_xy  = h->mb2b_xy[left_xy[LTOP]] + 3;
                const int b8_xy = 4 * left_xy[LTOP] + 1;
                int (*ref2frm)[64] =(void*)( h->ref2frm[h->slice_table[left_xy[LTOP]] & (MAX_SLICES - 1)][0] + (MB_MBAFF(h) ? 20 : 2));
                AV_COPY32(mv_dst - 1 +  0, h->cur_pic.motion_val[list][b_xy + b_stride * 0]);
                AV_COPY32(mv_dst - 1 +  8, h->cur_pic.motion_val[list][b_xy + b_stride * 1]);
                AV_COPY32(mv_dst - 1 + 16, h->cur_pic.motion_val[list][b_xy + b_stride * 2]);
                AV_COPY32(mv_dst - 1 + 24, h->cur_pic.motion_val[list][b_xy + b_stride * 3]);
                ref_cache[-1 +  0] =
                ref_cache[-1 +  8] = ref2frm[list][h->cur_pic.ref_index[list][b8_xy + 2 * 0]];
                ref_cache[-1 + 16] =
                ref_cache[-1 + 24] = ref2frm[list][h->cur_pic.ref_index[list][b8_xy + 2 * 1]];
            } else {
                AV_ZERO32(mv_dst - 1 +  0);
                AV_ZERO32(mv_dst - 1 +  8);
                AV_ZERO32(mv_dst - 1 + 16);
                AV_ZERO32(mv_dst - 1 + 24);
                ref_cache[-1 +  0] =
                ref_cache[-1 +  8] =
                ref_cache[-1 + 16] =
                ref_cache[-1 + 24] = LIST_NOT_USED;
            }
        }
    }

    if (!USES_LIST(mb_type, list)) {
        fill_rectangle(mv_dst, 4, 4, 8, pack16to32(0, 0), 4);
        AV_WN32A(&ref_cache[0 * 8], ((LIST_NOT_USED) & 0xFF) * 0x01010101u);
        AV_WN32A(&ref_cache[1 * 8], ((LIST_NOT_USED) & 0xFF) * 0x01010101u);
        AV_WN32A(&ref_cache[2 * 8], ((LIST_NOT_USED) & 0xFF) * 0x01010101u);
        AV_WN32A(&ref_cache[3 * 8], ((LIST_NOT_USED) & 0xFF) * 0x01010101u);
        return;
    }

    {
        int8_t *ref = &h->cur_pic.ref_index[list][4 * mb_xy];
        int (*ref2frm)[64] = (void*)(h->ref2frm[h->slice_num & (MAX_SLICES - 1)][0] + (MB_MBAFF(h) ? 20 : 2));
        uint32_t ref01 = (pack16to32(ref2frm[list][ref[0]], ref2frm[list][ref[1]]) & 0x00FF00FF) * 0x0101;
        uint32_t ref23 = (pack16to32(ref2frm[list][ref[2]], ref2frm[list][ref[3]]) & 0x00FF00FF) * 0x0101;
        AV_WN32A(&ref_cache[0 * 8], ref01);
        AV_WN32A(&ref_cache[1 * 8], ref01);
        AV_WN32A(&ref_cache[2 * 8], ref23);
        AV_WN32A(&ref_cache[3 * 8], ref23);
    }

    {
        int16_t(*mv_src)[2] = &h->cur_pic.motion_val[list][4 * h->mb_x + 4 * h->mb_y * b_stride];
        AV_COPY128(mv_dst + 8 * 0, mv_src + 0 * b_stride);
        AV_COPY128(mv_dst + 8 * 1, mv_src + 1 * b_stride);
        AV_COPY128(mv_dst + 8 * 2, mv_src + 2 * b_stride);
        AV_COPY128(mv_dst + 8 * 3, mv_src + 3 * b_stride);
    }
}

/**
 *
 * @return non zero if the loop filter can be skipped
 */
static int fill_filter_caches(H264Context *h, int mb_type)
{
    const int mb_xy = h->mb_xy;
    int top_xy, left_xy[LEFT_MBS];
    int top_type, left_type[LEFT_MBS];
    uint8_t *nnz;
    uint8_t *nnz_cache;

    top_xy = mb_xy - (h->mb_stride << MB_FIELD(h));

    /* Wow, what a mess, why didn't they simplify the interlacing & intra
     * stuff, I can't imagine that these complex rules are worth it. */

    left_xy[LBOT] = left_xy[LTOP] = mb_xy - 1;
    if (FRAME_MBAFF(h)) {
        const int left_mb_field_flag = IS_INTERLACED(h->cur_pic.mb_type[mb_xy - 1]);
        const int curr_mb_field_flag = IS_INTERLACED(mb_type);
        if (h->mb_y & 1) {
            if (left_mb_field_flag != curr_mb_field_flag)
                left_xy[LTOP] -= h->mb_stride;
        } else {
            if (curr_mb_field_flag)
                top_xy += h->mb_stride &
                          (((h->cur_pic.mb_type[top_xy] >> 7) & 1) - 1);
            if (left_mb_field_flag != curr_mb_field_flag)
                left_xy[LBOT] += h->mb_stride;
        }
    }

    h->top_mb_xy        = top_xy;
    h->left_mb_xy[LTOP] = left_xy[LTOP];
    h->left_mb_xy[LBOT] = left_xy[LBOT];
    {
        /* For sufficiently low qp, filtering wouldn't do anything.
         * This is a conservative estimate: could also check beta_offset
         * and more accurate chroma_qp. */
        int qp_thresh = h->qp_thresh; // FIXME strictly we should store qp_thresh for each mb of a slice
        int qp        = h->cur_pic.qscale_table[mb_xy];
        if (qp <= qp_thresh &&
            (left_xy[LTOP] < 0 ||
             ((qp + h->cur_pic.qscale_table[left_xy[LTOP]] + 1) >> 1) <= qp_thresh) &&
            (top_xy < 0 ||
             ((qp + h->cur_pic.qscale_table[top_xy] + 1) >> 1) <= qp_thresh)) {
            if (!FRAME_MBAFF(h))
                return 1;
            if ((left_xy[LTOP] < 0 ||
                 ((qp + h->cur_pic.qscale_table[left_xy[LBOT]] + 1) >> 1) <= qp_thresh) &&
                (top_xy < h->mb_stride ||
                 ((qp + h->cur_pic.qscale_table[top_xy - h->mb_stride] + 1) >> 1) <= qp_thresh))
                return 1;
        }
    }

    top_type        = h->cur_pic.mb_type[top_xy];
    left_type[LTOP] = h->cur_pic.mb_type[left_xy[LTOP]];
    left_type[LBOT] = h->cur_pic.mb_type[left_xy[LBOT]];
    if (h->deblocking_filter == 2) {
        if (h->slice_table[top_xy] != h->slice_num)
            top_type = 0;
        if (h->slice_table[left_xy[LBOT]] != h->slice_num)
            left_type[LTOP] = left_type[LBOT] = 0;
    } else {
        if (h->slice_table[top_xy] == 0xFFFF)
            top_type = 0;
        if (h->slice_table[left_xy[LBOT]] == 0xFFFF)
            left_type[LTOP] = left_type[LBOT] = 0;
    }
    h->top_type        = top_type;
    h->left_type[LTOP] = left_type[LTOP];
    h->left_type[LBOT] = left_type[LBOT];

    if (IS_INTRA(mb_type))
        return 0;

    fill_filter_caches_inter(h, mb_type, top_xy, left_xy,
                             top_type, left_type, mb_xy, 0);
    if (h->list_count == 2)
        fill_filter_caches_inter(h, mb_type, top_xy, left_xy,
                                 top_type, left_type, mb_xy, 1);

    nnz       = h->non_zero_count[mb_xy];
    nnz_cache = h->non_zero_count_cache;
    AV_COPY32(&nnz_cache[4 + 8 * 1], &nnz[0]);
    AV_COPY32(&nnz_cache[4 + 8 * 2], &nnz[4]);
    AV_COPY32(&nnz_cache[4 + 8 * 3], &nnz[8]);
    AV_COPY32(&nnz_cache[4 + 8 * 4], &nnz[12]);
    h->cbp = h->cbp_table[mb_xy];

    if (top_type) {
        nnz = h->non_zero_count[top_xy];
        AV_COPY32(&nnz_cache[4 + 8 * 0], &nnz[3 * 4]);
    }

    if (left_type[LTOP]) {
        nnz = h->non_zero_count[left_xy[LTOP]];
        nnz_cache[3 + 8 * 1] = nnz[3 + 0 * 4];
        nnz_cache[3 + 8 * 2] = nnz[3 + 1 * 4];
        nnz_cache[3 + 8 * 3] = nnz[3 + 2 * 4];
        nnz_cache[3 + 8 * 4] = nnz[3 + 3 * 4];
    }

    /* CAVLC 8x8dct requires NNZ values for residual decoding that differ
     * from what the loop filter needs */
    if (!CABAC(h) && h->pps.transform_8x8_mode) {
        if (IS_8x8DCT(top_type)) {
            nnz_cache[4 + 8 * 0] =
            nnz_cache[5 + 8 * 0] = (h->cbp_table[top_xy] & 0x4000) >> 12;
            nnz_cache[6 + 8 * 0] =
            nnz_cache[7 + 8 * 0] = (h->cbp_table[top_xy] & 0x8000) >> 12;
        }
        if (IS_8x8DCT(left_type[LTOP])) {
            nnz_cache[3 + 8 * 1] =
            nnz_cache[3 + 8 * 2] = (h->cbp_table[left_xy[LTOP]] & 0x2000) >> 12; // FIXME check MBAFF
        }
        if (IS_8x8DCT(left_type[LBOT])) {
            nnz_cache[3 + 8 * 3] =
            nnz_cache[3 + 8 * 4] = (h->cbp_table[left_xy[LBOT]] & 0x8000) >> 12; // FIXME check MBAFF
        }

        if (IS_8x8DCT(mb_type)) {
            nnz_cache[scan8[0]] =
            nnz_cache[scan8[1]] =
            nnz_cache[scan8[2]] =
            nnz_cache[scan8[3]] = (h->cbp & 0x1000) >> 12;

            nnz_cache[scan8[0 + 4]] =
            nnz_cache[scan8[1 + 4]] =
            nnz_cache[scan8[2 + 4]] =
            nnz_cache[scan8[3 + 4]] = (h->cbp & 0x2000) >> 12;

            nnz_cache[scan8[0 + 8]] =
            nnz_cache[scan8[1 + 8]] =
            nnz_cache[scan8[2 + 8]] =
            nnz_cache[scan8[3 + 8]] = (h->cbp & 0x4000) >> 12;

            nnz_cache[scan8[0 + 12]] =
            nnz_cache[scan8[1 + 12]] =
            nnz_cache[scan8[2 + 12]] =
            nnz_cache[scan8[3 + 12]] = (h->cbp & 0x8000) >> 12;
        }
    }

    return 0;
}

static void loop_filter(H264Context *h, int start_x, int end_x)
{
    uint8_t *dest_y, *dest_cb, *dest_cr;
    int linesize, uvlinesize, mb_x, mb_y;
    const int end_mb_y       = h->mb_y + FRAME_MBAFF(h);
    const int old_slice_type = h->slice_type;
    const int pixel_shift    = h->pixel_shift;
    const int block_h        = 16 >> h->chroma_y_shift;

    if (h->deblocking_filter) {
        for (mb_x = start_x; mb_x < end_x; mb_x++)
            for (mb_y = end_mb_y - FRAME_MBAFF(h); mb_y <= end_mb_y; mb_y++) {
                int mb_xy, mb_type;
                mb_xy         = h->mb_xy = mb_x + mb_y * h->mb_stride;
                h->slice_num  = h->slice_table[mb_xy];
                mb_type       = h->cur_pic.mb_type[mb_xy];
                h->list_count = h->list_counts[mb_xy];

                if (FRAME_MBAFF(h))
                    h->mb_mbaff               =
                    h->mb_field_decoding_flag = !!IS_INTERLACED(mb_type);

                h->mb_x = mb_x;
                h->mb_y = mb_y;
                dest_y  = h->cur_pic.f.data[0] +
                          ((mb_x << pixel_shift) + mb_y * h->linesize) * 16;
                dest_cb = h->cur_pic.f.data[1] +
                          (mb_x << pixel_shift) * (8 << CHROMA444(h)) +
                          mb_y * h->uvlinesize * block_h;
                dest_cr = h->cur_pic.f.data[2] +
                          (mb_x << pixel_shift) * (8 << CHROMA444(h)) +
                          mb_y * h->uvlinesize * block_h;
                // FIXME simplify above

                if (MB_FIELD(h)) {
                    linesize   = h->mb_linesize   = h->linesize   * 2;
                    uvlinesize = h->mb_uvlinesize = h->uvlinesize * 2;
                    if (mb_y & 1) { // FIXME move out of this function?
                        dest_y  -= h->linesize   * 15;
                        dest_cb -= h->uvlinesize * (block_h - 1);
                        dest_cr -= h->uvlinesize * (block_h - 1);
                    }
                } else {
                    linesize   = h->mb_linesize   = h->linesize;
                    uvlinesize = h->mb_uvlinesize = h->uvlinesize;
                }
                backup_mb_border(h, dest_y, dest_cb, dest_cr, linesize,
                                 uvlinesize, 0);
                if (fill_filter_caches(h, mb_type))
                    continue;
                h->chroma_qp[0] = get_chroma_qp(h, 0, h->cur_pic.qscale_table[mb_xy]);
                h->chroma_qp[1] = get_chroma_qp(h, 1, h->cur_pic.qscale_table[mb_xy]);

                if (FRAME_MBAFF(h)) {
                    ff_h264_filter_mb(h, mb_x, mb_y, dest_y, dest_cb, dest_cr,
                                      linesize, uvlinesize);
                } else {
                    ff_h264_filter_mb_fast(h, mb_x, mb_y, dest_y, dest_cb,
                                           dest_cr, linesize, uvlinesize);
                }
            }
    }
    h->slice_type   = old_slice_type;
    h->mb_x         = end_x;
    h->mb_y         = end_mb_y - FRAME_MBAFF(h);
    h->chroma_qp[0] = get_chroma_qp(h, 0, h->qscale);
    h->chroma_qp[1] = get_chroma_qp(h, 1, h->qscale);
}

static void predict_field_decoding_flag(H264Context *h)
{
    const int mb_xy = h->mb_x + h->mb_y * h->mb_stride;
    int mb_type     = (h->slice_table[mb_xy - 1] == h->slice_num) ?
                      h->cur_pic.mb_type[mb_xy - 1] :
                      (h->slice_table[mb_xy - h->mb_stride] == h->slice_num) ?
                      h->cur_pic.mb_type[mb_xy - h->mb_stride] : 0;
    h->mb_mbaff     = h->mb_field_decoding_flag = IS_INTERLACED(mb_type) ? 1 : 0;
}

/**
 * Draw edges and report progress for the last MB row.
 */
static void decode_finish_row(H264Context *h)
{
    int top            = 16 * (h->mb_y      >> FIELD_PICTURE(h));
    int pic_height     = 16 *  h->mb_height >> FIELD_PICTURE(h);
    int height         =  16      << FRAME_MBAFF(h);
    int deblock_border = (16 + 4) << FRAME_MBAFF(h);

    if (h->deblocking_filter) {
        if ((top + height) >= pic_height)
            height += deblock_border;
        top -= deblock_border;
    }

    if (top >= pic_height || (top + height) < 0)
        return;

    height = FFMIN(height, pic_height - top);
    if (top < 0) {
        height = top + height;
        top    = 0;
    }

    ff_h264_draw_horiz_band(h, top, height);

    if (h->droppable || h->er.error_occurred)
        return;

    ff_thread_report_progress(&h->cur_pic_ptr->tf, top + height - 1,
                              h->picture_structure == PICT_BOTTOM_FIELD);
}

static void er_add_slice(H264Context *h, int startx, int starty,
                         int endx, int endy, int status)
{
    if (CONFIG_ERROR_RESILIENCE) {
        ERContext *er = &h->er;

        ff_er_add_slice(er, startx, starty, endx, endy, status);
    }
}

static int decode_slice(struct AVCodecContext *avctx, void *arg)
{
    H264Context *h = *(void **)arg;
    int lf_x_start = h->mb_x;

    h->mb_skip_run = -1;

    av_assert0(h->block_offset[15] == (4 * ((scan8[15] - scan8[0]) & 7) << h->pixel_shift) + 4 * h->linesize * ((scan8[15] - scan8[0]) >> 3));

    h->is_complex = FRAME_MBAFF(h) || h->picture_structure != PICT_FRAME ||
                    avctx->codec_id != AV_CODEC_ID_H264 ||
                    (CONFIG_GRAY && (h->flags & CODEC_FLAG_GRAY));

    if (!(h->avctx->active_thread_type & FF_THREAD_SLICE) && h->picture_structure == PICT_FRAME && h->er.error_status_table) {
        const int start_i  = av_clip(h->resync_mb_x + h->resync_mb_y * h->mb_width, 0, h->mb_num - 1);
        if (start_i) {
            int prev_status = h->er.error_status_table[h->er.mb_index2xy[start_i - 1]];
            prev_status &= ~ VP_START;
            if (prev_status != (ER_MV_END | ER_DC_END | ER_AC_END))
                h->er.error_occurred = 1;
        }
    }

    if (h->pps.cabac) {
        /* realign */
        align_get_bits(&h->gb);

        /* init cabac */
        ff_init_cabac_decoder(&h->cabac,
                              h->gb.buffer + get_bits_count(&h->gb) / 8,
                              (get_bits_left(&h->gb) + 7) / 8);

        ff_h264_init_cabac_states(h);

        for (;;) {
            // START_TIMER
            int ret = ff_h264_decode_mb_cabac(h);
            int eos;
            // STOP_TIMER("decode_mb_cabac")

            if (ret >= 0)
                ff_h264_hl_decode_mb(h);

            // FIXME optimal? or let mb_decode decode 16x32 ?
            if (ret >= 0 && FRAME_MBAFF(h)) {
                h->mb_y++;

                ret = ff_h264_decode_mb_cabac(h);

                if (ret >= 0)
                    ff_h264_hl_decode_mb(h);
                h->mb_y--;
            }
            eos = get_cabac_terminate(&h->cabac);

            if ((h->workaround_bugs & FF_BUG_TRUNCATED) &&
                h->cabac.bytestream > h->cabac.bytestream_end + 2) {
                er_add_slice(h, h->resync_mb_x, h->resync_mb_y, h->mb_x - 1,
                             h->mb_y, ER_MB_END);
                if (h->mb_x >= lf_x_start)
                    loop_filter(h, lf_x_start, h->mb_x + 1);
                return 0;
            }
            if (h->cabac.bytestream > h->cabac.bytestream_end + 2 )
                av_log(h->avctx, AV_LOG_DEBUG, "bytestream overread %"PTRDIFF_SPECIFIER"\n", h->cabac.bytestream_end - h->cabac.bytestream);
            if (ret < 0 || h->cabac.bytestream > h->cabac.bytestream_end + 4) {
                av_log(h->avctx, AV_LOG_ERROR,
                       "error while decoding MB %d %d, bytestream %"PTRDIFF_SPECIFIER"\n",
                       h->mb_x, h->mb_y,
                       h->cabac.bytestream_end - h->cabac.bytestream);
                er_add_slice(h, h->resync_mb_x, h->resync_mb_y, h->mb_x,
                             h->mb_y, ER_MB_ERROR);
                return AVERROR_INVALIDDATA;
            }

            if (++h->mb_x >= h->mb_width) {
                loop_filter(h, lf_x_start, h->mb_x);
                h->mb_x = lf_x_start = 0;
                decode_finish_row(h);
                ++h->mb_y;
                if (FIELD_OR_MBAFF_PICTURE(h)) {
                    ++h->mb_y;
                    if (FRAME_MBAFF(h) && h->mb_y < h->mb_height)
                        predict_field_decoding_flag(h);
                }
            }

            if (eos || h->mb_y >= h->mb_height) {
                tprintf(h->avctx, "slice end %d %d\n",
                        get_bits_count(&h->gb), h->gb.size_in_bits);
                er_add_slice(h, h->resync_mb_x, h->resync_mb_y, h->mb_x - 1,
                             h->mb_y, ER_MB_END);
                if (h->mb_x > lf_x_start)
                    loop_filter(h, lf_x_start, h->mb_x);
                return 0;
            }
        }
    } else {
        for (;;) {
            int ret = ff_h264_decode_mb_cavlc(h);

            if (ret >= 0)
                ff_h264_hl_decode_mb(h);

            // FIXME optimal? or let mb_decode decode 16x32 ?
            if (ret >= 0 && FRAME_MBAFF(h)) {
                h->mb_y++;
                ret = ff_h264_decode_mb_cavlc(h);

                if (ret >= 0)
                    ff_h264_hl_decode_mb(h);
                h->mb_y--;
            }

            if (ret < 0) {
                av_log(h->avctx, AV_LOG_ERROR,
                       "error while decoding MB %d %d\n", h->mb_x, h->mb_y);
                er_add_slice(h, h->resync_mb_x, h->resync_mb_y, h->mb_x,
                             h->mb_y, ER_MB_ERROR);
                return ret;
            }

            if (++h->mb_x >= h->mb_width) {
                loop_filter(h, lf_x_start, h->mb_x);
                h->mb_x = lf_x_start = 0;
                decode_finish_row(h);
                ++h->mb_y;
                if (FIELD_OR_MBAFF_PICTURE(h)) {
                    ++h->mb_y;
                    if (FRAME_MBAFF(h) && h->mb_y < h->mb_height)
                        predict_field_decoding_flag(h);
                }
                if (h->mb_y >= h->mb_height) {
                    tprintf(h->avctx, "slice end %d %d\n",
                            get_bits_count(&h->gb), h->gb.size_in_bits);

                    if (   get_bits_left(&h->gb) == 0
                        || get_bits_left(&h->gb) > 0 && !(h->avctx->err_recognition & AV_EF_AGGRESSIVE)) {
                        er_add_slice(h, h->resync_mb_x, h->resync_mb_y,
                                     h->mb_x - 1, h->mb_y, ER_MB_END);

                        return 0;
                    } else {
                        er_add_slice(h, h->resync_mb_x, h->resync_mb_y,
                                     h->mb_x, h->mb_y, ER_MB_END);

                        return AVERROR_INVALIDDATA;
                    }
                }
            }

            if (get_bits_left(&h->gb) <= 0 && h->mb_skip_run <= 0) {
                tprintf(h->avctx, "slice end %d %d\n",
                        get_bits_count(&h->gb), h->gb.size_in_bits);

                if (get_bits_left(&h->gb) == 0) {
                    er_add_slice(h, h->resync_mb_x, h->resync_mb_y,
                                 h->mb_x - 1, h->mb_y, ER_MB_END);
                    if (h->mb_x > lf_x_start)
                        loop_filter(h, lf_x_start, h->mb_x);

                    return 0;
                } else {
                    er_add_slice(h, h->resync_mb_x, h->resync_mb_y, h->mb_x,
                                 h->mb_y, ER_MB_ERROR);

                    return AVERROR_INVALIDDATA;
                }
            }
        }
    }
}

/**
 * Call decode_slice() for each context.
 *
 * @param h h264 master context
 * @param context_count number of contexts to execute
 */
int ff_h264_execute_decode_slices(H264Context *h, unsigned context_count)
{
    AVCodecContext *const avctx = h->avctx;
    H264Context *hx;
    int i;

    av_assert0(h->mb_y < h->mb_height);

    if (h->avctx->hwaccel ||
        h->avctx->codec->capabilities & CODEC_CAP_HWACCEL_VDPAU)
        return 0;
    if (context_count == 1) {
        return decode_slice(avctx, &h);
    } else {
        av_assert0(context_count > 0);
        for (i = 1; i < context_count; i++) {
            hx                 = h->thread_context[i];
            if (CONFIG_ERROR_RESILIENCE) {
                hx->er.error_count = 0;
            }
            hx->x264_build     = h->x264_build;
        }

        avctx->execute(avctx, decode_slice, h->thread_context,
                       NULL, context_count, sizeof(void *));

        /* pull back stuff from slices to master context */
        hx                   = h->thread_context[context_count - 1];
        h->mb_x              = hx->mb_x;
        h->mb_y              = hx->mb_y;
        h->droppable         = hx->droppable;
        h->picture_structure = hx->picture_structure;
        if (CONFIG_ERROR_RESILIENCE) {
            for (i = 1; i < context_count; i++)
                h->er.error_count += h->thread_context[i]->er.error_count;
        }
    }

    return 0;
}<|MERGE_RESOLUTION|>--- conflicted
+++ resolved
@@ -1034,24 +1034,24 @@
     case 12:
         if (CHROMA444(h)) {
             if (h->avctx->colorspace == AVCOL_SPC_RGB) {
-                pix_fmts[0] = AV_PIX_FMT_GBRP12;
+                *fmt++ = AV_PIX_FMT_GBRP12;
             } else
-                pix_fmts[0] = AV_PIX_FMT_YUV444P12;
+                *fmt++ = AV_PIX_FMT_YUV444P12;
         } else if (CHROMA422(h))
-            pix_fmts[0] = AV_PIX_FMT_YUV422P12;
+            *fmt++ = AV_PIX_FMT_YUV422P12;
         else
-            pix_fmts[0] = AV_PIX_FMT_YUV420P12;
+            *fmt++ = AV_PIX_FMT_YUV420P12;
         break;
     case 14:
         if (CHROMA444(h)) {
             if (h->avctx->colorspace == AVCOL_SPC_RGB) {
-                pix_fmts[0] = AV_PIX_FMT_GBRP14;
+                *fmt++ = AV_PIX_FMT_GBRP14;
             } else
-                pix_fmts[0] = AV_PIX_FMT_YUV444P14;
+                *fmt++ = AV_PIX_FMT_YUV444P14;
         } else if (CHROMA422(h))
-            pix_fmts[0] = AV_PIX_FMT_YUV422P14;
+            *fmt++ = AV_PIX_FMT_YUV422P14;
         else
-            pix_fmts[0] = AV_PIX_FMT_YUV420P14;
+            *fmt++ = AV_PIX_FMT_YUV420P14;
         break;
     case 8:
         if (CHROMA444(h)) {
@@ -1096,16 +1096,12 @@
         return AVERROR_INVALIDDATA;
     }
 
-<<<<<<< HEAD
+    *fmt = AV_PIX_FMT_NONE;
+
     for (i=0; choices[i] != AV_PIX_FMT_NONE; i++)
         if (choices[i] == h->avctx->pix_fmt && !force_callback)
             return choices[i];
     return ff_thread_get_format(h->avctx, choices);
-=======
-    *fmt = AV_PIX_FMT_NONE;
-
-    return ff_get_format(h->avctx, choices);
->>>>>>> 4cfbeef3
 }
 
 /* export coded and cropped frame dimensions to AVCodecContext */

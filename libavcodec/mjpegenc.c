/*
 * MJPEG encoder
 * Copyright (c) 2000, 2001 Fabrice Bellard
 * Copyright (c) 2003 Alex Beregszaszi
 * Copyright (c) 2003-2004 Michael Niedermayer
 *
 * Support for external huffman table, various fixes (AVID workaround),
 * aspecting, new decode_frame mechanism and apple mjpeg-b support
 *                                  by Alex Beregszaszi
 *
 * This file is part of FFmpeg.
 *
 * FFmpeg is free software; you can redistribute it and/or
 * modify it under the terms of the GNU Lesser General Public
 * License as published by the Free Software Foundation; either
 * version 2.1 of the License, or (at your option) any later version.
 *
 * FFmpeg is distributed in the hope that it will be useful,
 * but WITHOUT ANY WARRANTY; without even the implied warranty of
 * MERCHANTABILITY or FITNESS FOR A PARTICULAR PURPOSE.  See the GNU
 * Lesser General Public License for more details.
 *
 * You should have received a copy of the GNU Lesser General Public
 * License along with FFmpeg; if not, write to the Free Software
 * Foundation, Inc., 51 Franklin Street, Fifth Floor, Boston, MA 02110-1301 USA
 */

/**
 * @file
 * MJPEG encoder.
 */

#include "avcodec.h"
#include "mpegvideo.h"
#include "mjpeg.h"
#include "mjpegenc.h"

/* use two quantizer tables (one for luminance and one for chrominance) */
/* not yet working */
#undef TWOMATRIXES


av_cold int ff_mjpeg_encode_init(MpegEncContext *s)
{
    MJpegContext *m;

    if (s->width > 65500 || s->height > 65500) {
        av_log(s, AV_LOG_ERROR, "JPEG does not support resolutions above 65500x65500\n");
        return -1;
    }

    m = av_malloc(sizeof(MJpegContext));
    if (!m)
        return -1;

    s->min_qcoeff=-1023;
    s->max_qcoeff= 1023;

    /* build all the huffman tables */
    ff_mjpeg_build_huffman_codes(m->huff_size_dc_luminance,
                                 m->huff_code_dc_luminance,
                                 avpriv_mjpeg_bits_dc_luminance,
                                 avpriv_mjpeg_val_dc);
    ff_mjpeg_build_huffman_codes(m->huff_size_dc_chrominance,
                                 m->huff_code_dc_chrominance,
                                 avpriv_mjpeg_bits_dc_chrominance,
                                 avpriv_mjpeg_val_dc);
    ff_mjpeg_build_huffman_codes(m->huff_size_ac_luminance,
                                 m->huff_code_ac_luminance,
                                 avpriv_mjpeg_bits_ac_luminance,
                                 avpriv_mjpeg_val_ac_luminance);
    ff_mjpeg_build_huffman_codes(m->huff_size_ac_chrominance,
                                 m->huff_code_ac_chrominance,
                                 avpriv_mjpeg_bits_ac_chrominance,
                                 avpriv_mjpeg_val_ac_chrominance);

    s->mjpeg_ctx = m;
    return 0;
}

void ff_mjpeg_encode_close(MpegEncContext *s)
{
    av_free(s->mjpeg_ctx);
}

/* table_class: 0 = DC coef, 1 = AC coefs */
static int put_huffman_table(MpegEncContext *s, int table_class, int table_id,
                             const uint8_t *bits_table, const uint8_t *value_table)
{
    PutBitContext *p = &s->pb;
    int n, i;

    put_bits(p, 4, table_class);
    put_bits(p, 4, table_id);

    n = 0;
    for(i=1;i<=16;i++) {
        n += bits_table[i];
        put_bits(p, 8, bits_table[i]);
    }

    for(i=0;i<n;i++)
        put_bits(p, 8, value_table[i]);

    return n + 17;
}

static void jpeg_table_header(MpegEncContext *s)
{
    PutBitContext *p = &s->pb;
    int i, j, size;
    uint8_t *ptr;

    if (s->avctx->codec_id != AV_CODEC_ID_LJPEG) {
    /* quant matrixes */
    put_marker(p, DQT);
#ifdef TWOMATRIXES
    put_bits(p, 16, 2 + 2 * (1 + 64));
#else
    put_bits(p, 16, 2 + 1 * (1 + 64));
#endif
    put_bits(p, 4, 0); /* 8 bit precision */
    put_bits(p, 4, 0); /* table 0 */
    for(i=0;i<64;i++) {
        j = s->intra_scantable.permutated[i];
        put_bits(p, 8, s->intra_matrix[j]);
    }
#ifdef TWOMATRIXES
    put_bits(p, 4, 0); /* 8 bit precision */
    put_bits(p, 4, 1); /* table 1 */
    for(i=0;i<64;i++) {
        j = s->intra_scantable.permutated[i];
        put_bits(p, 8, s->chroma_intra_matrix[j]);
    }
#endif
    }

    if(s->avctx->active_thread_type & FF_THREAD_SLICE){
        put_marker(p, DRI);
        put_bits(p, 16, 4);
        put_bits(p, 16, (s->width-1)/(8*s->mjpeg_hsample[0]) + 1);
    }

    /* huffman table */
    put_marker(p, DHT);
    flush_put_bits(p);
    ptr = put_bits_ptr(p);
    put_bits(p, 16, 0); /* patched later */
    size = 2;
    size += put_huffman_table(s, 0, 0, avpriv_mjpeg_bits_dc_luminance,
                              avpriv_mjpeg_val_dc);
    size += put_huffman_table(s, 0, 1, avpriv_mjpeg_bits_dc_chrominance,
                              avpriv_mjpeg_val_dc);

    size += put_huffman_table(s, 1, 0, avpriv_mjpeg_bits_ac_luminance,
                              avpriv_mjpeg_val_ac_luminance);
    size += put_huffman_table(s, 1, 1, avpriv_mjpeg_bits_ac_chrominance,
                              avpriv_mjpeg_val_ac_chrominance);
    AV_WB16(ptr, size);
}

static void jpeg_put_comments(AVCodecContext *avctx, PutBitContext *p)
{
    int size;
    uint8_t *ptr;

<<<<<<< HEAD
    if (s->avctx->sample_aspect_ratio.num /* && !lossless */)
=======
    if (avctx->sample_aspect_ratio.num > 0 && avctx->sample_aspect_ratio.den > 0)
>>>>>>> 0812f5a4
    {
    /* JFIF header */
    put_marker(p, APP0);
    put_bits(p, 16, 16);
    avpriv_put_string(p, "JFIF", 1); /* this puts the trailing zero-byte too */
    put_bits(p, 16, 0x0102); /* v 1.02 */
    put_bits(p, 8, 0); /* units type: 0 - aspect ratio */
    put_bits(p, 16, avctx->sample_aspect_ratio.num);
    put_bits(p, 16, avctx->sample_aspect_ratio.den);
    put_bits(p, 8, 0); /* thumbnail width */
    put_bits(p, 8, 0); /* thumbnail height */
    }

    /* comment */
    if (!(avctx->flags & CODEC_FLAG_BITEXACT)) {
        put_marker(p, COM);
        flush_put_bits(p);
        ptr = put_bits_ptr(p);
        put_bits(p, 16, 0); /* patched later */
        avpriv_put_string(p, LIBAVCODEC_IDENT, 1);
        size = strlen(LIBAVCODEC_IDENT)+3;
        AV_WB16(ptr, size);
    }

    if(  avctx->pix_fmt == AV_PIX_FMT_YUV420P
       ||avctx->pix_fmt == AV_PIX_FMT_YUV422P
       ||avctx->pix_fmt == AV_PIX_FMT_YUV444P){
        put_marker(p, COM);
        flush_put_bits(p);
        ptr = put_bits_ptr(p);
        put_bits(p, 16, 0); /* patched later */
        avpriv_put_string(p, "CS=ITU601", 1);
        size = strlen("CS=ITU601")+3;
        AV_WB16(ptr, size);
    }
}

void ff_mjpeg_encode_picture_header(MpegEncContext *s)
{
    const int lossless= s->avctx->codec_id != AV_CODEC_ID_MJPEG;
    int i;

    put_marker(&s->pb, SOI);

<<<<<<< HEAD
    // hack for AMV mjpeg format
    if(s->avctx->codec_id == AV_CODEC_ID_AMV) goto end;

    jpeg_put_comments(s);
=======
    jpeg_put_comments(s->avctx, &s->pb);
>>>>>>> 0812f5a4

    jpeg_table_header(s);

    switch(s->avctx->codec_id){
    case AV_CODEC_ID_MJPEG:  put_marker(&s->pb, SOF0 ); break;
    case AV_CODEC_ID_LJPEG:  put_marker(&s->pb, SOF3 ); break;
    default: av_assert0(0);
    }

    put_bits(&s->pb, 16, 17);
    if(lossless && (s->avctx->pix_fmt == AV_PIX_FMT_BGR0
                    || s->avctx->pix_fmt == AV_PIX_FMT_BGRA
                    || s->avctx->pix_fmt == AV_PIX_FMT_BGR24))
        put_bits(&s->pb, 8, 9); /* 9 bits/component RCT */
    else
        put_bits(&s->pb, 8, 8); /* 8 bits/component */
    put_bits(&s->pb, 16, s->height);
    put_bits(&s->pb, 16, s->width);
    put_bits(&s->pb, 8, 3); /* 3 components */

    /* Y component */
    put_bits(&s->pb, 8, 1); /* component number */
    put_bits(&s->pb, 4, s->mjpeg_hsample[0]); /* H factor */
    put_bits(&s->pb, 4, s->mjpeg_vsample[0]); /* V factor */
    put_bits(&s->pb, 8, 0); /* select matrix */

    /* Cb component */
    put_bits(&s->pb, 8, 2); /* component number */
    put_bits(&s->pb, 4, s->mjpeg_hsample[1]); /* H factor */
    put_bits(&s->pb, 4, s->mjpeg_vsample[1]); /* V factor */
#ifdef TWOMATRIXES
    put_bits(&s->pb, 8, lossless ? 0 : 1); /* select matrix */
#else
    put_bits(&s->pb, 8, 0); /* select matrix */
#endif

    /* Cr component */
    put_bits(&s->pb, 8, 3); /* component number */
    put_bits(&s->pb, 4, s->mjpeg_hsample[2]); /* H factor */
    put_bits(&s->pb, 4, s->mjpeg_vsample[2]); /* V factor */
#ifdef TWOMATRIXES
    put_bits(&s->pb, 8, lossless ? 0 : 1); /* select matrix */
#else
    put_bits(&s->pb, 8, 0); /* select matrix */
#endif

    /* scan header */
    put_marker(&s->pb, SOS);
    put_bits(&s->pb, 16, 12); /* length */
    put_bits(&s->pb, 8, 3); /* 3 components */

    /* Y component */
    put_bits(&s->pb, 8, 1); /* index */
    put_bits(&s->pb, 4, 0); /* DC huffman table index */
    put_bits(&s->pb, 4, 0); /* AC huffman table index */

    /* Cb component */
    put_bits(&s->pb, 8, 2); /* index */
    put_bits(&s->pb, 4, 1); /* DC huffman table index */
    put_bits(&s->pb, 4, lossless ? 0 : 1); /* AC huffman table index */

    /* Cr component */
    put_bits(&s->pb, 8, 3); /* index */
    put_bits(&s->pb, 4, 1); /* DC huffman table index */
    put_bits(&s->pb, 4, lossless ? 0 : 1); /* AC huffman table index */

    put_bits(&s->pb, 8, lossless ? s->avctx->prediction_method+1 : 0); /* Ss (not used) */

    switch(s->avctx->codec_id){
    case AV_CODEC_ID_MJPEG:  put_bits(&s->pb, 8, 63); break; /* Se (not used) */
    case AV_CODEC_ID_LJPEG:  put_bits(&s->pb, 8,  0); break; /* not used */
    default: av_assert0(0);
    }

    put_bits(&s->pb, 8, 0); /* Ah/Al (not used) */

end:
    s->esc_pos = put_bits_count(&s->pb) >> 3;
    for(i=1; i<s->slice_context_count; i++)
        s->thread_context[i]->esc_pos = 0;
}

static void escape_FF(MpegEncContext *s, int start)
{
    int size= put_bits_count(&s->pb) - start*8;
    int i, ff_count;
    uint8_t *buf= s->pb.buf + start;
    int align= (-(size_t)(buf))&3;

    av_assert1((size&7) == 0);
    size >>= 3;

    ff_count=0;
    for(i=0; i<size && i<align; i++){
        if(buf[i]==0xFF) ff_count++;
    }
    for(; i<size-15; i+=16){
        int acc, v;

        v= *(uint32_t*)(&buf[i]);
        acc= (((v & (v>>4))&0x0F0F0F0F)+0x01010101)&0x10101010;
        v= *(uint32_t*)(&buf[i+4]);
        acc+=(((v & (v>>4))&0x0F0F0F0F)+0x01010101)&0x10101010;
        v= *(uint32_t*)(&buf[i+8]);
        acc+=(((v & (v>>4))&0x0F0F0F0F)+0x01010101)&0x10101010;
        v= *(uint32_t*)(&buf[i+12]);
        acc+=(((v & (v>>4))&0x0F0F0F0F)+0x01010101)&0x10101010;

        acc>>=4;
        acc+= (acc>>16);
        acc+= (acc>>8);
        ff_count+= acc&0xFF;
    }
    for(; i<size; i++){
        if(buf[i]==0xFF) ff_count++;
    }

    if(ff_count==0) return;

    flush_put_bits(&s->pb);
    skip_put_bytes(&s->pb, ff_count);

    for(i=size-1; ff_count; i--){
        int v= buf[i];

        if(v==0xFF){
            buf[i+ff_count]= 0;
            ff_count--;
        }

        buf[i+ff_count]= v;
    }
}

void ff_mjpeg_encode_stuffing(MpegEncContext *s)
{
    int length, i;
    PutBitContext *pbc = &s->pb;
    int mb_y = s->mb_y - !s->mb_x;
    length= (-put_bits_count(pbc))&7;
    if(length) put_bits(pbc, length, (1<<length)-1);

    flush_put_bits(&s->pb);
    escape_FF(s, s->esc_pos);

    if((s->avctx->active_thread_type & FF_THREAD_SLICE) && mb_y < s->mb_height)
        put_marker(pbc, RST0 + (mb_y&7));
    s->esc_pos = put_bits_count(pbc) >> 3;

    for(i=0; i<3; i++)
        s->last_dc[i] = 128 << s->intra_dc_precision;
}

void ff_mjpeg_encode_picture_trailer(MpegEncContext *s)
{

    av_assert1((s->header_bits&7)==0);


    put_marker(&s->pb, EOI);
}

void ff_mjpeg_encode_dc(MpegEncContext *s, int val,
                        uint8_t *huff_size, uint16_t *huff_code)
{
    int mant, nbits;

    if (val == 0) {
        put_bits(&s->pb, huff_size[0], huff_code[0]);
    } else {
        mant = val;
        if (val < 0) {
            val = -val;
            mant--;
        }

        nbits= av_log2_16bit(val) + 1;

        put_bits(&s->pb, huff_size[nbits], huff_code[nbits]);

        put_sbits(&s->pb, nbits, mant);
    }
}

static void encode_block(MpegEncContext *s, int16_t *block, int n)
{
    int mant, nbits, code, i, j;
    int component, dc, run, last_index, val;
    MJpegContext *m = s->mjpeg_ctx;
    uint8_t *huff_size_ac;
    uint16_t *huff_code_ac;

    /* DC coef */
    component = (n <= 3 ? 0 : (n&1) + 1);
    dc = block[0]; /* overflow is impossible */
    val = dc - s->last_dc[component];
    if (n < 4) {
        ff_mjpeg_encode_dc(s, val, m->huff_size_dc_luminance, m->huff_code_dc_luminance);
        huff_size_ac = m->huff_size_ac_luminance;
        huff_code_ac = m->huff_code_ac_luminance;
    } else {
        ff_mjpeg_encode_dc(s, val, m->huff_size_dc_chrominance, m->huff_code_dc_chrominance);
        huff_size_ac = m->huff_size_ac_chrominance;
        huff_code_ac = m->huff_code_ac_chrominance;
    }
    s->last_dc[component] = dc;

    /* AC coefs */

    run = 0;
    last_index = s->block_last_index[n];
    for(i=1;i<=last_index;i++) {
        j = s->intra_scantable.permutated[i];
        val = block[j];
        if (val == 0) {
            run++;
        } else {
            while (run >= 16) {
                put_bits(&s->pb, huff_size_ac[0xf0], huff_code_ac[0xf0]);
                run -= 16;
            }
            mant = val;
            if (val < 0) {
                val = -val;
                mant--;
            }

            nbits= av_log2_16bit(val) + 1;
            code = (run << 4) | nbits;

            put_bits(&s->pb, huff_size_ac[code], huff_code_ac[code]);

            put_sbits(&s->pb, nbits, mant);
            run = 0;
        }
    }

    /* output EOB only if not already 64 values */
    if (last_index < 63 || run != 0)
        put_bits(&s->pb, huff_size_ac[0], huff_code_ac[0]);
}

void ff_mjpeg_encode_mb(MpegEncContext *s, int16_t block[6][64])
{
    int i;
    if (s->chroma_format == CHROMA_444) {
        encode_block(s, block[0], 0);
        encode_block(s, block[2], 2);
        encode_block(s, block[4], 4);
        encode_block(s, block[8], 8);
        encode_block(s, block[5], 5);
        encode_block(s, block[9], 9);

        if (16*s->mb_x+8 < s->width) {
            encode_block(s, block[1], 1);
            encode_block(s, block[3], 3);
            encode_block(s, block[6], 6);
            encode_block(s, block[10], 10);
            encode_block(s, block[7], 7);
            encode_block(s, block[11], 11);
        }
    } else {
        for(i=0;i<5;i++) {
            encode_block(s, block[i], i);
        }
        if (s->chroma_format == CHROMA_420) {
            encode_block(s, block[5], 5);
        } else {
            encode_block(s, block[6], 6);
            encode_block(s, block[5], 5);
            encode_block(s, block[7], 7);
        }
    }

    s->i_tex_bits += get_bits_diff(s);
}

// maximum over s->mjpeg_vsample[i]
#define V_MAX 2
static int amv_encode_picture(AVCodecContext *avctx, AVPacket *pkt,
                              const AVFrame *pic_arg, int *got_packet)

{
    MpegEncContext *s = avctx->priv_data;
    AVFrame pic = *pic_arg;
    int i;

    //CODEC_FLAG_EMU_EDGE have to be cleared
    if(s->avctx->flags & CODEC_FLAG_EMU_EDGE)
        return -1;

    //picture should be flipped upside-down
    for(i=0; i < 3; i++) {
        pic.data[i] += (pic.linesize[i] * (s->mjpeg_vsample[i] * (8 * s->mb_height -((s->height/V_MAX)&7)) - 1 ));
        pic.linesize[i] *= -1;
    }
    return ff_MPV_encode_picture(avctx, pkt, &pic, got_packet);
}

#if CONFIG_MJPEG_ENCODER
AVCodec ff_mjpeg_encoder = {
    .name           = "mjpeg",
    .long_name      = NULL_IF_CONFIG_SMALL("MJPEG (Motion JPEG)"),
    .type           = AVMEDIA_TYPE_VIDEO,
    .id             = AV_CODEC_ID_MJPEG,
    .priv_data_size = sizeof(MpegEncContext),
    .init           = ff_MPV_encode_init,
    .encode2        = ff_MPV_encode_picture,
    .close          = ff_MPV_encode_end,
    .capabilities   = CODEC_CAP_SLICE_THREADS | CODEC_CAP_FRAME_THREADS | CODEC_CAP_INTRA_ONLY,
    .pix_fmts       = (const enum AVPixelFormat[]){
        AV_PIX_FMT_YUVJ420P, AV_PIX_FMT_YUVJ422P, AV_PIX_FMT_YUVJ444P, AV_PIX_FMT_NONE
    },
};
#endif
#if CONFIG_AMV_ENCODER
AVCodec ff_amv_encoder = {
    .name           = "amv",
    .long_name      = NULL_IF_CONFIG_SMALL("AMV Video"),
    .type           = AVMEDIA_TYPE_VIDEO,
    .id             = AV_CODEC_ID_AMV,
    .priv_data_size = sizeof(MpegEncContext),
    .init           = ff_MPV_encode_init,
    .encode2        = amv_encode_picture,
    .close          = ff_MPV_encode_end,
    .pix_fmts       = (const enum AVPixelFormat[]){
        AV_PIX_FMT_YUVJ420P, AV_PIX_FMT_YUVJ422P, AV_PIX_FMT_NONE
    },
};
#endif<|MERGE_RESOLUTION|>--- conflicted
+++ resolved
@@ -164,11 +164,7 @@
     int size;
     uint8_t *ptr;
 
-<<<<<<< HEAD
-    if (s->avctx->sample_aspect_ratio.num /* && !lossless */)
-=======
     if (avctx->sample_aspect_ratio.num > 0 && avctx->sample_aspect_ratio.den > 0)
->>>>>>> 0812f5a4
     {
     /* JFIF header */
     put_marker(p, APP0);
@@ -213,14 +209,10 @@
 
     put_marker(&s->pb, SOI);
 
-<<<<<<< HEAD
     // hack for AMV mjpeg format
     if(s->avctx->codec_id == AV_CODEC_ID_AMV) goto end;
 
-    jpeg_put_comments(s);
-=======
     jpeg_put_comments(s->avctx, &s->pb);
->>>>>>> 0812f5a4
 
     jpeg_table_header(s);
 

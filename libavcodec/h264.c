--- conflicted
+++ resolved
@@ -1990,7 +1990,7 @@
     h->cur_pic_ptr = pic;
     unref_picture(h, &h->cur_pic);
     if (CONFIG_ERROR_RESILIENCE) {
-        h->er.cur_pic = NULL;
+        memset(&h->er.cur_pic, 0, sizeof(h->er.cur_pic));
     }
 
     if ((ret = ref_picture(h, &h->cur_pic, h->cur_pic_ptr)) < 0)
@@ -1998,8 +1998,8 @@
 
     if (CONFIG_ERROR_RESILIENCE) {
         ff_er_frame_start(&h->er);
-        h->er.last_pic =
-        h->er.next_pic = NULL;
+        memset(&h->er.last_pic, 0, sizeof(h->er.last_pic));
+        memset(&h->er.next_pic, 0, sizeof(h->er.next_pic));
     }
 
     assert(h->linesize && h->uvlinesize);
@@ -3048,17 +3048,8 @@
      * past end by one (callers fault) and resync_mb_y != 0
      * causes problems for the first MB line, too.
      */
-<<<<<<< HEAD
     if (CONFIG_ERROR_RESILIENCE && !FIELD_PICTURE(h) && h->current_slice && !h->sps.new) {
-        h->er.cur_pic  = h->cur_pic_ptr;
-=======
-    if (CONFIG_ERROR_RESILIENCE && !FIELD_PICTURE(h)) {
         ff_mpeg_set_erpic(&h->er.cur_pic, h->cur_pic_ptr);
-        ff_mpeg_set_erpic(&h->er.last_pic,
-                          h->ref_count[0] ? &h->ref_list[0][0] : NULL);
-        ff_mpeg_set_erpic(&h->er.next_pic,
-                          h->ref_count[1] ? &h->ref_list[1][0] : NULL);
->>>>>>> d66e305b
         ff_er_frame_end(&h->er);
     }
     if (!in_setup && !h->droppable)
@@ -4146,8 +4137,9 @@
                              (h->ref_list[j][i].reference & 3);
     }
 
-    if (h->ref_count[0]) h->er.last_pic = &h->ref_list[0][0];
-    if (h->ref_count[1]) h->er.next_pic = &h->ref_list[1][0];
+    if (h->ref_count[0]) ff_mpeg_set_erpic(&h->er.last_pic, &h->ref_list[0][0]);
+    if (h->ref_count[1]) ff_mpeg_set_erpic(&h->er.next_pic, &h->ref_list[1][0]);
+
     h->er.ref_count = h->ref_count[0];
     h0->au_pps_id = pps_id;
     h->sps.new =

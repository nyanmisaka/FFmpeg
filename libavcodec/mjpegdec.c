/*
 * MJPEG decoder
 * Copyright (c) 2000, 2001 Fabrice Bellard
 * Copyright (c) 2003 Alex Beregszaszi
 * Copyright (c) 2003-2004 Michael Niedermayer
 *
 * Support for external huffman table, various fixes (AVID workaround),
 * aspecting, new decode_frame mechanism and apple mjpeg-b support
 *                                  by Alex Beregszaszi
 *
 * This file is part of FFmpeg.
 *
 * FFmpeg is free software; you can redistribute it and/or
 * modify it under the terms of the GNU Lesser General Public
 * License as published by the Free Software Foundation; either
 * version 2.1 of the License, or (at your option) any later version.
 *
 * FFmpeg is distributed in the hope that it will be useful,
 * but WITHOUT ANY WARRANTY; without even the implied warranty of
 * MERCHANTABILITY or FITNESS FOR A PARTICULAR PURPOSE.  See the GNU
 * Lesser General Public License for more details.
 *
 * You should have received a copy of the GNU Lesser General Public
 * License along with FFmpeg; if not, write to the Free Software
 * Foundation, Inc., 51 Franklin Street, Fifth Floor, Boston, MA 02110-1301 USA
 */

/**
 * @file
 * MJPEG decoder.
 */

#include "libavutil/imgutils.h"
#include "libavutil/avassert.h"
#include "libavutil/opt.h"
#include "avcodec.h"
#include "copy_block.h"
#include "internal.h"
#include "mjpeg.h"
#include "mjpegdec.h"
#include "jpeglsdec.h"
#include "tiff.h"
#include "exif.h"
#include "bytestream.h"


static int build_vlc(VLC *vlc, const uint8_t *bits_table,
                     const uint8_t *val_table, int nb_codes,
                     int use_static, int is_ac)
{
    uint8_t huff_size[256] = { 0 };
    uint16_t huff_code[256];
    uint16_t huff_sym[256];
    int i;

    av_assert0(nb_codes <= 256);

    ff_mjpeg_build_huffman_codes(huff_size, huff_code, bits_table, val_table);

    for (i = 0; i < 256; i++)
        huff_sym[i] = i + 16 * is_ac;

    if (is_ac)
        huff_sym[0] = 16 * 256;

    return ff_init_vlc_sparse(vlc, 9, nb_codes, huff_size, 1, 1,
                              huff_code, 2, 2, huff_sym, 2, 2, use_static);
}

static void build_basic_mjpeg_vlc(MJpegDecodeContext *s)
{
    build_vlc(&s->vlcs[0][0], avpriv_mjpeg_bits_dc_luminance,
              avpriv_mjpeg_val_dc, 12, 0, 0);
    build_vlc(&s->vlcs[0][1], avpriv_mjpeg_bits_dc_chrominance,
              avpriv_mjpeg_val_dc, 12, 0, 0);
    build_vlc(&s->vlcs[1][0], avpriv_mjpeg_bits_ac_luminance,
              avpriv_mjpeg_val_ac_luminance, 251, 0, 1);
    build_vlc(&s->vlcs[1][1], avpriv_mjpeg_bits_ac_chrominance,
              avpriv_mjpeg_val_ac_chrominance, 251, 0, 1);
    build_vlc(&s->vlcs[2][0], avpriv_mjpeg_bits_ac_luminance,
              avpriv_mjpeg_val_ac_luminance, 251, 0, 0);
    build_vlc(&s->vlcs[2][1], avpriv_mjpeg_bits_ac_chrominance,
              avpriv_mjpeg_val_ac_chrominance, 251, 0, 0);
}

av_cold int ff_mjpeg_decode_init(AVCodecContext *avctx)
{
    MJpegDecodeContext *s = avctx->priv_data;

    if (!s->picture_ptr)
        s->picture_ptr = &s->picture;
    avcodec_get_frame_defaults(&s->picture);

    s->avctx = avctx;
    ff_hpeldsp_init(&s->hdsp, avctx->flags);
    ff_dsputil_init(&s->dsp, avctx);
    ff_init_scantable(s->dsp.idct_permutation, &s->scantable, ff_zigzag_direct);
    s->buffer_size   = 0;
    s->buffer        = NULL;
    s->start_code    = -1;
    s->first_picture = 1;
    s->got_picture   = 0;
    s->org_height    = avctx->coded_height;
    avctx->chroma_sample_location = AVCHROMA_LOC_CENTER;

    build_basic_mjpeg_vlc(s);

    if (s->extern_huff) {
        av_log(avctx, AV_LOG_INFO, "using external huffman table\n");
        init_get_bits(&s->gb, avctx->extradata, avctx->extradata_size * 8);
        if (ff_mjpeg_decode_dht(s)) {
            av_log(avctx, AV_LOG_ERROR,
                   "error using external huffman table, switching back to internal\n");
            build_basic_mjpeg_vlc(s);
        }
    }
    if (avctx->field_order == AV_FIELD_BB) { /* quicktime icefloe 019 */
        s->interlace_polarity = 1;           /* bottom field first */
        av_log(avctx, AV_LOG_DEBUG, "bottom field first\n");
    }
    if (avctx->codec->id == AV_CODEC_ID_AMV)
        s->flipped = 1;

    return 0;
}


/* quantize tables */
int ff_mjpeg_decode_dqt(MJpegDecodeContext *s)
{
    int len, index, i, j;

    len = get_bits(&s->gb, 16) - 2;

    while (len >= 65) {
        int pr = get_bits(&s->gb, 4);
        if (pr > 1) {
            av_log(s->avctx, AV_LOG_ERROR, "dqt: invalid precision\n");
            return AVERROR_INVALIDDATA;
        }
        index = get_bits(&s->gb, 4);
        if (index >= 4)
            return -1;
        av_log(s->avctx, AV_LOG_DEBUG, "index=%d\n", index);
        /* read quant table */
        for (i = 0; i < 64; i++) {
            j = s->scantable.permutated[i];
            s->quant_matrixes[index][j] = get_bits(&s->gb, pr ? 16 : 8);
        }

        // XXX FIXME finetune, and perhaps add dc too
        s->qscale[index] = FFMAX(s->quant_matrixes[index][s->scantable.permutated[1]],
                                 s->quant_matrixes[index][s->scantable.permutated[8]]) >> 1;
        av_log(s->avctx, AV_LOG_DEBUG, "qscale[%d]: %d\n",
               index, s->qscale[index]);
        len -= 65;
    }
    return 0;
}

/* decode huffman tables and build VLC decoders */
int ff_mjpeg_decode_dht(MJpegDecodeContext *s)
{
    int len, index, i, class, n, v, code_max;
    uint8_t bits_table[17];
    uint8_t val_table[256];
    int ret = 0;

    len = get_bits(&s->gb, 16) - 2;

    while (len > 0) {
        if (len < 17)
            return AVERROR_INVALIDDATA;
        class = get_bits(&s->gb, 4);
        if (class >= 2)
            return AVERROR_INVALIDDATA;
        index = get_bits(&s->gb, 4);
        if (index >= 4)
            return AVERROR_INVALIDDATA;
        n = 0;
        for (i = 1; i <= 16; i++) {
            bits_table[i] = get_bits(&s->gb, 8);
            n += bits_table[i];
        }
        len -= 17;
        if (len < n || n > 256)
            return AVERROR_INVALIDDATA;

        code_max = 0;
        for (i = 0; i < n; i++) {
            v = get_bits(&s->gb, 8);
            if (v > code_max)
                code_max = v;
            val_table[i] = v;
        }
        len -= n;

        /* build VLC and flush previous vlc if present */
        ff_free_vlc(&s->vlcs[class][index]);
        av_log(s->avctx, AV_LOG_DEBUG, "class=%d index=%d nb_codes=%d\n",
               class, index, code_max + 1);
        if ((ret = build_vlc(&s->vlcs[class][index], bits_table, val_table,
                             code_max + 1, 0, class > 0)) < 0)
            return ret;

        if (class > 0) {
            ff_free_vlc(&s->vlcs[2][index]);
            if ((ret = build_vlc(&s->vlcs[2][index], bits_table, val_table,
                                 code_max + 1, 0, 0)) < 0)
                return ret;
        }
    }
    return 0;
}

int ff_mjpeg_decode_sof(MJpegDecodeContext *s)
{
    int len, nb_components, i, width, height, pix_fmt_id;
    int h_count[MAX_COMPONENTS];
    int v_count[MAX_COMPONENTS];

    s->cur_scan = 0;
    s->upscale_h = s->upscale_v = 0;

    /* XXX: verify len field validity */
    len     = get_bits(&s->gb, 16);
    s->avctx->bits_per_raw_sample =
    s->bits = get_bits(&s->gb, 8);

    if (s->pegasus_rct)
        s->bits = 9;
    if (s->bits == 9 && !s->pegasus_rct)
        s->rct  = 1;    // FIXME ugly

    if(s->lossless && s->avctx->lowres){
        av_log(s->avctx, AV_LOG_ERROR, "lowres is not possible with lossless jpeg\n");
        return -1;
    }

    height = get_bits(&s->gb, 16);
    width  = get_bits(&s->gb, 16);

    // HACK for odd_height.mov
    if (s->interlaced && s->width == width && s->height == height + 1)
        height= s->height;

    av_log(s->avctx, AV_LOG_DEBUG, "sof0: picture: %dx%d\n", width, height);
    if (av_image_check_size(width, height, 0, s->avctx))
        return AVERROR_INVALIDDATA;

    nb_components = get_bits(&s->gb, 8);
    if (nb_components <= 0 ||
        nb_components > MAX_COMPONENTS)
        return -1;
    if (s->interlaced && (s->bottom_field == !s->interlace_polarity)) {
        if (nb_components != s->nb_components) {
            av_log(s->avctx, AV_LOG_ERROR,
                   "nb_components changing in interlaced picture\n");
            return AVERROR_INVALIDDATA;
        }
    }
    if (s->ls && !(s->bits <= 8 || nb_components == 1)) {
        avpriv_report_missing_feature(s->avctx,
                                      "JPEG-LS that is not <= 8 "
                                      "bits/component or 16-bit gray");
        return AVERROR_PATCHWELCOME;
    }
    s->nb_components = nb_components;
    s->h_max         = 1;
    s->v_max         = 1;
    memset(h_count, 0, sizeof(h_count));
    memset(v_count, 0, sizeof(v_count));
    for (i = 0; i < nb_components; i++) {
        /* component id */
        s->component_id[i] = get_bits(&s->gb, 8) - 1;
        h_count[i]         = get_bits(&s->gb, 4);
        v_count[i]         = get_bits(&s->gb, 4);
        /* compute hmax and vmax (only used in interleaved case) */
        if (h_count[i] > s->h_max)
            s->h_max = h_count[i];
        if (v_count[i] > s->v_max)
            s->v_max = v_count[i];
        s->quant_index[i] = get_bits(&s->gb, 8);
        if (s->quant_index[i] >= 4) {
            av_log(s->avctx, AV_LOG_ERROR, "quant_index is invalid\n");
            return AVERROR_INVALIDDATA;
        }
        if (!h_count[i] || !v_count[i]) {
            av_log(s->avctx, AV_LOG_ERROR,
                   "Invalid sampling factor in component %d %d:%d\n",
                   i, h_count[i], v_count[i]);
            return AVERROR_INVALIDDATA;
        }

        av_log(s->avctx, AV_LOG_DEBUG, "component %d %d:%d id: %d quant:%d\n",
               i, h_count[i], v_count[i],
               s->component_id[i], s->quant_index[i]);
    }

    if (s->ls && (s->h_max > 1 || s->v_max > 1)) {
        avpriv_report_missing_feature(s->avctx, "Subsampling in JPEG-LS");
        return AVERROR_PATCHWELCOME;
    }


    /* if different size, realloc/alloc picture */
    if (   width != s->width || height != s->height
        || memcmp(s->h_count, h_count, sizeof(h_count))
        || memcmp(s->v_count, v_count, sizeof(v_count))) {

        s->width      = width;
        s->height     = height;
        memcpy(s->h_count, h_count, sizeof(h_count));
        memcpy(s->v_count, v_count, sizeof(v_count));
        s->interlaced = 0;
        s->got_picture = 0;

        /* test interlaced mode */
        if (s->first_picture   &&
            s->org_height != 0 &&
            s->height < ((s->org_height * 3) / 4)) {
            s->interlaced                    = 1;
            s->bottom_field                  = s->interlace_polarity;
            s->picture_ptr->interlaced_frame = 1;
            s->picture_ptr->top_field_first  = !s->interlace_polarity;
            height *= 2;
        }

        avcodec_set_dimensions(s->avctx, width, height);

        s->first_picture = 0;
    }

    if (s->interlaced && (s->bottom_field == !s->interlace_polarity)) {
        if (s->progressive) {
            avpriv_request_sample(s->avctx, "progressively coded interlaced picture");
            return AVERROR_INVALIDDATA;
        }
    } else{
        if (s->v_max == 1 && s->h_max == 1 && s->lossless==1 && (nb_components==3 || nb_components==4))
            s->rgb = 1;
        else if (!s->lossless)
            s->rgb = 0;
    /* XXX: not complete test ! */
    pix_fmt_id = (s->h_count[0] << 28) | (s->v_count[0] << 24) |
                 (s->h_count[1] << 20) | (s->v_count[1] << 16) |
                 (s->h_count[2] << 12) | (s->v_count[2] <<  8) |
                 (s->h_count[3] <<  4) |  s->v_count[3];
    av_log(s->avctx, AV_LOG_DEBUG, "pix fmt id %x\n", pix_fmt_id);
    /* NOTE we do not allocate pictures large enough for the possible
     * padding of h/v_count being 4 */
    if (!(pix_fmt_id & 0xD0D0D0D0))
        pix_fmt_id -= (pix_fmt_id & 0xF0F0F0F0) >> 1;
    if (!(pix_fmt_id & 0x0D0D0D0D))
        pix_fmt_id -= (pix_fmt_id & 0x0F0F0F0F) >> 1;

    switch (pix_fmt_id) {
    case 0x11111100:
        if (s->rgb)
            s->avctx->pix_fmt = s->bits <= 9 ? AV_PIX_FMT_BGR24 : AV_PIX_FMT_BGR48;
        else {
            if (s->component_id[0] == 'Q' && s->component_id[1] == 'F' && s->component_id[2] == 'A') {
                s->avctx->pix_fmt = s->bits <= 8 ? AV_PIX_FMT_GBRP : AV_PIX_FMT_GBRP16;
            } else {
                if (s->bits <= 8) s->avctx->pix_fmt = s->cs_itu601 ? AV_PIX_FMT_YUV444P : AV_PIX_FMT_YUVJ444P;
                else              s->avctx->pix_fmt = AV_PIX_FMT_YUV444P16;
            s->avctx->color_range = s->cs_itu601 ? AVCOL_RANGE_MPEG : AVCOL_RANGE_JPEG;
            }
        }
        av_assert0(s->nb_components == 3);
        break;
    case 0x11111111:
        if (s->rgb)
            s->avctx->pix_fmt = s->bits <= 9 ? AV_PIX_FMT_ABGR : AV_PIX_FMT_RGBA64;
        else {
            s->avctx->pix_fmt = s->bits <= 8 ? AV_PIX_FMT_YUVA444P : AV_PIX_FMT_YUVA444P16;
            s->avctx->color_range = s->cs_itu601 ? AVCOL_RANGE_MPEG : AVCOL_RANGE_JPEG;
        }
        av_assert0(s->nb_components == 4);
        break;
    case 0x12121100:
    case 0x22122100:
        if (s->bits <= 8) s->avctx->pix_fmt = s->cs_itu601 ? AV_PIX_FMT_YUV444P : AV_PIX_FMT_YUVJ444P;
        else
            goto unk_pixfmt;
        s->avctx->color_range = s->cs_itu601 ? AVCOL_RANGE_MPEG : AVCOL_RANGE_JPEG;
        s->upscale_v = 2;
        s->upscale_h = (pix_fmt_id == 0x22122100);
        s->chroma_height = s->height;
        break;
    case 0x21211100:
    case 0x22211200:
        if (s->bits <= 8) s->avctx->pix_fmt = s->cs_itu601 ? AV_PIX_FMT_YUV444P : AV_PIX_FMT_YUVJ444P;
        else
            goto unk_pixfmt;
        s->avctx->color_range = s->cs_itu601 ? AVCOL_RANGE_MPEG : AVCOL_RANGE_JPEG;
        s->upscale_v = (pix_fmt_id == 0x22211200);
        s->upscale_h = 2;
        s->chroma_height = s->height;
        break;
    case 0x22221100:
        if (s->bits <= 8) s->avctx->pix_fmt = s->cs_itu601 ? AV_PIX_FMT_YUV444P : AV_PIX_FMT_YUVJ444P;
        else
            goto unk_pixfmt;
        s->avctx->color_range = s->cs_itu601 ? AVCOL_RANGE_MPEG : AVCOL_RANGE_JPEG;
        s->upscale_v = 2;
        s->upscale_h = 2;
        s->chroma_height = s->height / 2;
        break;
    case 0x11000000:
    case 0x13000000:
    case 0x14000000:
    case 0x31000000:
    case 0x33000000:
    case 0x34000000:
    case 0x41000000:
    case 0x43000000:
    case 0x44000000:
        if(s->bits <= 8)
            s->avctx->pix_fmt = AV_PIX_FMT_GRAY8;
        else
            s->avctx->pix_fmt = AV_PIX_FMT_GRAY16;
        break;
    case 0x12111100:
    case 0x22211100:
    case 0x22112100:
        if (s->bits <= 8) s->avctx->pix_fmt = s->cs_itu601 ? AV_PIX_FMT_YUV440P : AV_PIX_FMT_YUVJ440P;
        else
            goto unk_pixfmt;
        s->avctx->color_range = s->cs_itu601 ? AVCOL_RANGE_MPEG : AVCOL_RANGE_JPEG;
        s->upscale_h = (pix_fmt_id == 0x22211100) * 2 + (pix_fmt_id == 0x22112100);
        s->chroma_height = s->height / 2;
        break;
    case 0x21111100:
        if (s->bits <= 8) s->avctx->pix_fmt = s->cs_itu601 ? AV_PIX_FMT_YUV422P : AV_PIX_FMT_YUVJ422P;
        else              s->avctx->pix_fmt = AV_PIX_FMT_YUV422P16;
        s->avctx->color_range = s->cs_itu601 ? AVCOL_RANGE_MPEG : AVCOL_RANGE_JPEG;
        break;
    case 0x22121100:
    case 0x22111200:
        if (s->bits <= 8) s->avctx->pix_fmt = s->cs_itu601 ? AV_PIX_FMT_YUV422P : AV_PIX_FMT_YUVJ422P;
        else
            goto unk_pixfmt;
        s->avctx->color_range = s->cs_itu601 ? AVCOL_RANGE_MPEG : AVCOL_RANGE_JPEG;
        s->upscale_v = (pix_fmt_id == 0x22121100) + 1;
        break;
    case 0x22111100:
        if (s->bits <= 8) s->avctx->pix_fmt = s->cs_itu601 ? AV_PIX_FMT_YUV420P : AV_PIX_FMT_YUVJ420P;
        else              s->avctx->pix_fmt = AV_PIX_FMT_YUV420P16;
        s->avctx->color_range = s->cs_itu601 ? AVCOL_RANGE_MPEG : AVCOL_RANGE_JPEG;
        break;
    case 0x41111100:
        if (s->bits <= 8) s->avctx->pix_fmt = s->cs_itu601 ? AV_PIX_FMT_YUV411P : AV_PIX_FMT_YUVJ411P;
        else
            goto unk_pixfmt;
        s->avctx->color_range = s->cs_itu601 ? AVCOL_RANGE_MPEG : AVCOL_RANGE_JPEG;
        break;
    default:
unk_pixfmt:
        av_log(s->avctx, AV_LOG_ERROR, "Unhandled pixel format 0x%x\n", pix_fmt_id);
        return AVERROR_PATCHWELCOME;
    }
    if ((s->upscale_h || s->upscale_v) && s->avctx->lowres) {
        av_log(s->avctx, AV_LOG_ERROR, "lowres not supported for weird subsampling\n");
        return AVERROR_PATCHWELCOME;
    }
    if (s->ls) {
        s->upscale_h = s->upscale_v = 0;
        if (s->nb_components > 1)
            s->avctx->pix_fmt = AV_PIX_FMT_RGB24;
        else if (s->bits <= 8)
            s->avctx->pix_fmt = AV_PIX_FMT_GRAY8;
        else
            s->avctx->pix_fmt = AV_PIX_FMT_GRAY16;
    }

    av_frame_unref(s->picture_ptr);
    if (ff_get_buffer(s->avctx, s->picture_ptr, AV_GET_BUFFER_FLAG_REF) < 0)
        return -1;
    s->picture_ptr->pict_type = AV_PICTURE_TYPE_I;
    s->picture_ptr->key_frame = 1;
    s->got_picture            = 1;

    for (i = 0; i < 3; i++)
        s->linesize[i] = s->picture_ptr->linesize[i] << s->interlaced;

    av_dlog(s->avctx, "%d %d %d %d %d %d\n",
            s->width, s->height, s->linesize[0], s->linesize[1],
            s->interlaced, s->avctx->height);

    if (len != (8 + (3 * nb_components)))
        av_log(s->avctx, AV_LOG_DEBUG, "decode_sof0: error, len(%d) mismatch\n", len);
    }

    if (s->rgb && !s->lossless && !s->ls) {
        av_log(s->avctx, AV_LOG_ERROR, "Unsupported coding and pixel format combination\n");
        return AVERROR_PATCHWELCOME;
    }

    /* totally blank picture as progressive JPEG will only add details to it */
    if (s->progressive) {
        int bw = (width  + s->h_max * 8 - 1) / (s->h_max * 8);
        int bh = (height + s->v_max * 8 - 1) / (s->v_max * 8);
        for (i = 0; i < s->nb_components; i++) {
            int size = bw * bh * s->h_count[i] * s->v_count[i];
            av_freep(&s->blocks[i]);
            av_freep(&s->last_nnz[i]);
            s->blocks[i]       = av_malloc(size * sizeof(**s->blocks));
            s->last_nnz[i]     = av_mallocz(size * sizeof(**s->last_nnz));
            if (!s->blocks[i] || !s->last_nnz[i])
                return AVERROR(ENOMEM);
            s->block_stride[i] = bw * s->h_count[i];
        }
        memset(s->coefs_finished, 0, sizeof(s->coefs_finished));
    }
    return 0;
}

static inline int mjpeg_decode_dc(MJpegDecodeContext *s, int dc_index)
{
    int code;
    code = get_vlc2(&s->gb, s->vlcs[0][dc_index].table, 9, 2);
    if (code < 0 || code > 16) {
        av_log(s->avctx, AV_LOG_WARNING,
               "mjpeg_decode_dc: bad vlc: %d:%d (%p)\n",
               0, dc_index, &s->vlcs[0][dc_index]);
        return 0xfffff;
    }

    if (code)
        return get_xbits(&s->gb, code);
    else
        return 0;
}

/* decode block and dequantize */
static int decode_block(MJpegDecodeContext *s, int16_t *block, int component,
                        int dc_index, int ac_index, int16_t *quant_matrix)
{
    int code, i, j, level, val;

    /* DC coef */
    val = mjpeg_decode_dc(s, dc_index);
    if (val == 0xfffff) {
        av_log(s->avctx, AV_LOG_ERROR, "error dc\n");
        return AVERROR_INVALIDDATA;
    }
    val = val * quant_matrix[0] + s->last_dc[component];
    s->last_dc[component] = val;
    block[0] = val;
    /* AC coefs */
    i = 0;
    {OPEN_READER(re, &s->gb);
    do {
        UPDATE_CACHE(re, &s->gb);
        GET_VLC(code, re, &s->gb, s->vlcs[1][ac_index].table, 9, 2);

        i += ((unsigned)code) >> 4;
            code &= 0xf;
        if (code) {
            if (code > MIN_CACHE_BITS - 16)
                UPDATE_CACHE(re, &s->gb);

            {
                int cache = GET_CACHE(re, &s->gb);
                int sign  = (~cache) >> 31;
                level     = (NEG_USR32(sign ^ cache,code) ^ sign) - sign;
            }

            LAST_SKIP_BITS(re, &s->gb, code);

            if (i > 63) {
                av_log(s->avctx, AV_LOG_ERROR, "error count: %d\n", i);
                return AVERROR_INVALIDDATA;
            }
            j        = s->scantable.permutated[i];
            block[j] = level * quant_matrix[j];
        }
    } while (i < 63);
    CLOSE_READER(re, &s->gb);}

    return 0;
}

static int decode_dc_progressive(MJpegDecodeContext *s, int16_t *block,
                                 int component, int dc_index,
                                 int16_t *quant_matrix, int Al)
{
    int val;
    s->dsp.clear_block(block);
    val = mjpeg_decode_dc(s, dc_index);
    if (val == 0xfffff) {
        av_log(s->avctx, AV_LOG_ERROR, "error dc\n");
        return AVERROR_INVALIDDATA;
    }
    val = (val * quant_matrix[0] << Al) + s->last_dc[component];
    s->last_dc[component] = val;
    block[0] = val;
    return 0;
}

/* decode block and dequantize - progressive JPEG version */
static int decode_block_progressive(MJpegDecodeContext *s, int16_t *block,
                                    uint8_t *last_nnz, int ac_index,
                                    int16_t *quant_matrix,
                                    int ss, int se, int Al, int *EOBRUN)
{
    int code, i, j, level, val, run;

    if (*EOBRUN) {
        (*EOBRUN)--;
        return 0;
    }

    {
        OPEN_READER(re, &s->gb);
        for (i = ss; ; i++) {
            UPDATE_CACHE(re, &s->gb);
            GET_VLC(code, re, &s->gb, s->vlcs[2][ac_index].table, 9, 2);

            run = ((unsigned) code) >> 4;
            code &= 0xF;
            if (code) {
                i += run;
                if (code > MIN_CACHE_BITS - 16)
                    UPDATE_CACHE(re, &s->gb);

                {
                    int cache = GET_CACHE(re, &s->gb);
                    int sign  = (~cache) >> 31;
                    level     = (NEG_USR32(sign ^ cache,code) ^ sign) - sign;
                }

                LAST_SKIP_BITS(re, &s->gb, code);

                if (i >= se) {
                    if (i == se) {
                        j = s->scantable.permutated[se];
                        block[j] = level * quant_matrix[j] << Al;
                        break;
                    }
                    av_log(s->avctx, AV_LOG_ERROR, "error count: %d\n", i);
                    return AVERROR_INVALIDDATA;
                }
                j = s->scantable.permutated[i];
                block[j] = level * quant_matrix[j] << Al;
            } else {
                if (run == 0xF) {// ZRL - skip 15 coefficients
                    i += 15;
                    if (i >= se) {
                        av_log(s->avctx, AV_LOG_ERROR, "ZRL overflow: %d\n", i);
                        return AVERROR_INVALIDDATA;
                    }
                } else {
                    val = (1 << run);
                    if (run) {
                        UPDATE_CACHE(re, &s->gb);
                        val += NEG_USR32(GET_CACHE(re, &s->gb), run);
                        LAST_SKIP_BITS(re, &s->gb, run);
                    }
                    *EOBRUN = val - 1;
                    break;
                }
            }
        }
        CLOSE_READER(re, &s->gb);
    }

    if (i > *last_nnz)
        *last_nnz = i;

    return 0;
}

#define REFINE_BIT(j) {                                             \
    UPDATE_CACHE(re, &s->gb);                                       \
    sign = block[j] >> 15;                                          \
    block[j] += SHOW_UBITS(re, &s->gb, 1) *                         \
                ((quant_matrix[j] ^ sign) - sign) << Al;            \
    LAST_SKIP_BITS(re, &s->gb, 1);                                  \
}

#define ZERO_RUN                                                    \
for (; ; i++) {                                                     \
    if (i > last) {                                                 \
        i += run;                                                   \
        if (i > se) {                                               \
            av_log(s->avctx, AV_LOG_ERROR, "error count: %d\n", i); \
            return -1;                                              \
        }                                                           \
        break;                                                      \
    }                                                               \
    j = s->scantable.permutated[i];                                 \
    if (block[j])                                                   \
        REFINE_BIT(j)                                               \
    else if (run-- == 0)                                            \
        break;                                                      \
}

/* decode block and dequantize - progressive JPEG refinement pass */
static int decode_block_refinement(MJpegDecodeContext *s, int16_t *block,
                                   uint8_t *last_nnz,
                                   int ac_index, int16_t *quant_matrix,
                                   int ss, int se, int Al, int *EOBRUN)
{
    int code, i = ss, j, sign, val, run;
    int last    = FFMIN(se, *last_nnz);

    OPEN_READER(re, &s->gb);
    if (*EOBRUN) {
        (*EOBRUN)--;
    } else {
        for (; ; i++) {
            UPDATE_CACHE(re, &s->gb);
            GET_VLC(code, re, &s->gb, s->vlcs[2][ac_index].table, 9, 2);

            if (code & 0xF) {
                run = ((unsigned) code) >> 4;
                UPDATE_CACHE(re, &s->gb);
                val = SHOW_UBITS(re, &s->gb, 1);
                LAST_SKIP_BITS(re, &s->gb, 1);
                ZERO_RUN;
                j = s->scantable.permutated[i];
                val--;
                block[j] = ((quant_matrix[j]^val) - val) << Al;
                if (i == se) {
                    if (i > *last_nnz)
                        *last_nnz = i;
                    CLOSE_READER(re, &s->gb);
                    return 0;
                }
            } else {
                run = ((unsigned) code) >> 4;
                if (run == 0xF) {
                    ZERO_RUN;
                } else {
                    val = run;
                    run = (1 << run);
                    if (val) {
                        UPDATE_CACHE(re, &s->gb);
                        run += SHOW_UBITS(re, &s->gb, val);
                        LAST_SKIP_BITS(re, &s->gb, val);
                    }
                    *EOBRUN = run - 1;
                    break;
                }
            }
        }

        if (i > *last_nnz)
            *last_nnz = i;
    }

    for (; i <= last; i++) {
        j = s->scantable.permutated[i];
        if (block[j])
            REFINE_BIT(j)
    }
    CLOSE_READER(re, &s->gb);

    return 0;
}
#undef REFINE_BIT
#undef ZERO_RUN

static int handle_rstn(MJpegDecodeContext *s, int nb_components)
{
    int i;
    int reset = 0;

    if (s->restart_interval) {
        s->restart_count--;
        if(s->restart_count == 0 && s->avctx->codec_id == AV_CODEC_ID_THP){
            align_get_bits(&s->gb);
            for (i = 0; i < nb_components; i++) /* reset dc */
                s->last_dc[i] = (4 << s->bits);
        }

        i = 8 + ((-get_bits_count(&s->gb)) & 7);
        /* skip RSTn */
        if (s->restart_count == 0) {
            if(   show_bits(&s->gb, i) == (1 << i) - 1
               || show_bits(&s->gb, i) == 0xFF) {
                int pos = get_bits_count(&s->gb);
                align_get_bits(&s->gb);
                while (get_bits_left(&s->gb) >= 8 && show_bits(&s->gb, 8) == 0xFF)
                    skip_bits(&s->gb, 8);
                if (get_bits_left(&s->gb) >= 8 && (get_bits(&s->gb, 8) & 0xF8) == 0xD0) {
                    for (i = 0; i < nb_components; i++) /* reset dc */
                        s->last_dc[i] = (4 << s->bits);
                    reset = 1;
                } else
                    skip_bits_long(&s->gb, pos - get_bits_count(&s->gb));
            }
        }
    }
    return reset;
}

static int ljpeg_decode_rgb_scan(MJpegDecodeContext *s, int nb_components, int predictor, int point_transform)
{
    int i, mb_x, mb_y;
    uint16_t (*buffer)[4];
    int left[4], top[4], topleft[4];
    const int linesize = s->linesize[0];
    const int mask     = ((1 << s->bits) - 1) << point_transform;
    int resync_mb_y = 0;
    int resync_mb_x = 0;

    if (s->nb_components != 3 && s->nb_components != 4)
        return AVERROR_INVALIDDATA;
    if (s->v_max != 1 || s->h_max != 1 || !s->lossless)
        return AVERROR_INVALIDDATA;


    s->restart_count = s->restart_interval;

    av_fast_malloc(&s->ljpeg_buffer, &s->ljpeg_buffer_size,
                   (unsigned)s->mb_width * 4 * sizeof(s->ljpeg_buffer[0][0]));
    buffer = s->ljpeg_buffer;

    for (i = 0; i < 4; i++)
        buffer[0][i] = 1 << (s->bits - 1);

    for (mb_y = 0; mb_y < s->mb_height; mb_y++) {
        uint8_t *ptr = s->picture.data[0] + (linesize * mb_y);

        if (s->interlaced && s->bottom_field)
            ptr += linesize >> 1;

        for (i = 0; i < 4; i++)
            top[i] = left[i] = topleft[i] = buffer[0][i];

        for (mb_x = 0; mb_x < s->mb_width; mb_x++) {
            int modified_predictor = predictor;

            if (s->restart_interval && !s->restart_count){
                s->restart_count = s->restart_interval;
                resync_mb_x = mb_x;
                resync_mb_y = mb_y;
                for(i=0; i<4; i++)
                    top[i] = left[i]= topleft[i]= 1 << (s->bits - 1);
            }
            if (mb_y == resync_mb_y || mb_y == resync_mb_y+1 && mb_x < resync_mb_x || !mb_x)
                modified_predictor = 1;

            for (i=0;i<nb_components;i++) {
                int pred, dc;

                topleft[i] = top[i];
                top[i]     = buffer[mb_x][i];

                PREDICT(pred, topleft[i], top[i], left[i], modified_predictor);

                dc = mjpeg_decode_dc(s, s->dc_index[i]);
                if(dc == 0xFFFFF)
                    return -1;

                left[i] = buffer[mb_x][i] =
                    mask & (pred + (dc << point_transform));
            }

            if (s->restart_interval && !--s->restart_count) {
                align_get_bits(&s->gb);
                skip_bits(&s->gb, 16); /* skip RSTn */
            }
        }
        if (s->nb_components == 4) {
            for(i=0; i<nb_components; i++) {
                int c= s->comp_index[i];
                if (s->bits <= 8) {
                    for(mb_x = 0; mb_x < s->mb_width; mb_x++) {
                        ptr[4*mb_x+3-c] = buffer[mb_x][i];
                    }
                } else if(s->bits == 9) {
                    return AVERROR_PATCHWELCOME;
                } else {
                    for(mb_x = 0; mb_x < s->mb_width; mb_x++) {
                        ((uint16_t*)ptr)[4*mb_x+c] = buffer[mb_x][i];
                    }
                }
            }
        } else if (s->rct) {
            for (mb_x = 0; mb_x < s->mb_width; mb_x++) {
                ptr[3*mb_x + 1] = buffer[mb_x][0] - ((buffer[mb_x][1] + buffer[mb_x][2] - 0x200) >> 2);
                ptr[3*mb_x + 0] = buffer[mb_x][1] + ptr[3*mb_x + 1];
                ptr[3*mb_x + 2] = buffer[mb_x][2] + ptr[3*mb_x + 1];
            }
        } else if (s->pegasus_rct) {
            for (mb_x = 0; mb_x < s->mb_width; mb_x++) {
                ptr[3*mb_x + 1] = buffer[mb_x][0] - ((buffer[mb_x][1] + buffer[mb_x][2]) >> 2);
                ptr[3*mb_x + 0] = buffer[mb_x][1] + ptr[3*mb_x + 1];
                ptr[3*mb_x + 2] = buffer[mb_x][2] + ptr[3*mb_x + 1];
            }
        } else {
            for(i=0; i<nb_components; i++) {
                int c= s->comp_index[i];
                if (s->bits <= 8) {
                    for(mb_x = 0; mb_x < s->mb_width; mb_x++) {
                        ptr[3*mb_x+2-c] = buffer[mb_x][i];
                    }
                } else if(s->bits == 9) {
                    return AVERROR_PATCHWELCOME;
                } else {
                    for(mb_x = 0; mb_x < s->mb_width; mb_x++) {
                        ((uint16_t*)ptr)[3*mb_x+2-c] = buffer[mb_x][i];
                    }
                }
            }
        }
    }
    return 0;
}

static int ljpeg_decode_yuv_scan(MJpegDecodeContext *s, int predictor,
                                 int point_transform, int nb_components)
{
    int i, mb_x, mb_y, mask;
    int bits= (s->bits+7)&~7;
    int resync_mb_y = 0;
    int resync_mb_x = 0;

    point_transform += bits - s->bits;
    mask = ((1 << s->bits) - 1) << point_transform;

    av_assert0(nb_components>=1 && nb_components<=4);

    for (mb_y = 0; mb_y < s->mb_height; mb_y++) {
        for (mb_x = 0; mb_x < s->mb_width; mb_x++) {
            if (s->restart_interval && !s->restart_count){
                s->restart_count = s->restart_interval;
                resync_mb_x = mb_x;
                resync_mb_y = mb_y;
            }

            if(!mb_x || mb_y == resync_mb_y || mb_y == resync_mb_y+1 && mb_x < resync_mb_x || s->interlaced){
                int toprow  = mb_y == resync_mb_y || mb_y == resync_mb_y+1 && mb_x < resync_mb_x;
                int leftcol = !mb_x || mb_y == resync_mb_y && mb_x == resync_mb_x;
                for (i = 0; i < nb_components; i++) {
                    uint8_t *ptr;
                    uint16_t *ptr16;
                    int n, h, v, x, y, c, j, linesize;
                    n = s->nb_blocks[i];
                    c = s->comp_index[i];
                    h = s->h_scount[i];
                    v = s->v_scount[i];
                    x = 0;
                    y = 0;
                    linesize= s->linesize[c];

                    if(bits>8) linesize /= 2;

                    for(j=0; j<n; j++) {
                        int pred, dc;

                        dc = mjpeg_decode_dc(s, s->dc_index[i]);
                        if(dc == 0xFFFFF)
                            return -1;
                        if(bits<=8){
                        ptr = s->picture.data[c] + (linesize * (v * mb_y + y)) + (h * mb_x + x); //FIXME optimize this crap
                        if(y==0 && toprow){
                            if(x==0 && leftcol){
                                pred= 1 << (bits - 1);
                            }else{
                                pred= ptr[-1];
                            }
                        }else{
                            if(x==0 && leftcol){
                                pred= ptr[-linesize];
                            }else{
                                PREDICT(pred, ptr[-linesize-1], ptr[-linesize], ptr[-1], predictor);
                            }
                        }

                        if (s->interlaced && s->bottom_field)
                            ptr += linesize >> 1;
                        pred &= mask;
                        *ptr= pred + (dc << point_transform);
                        }else{
                            ptr16 = (uint16_t*)(s->picture.data[c] + 2*(linesize * (v * mb_y + y)) + 2*(h * mb_x + x)); //FIXME optimize this crap
                            if(y==0 && toprow){
                                if(x==0 && leftcol){
                                    pred= 1 << (bits - 1);
                                }else{
                                    pred= ptr16[-1];
                                }
                            }else{
                                if(x==0 && leftcol){
                                    pred= ptr16[-linesize];
                                }else{
                                    PREDICT(pred, ptr16[-linesize-1], ptr16[-linesize], ptr16[-1], predictor);
                                }
                            }

                            if (s->interlaced && s->bottom_field)
                                ptr16 += linesize >> 1;
                            pred &= mask;
                            *ptr16= pred + (dc << point_transform);
                        }
                        if (++x == h) {
                            x = 0;
                            y++;
                        }
                    }
                }
            } else {
                for (i = 0; i < nb_components; i++) {
                    uint8_t *ptr;
                    uint16_t *ptr16;
                    int n, h, v, x, y, c, j, linesize, dc;
                    n        = s->nb_blocks[i];
                    c        = s->comp_index[i];
                    h        = s->h_scount[i];
                    v        = s->v_scount[i];
                    x        = 0;
                    y        = 0;
                    linesize = s->linesize[c];

                    if(bits>8) linesize /= 2;

                    for (j = 0; j < n; j++) {
                        int pred;

                        dc = mjpeg_decode_dc(s, s->dc_index[i]);
                        if(dc == 0xFFFFF)
                            return -1;
                        if(bits<=8){
                            ptr = s->picture.data[c] +
                              (linesize * (v * mb_y + y)) +
                              (h * mb_x + x); //FIXME optimize this crap
                            PREDICT(pred, ptr[-linesize-1], ptr[-linesize], ptr[-1], predictor);

                            pred &= mask;
                            *ptr = pred + (dc << point_transform);
                        }else{
                            ptr16 = (uint16_t*)(s->picture.data[c] + 2*(linesize * (v * mb_y + y)) + 2*(h * mb_x + x)); //FIXME optimize this crap
                            PREDICT(pred, ptr16[-linesize-1], ptr16[-linesize], ptr16[-1], predictor);

                            pred &= mask;
                            *ptr16= pred + (dc << point_transform);
                        }

                        if (++x == h) {
                            x = 0;
                            y++;
                        }
                    }
                }
            }
            if (s->restart_interval && !--s->restart_count) {
                align_get_bits(&s->gb);
                skip_bits(&s->gb, 16); /* skip RSTn */
            }
        }
    }
    return 0;
}

static av_always_inline void mjpeg_copy_block(MJpegDecodeContext *s,
                                              uint8_t *dst, const uint8_t *src,
                                              int linesize, int lowres)
{
    switch (lowres) {
    case 0: s->hdsp.put_pixels_tab[1][0](dst, src, linesize, 8);
        break;
    case 1: copy_block4(dst, src, linesize, linesize, 4);
        break;
    case 2: copy_block2(dst, src, linesize, linesize, 2);
        break;
    case 3: *dst = *src;
        break;
    }
}

static void shift_output(MJpegDecodeContext *s, uint8_t *ptr, int linesize)
{
    int block_x, block_y;
    int size = 8 >> s->avctx->lowres;
    if (s->bits > 8) {
        for (block_y=0; block_y<size; block_y++)
            for (block_x=0; block_x<size; block_x++)
                *(uint16_t*)(ptr + 2*block_x + block_y*linesize) <<= 16 - s->bits;
    } else {
        for (block_y=0; block_y<size; block_y++)
            for (block_x=0; block_x<size; block_x++)
                *(ptr + block_x + block_y*linesize) <<= 8 - s->bits;
    }
}

static int mjpeg_decode_scan(MJpegDecodeContext *s, int nb_components, int Ah,
                             int Al, const uint8_t *mb_bitmask,
                             const AVFrame *reference)
{
    int i, mb_x, mb_y;
    uint8_t *data[MAX_COMPONENTS];
    const uint8_t *reference_data[MAX_COMPONENTS];
    int linesize[MAX_COMPONENTS];
    GetBitContext mb_bitmask_gb;
    int bytes_per_pixel = 1 + (s->bits > 8);

    if (mb_bitmask)
        init_get_bits(&mb_bitmask_gb, mb_bitmask, s->mb_width * s->mb_height);

    if (s->flipped && s->avctx->lowres) {
        av_log(s->avctx, AV_LOG_ERROR, "Can not flip image with lowres\n");
        s->flipped = 0;
    }
    s->restart_count = 0;
    for (i = 0; i < nb_components; i++) {
        int c   = s->comp_index[i];
        data[c] = s->picture_ptr->data[c];
        reference_data[c] = reference ? reference->data[c] : NULL;
        linesize[c] = s->linesize[c];
        s->coefs_finished[c] |= 1;
        if (s->flipped && !(s->avctx->flags & CODEC_FLAG_EMU_EDGE)) {
            // picture should be flipped upside-down for this codec
            int offset = (linesize[c] * (s->v_scount[i] *
                         (8 * s->mb_height - ((s->height / s->v_max) & 7)) - 1));
            data[c]           += offset;
            reference_data[c] += offset;
            linesize[c]       *= -1;
        }
    }

    for (mb_y = 0; mb_y < s->mb_height; mb_y++) {
        for (mb_x = 0; mb_x < s->mb_width; mb_x++) {
            const int copy_mb = mb_bitmask && !get_bits1(&mb_bitmask_gb);

            if (s->restart_interval && !s->restart_count)
                s->restart_count = s->restart_interval;

            if (get_bits_left(&s->gb) < 0) {
                av_log(s->avctx, AV_LOG_ERROR, "overread %d\n",
                       -get_bits_left(&s->gb));
                return AVERROR_INVALIDDATA;
            }
            for (i = 0; i < nb_components; i++) {
                uint8_t *ptr;
                int n, h, v, x, y, c, j;
                int block_offset;
                n = s->nb_blocks[i];
                c = s->comp_index[i];
                h = s->h_scount[i];
                v = s->v_scount[i];
                x = 0;
                y = 0;
                for (j = 0; j < n; j++) {
                    block_offset = (((linesize[c] * (v * mb_y + y) * 8) +
                                     (h * mb_x + x) * 8 * bytes_per_pixel) >> s->avctx->lowres);

                    if (s->interlaced && s->bottom_field)
                        block_offset += linesize[c] >> 1;
                    ptr = data[c] + block_offset;
                    if (!s->progressive) {
                        if (copy_mb)
                            mjpeg_copy_block(s, ptr, reference_data[c] + block_offset,
                                             linesize[c], s->avctx->lowres);

                        else {
                            s->dsp.clear_block(s->block);
                            if (decode_block(s, s->block, i,
                                             s->dc_index[i], s->ac_index[i],
                                             s->quant_matrixes[s->quant_sindex[i]]) < 0) {
                                av_log(s->avctx, AV_LOG_ERROR,
                                       "error y=%d x=%d\n", mb_y, mb_x);
                                return AVERROR_INVALIDDATA;
                            }
                            s->dsp.idct_put(ptr, linesize[c], s->block);
                            if (s->bits & 7)
                                shift_output(s, ptr, linesize[c]);
                        }
                    } else {
                        int block_idx  = s->block_stride[c] * (v * mb_y + y) +
                                         (h * mb_x + x);
                        int16_t *block = s->blocks[c][block_idx];
                        if (Ah)
                            block[0] += get_bits1(&s->gb) *
                                        s->quant_matrixes[s->quant_sindex[i]][0] << Al;
                        else if (decode_dc_progressive(s, block, i, s->dc_index[i],
                                                       s->quant_matrixes[s->quant_sindex[i]],
                                                       Al) < 0) {
                            av_log(s->avctx, AV_LOG_ERROR,
                                   "error y=%d x=%d\n", mb_y, mb_x);
                            return AVERROR_INVALIDDATA;
                        }
                    }
                    av_dlog(s->avctx, "mb: %d %d processed\n", mb_y, mb_x);
                    av_dlog(s->avctx, "%d %d %d %d %d %d %d %d \n",
                            mb_x, mb_y, x, y, c, s->bottom_field,
                            (v * mb_y + y) * 8, (h * mb_x + x) * 8);
                    if (++x == h) {
                        x = 0;
                        y++;
                    }
                }
            }

            handle_rstn(s, nb_components);
        }
    }
    return 0;
}

static int mjpeg_decode_scan_progressive_ac(MJpegDecodeContext *s, int ss,
                                            int se, int Ah, int Al)
{
    int mb_x, mb_y;
    int EOBRUN = 0;
    int c = s->comp_index[0];
    uint8_t *data = s->picture.data[c];
    int linesize  = s->linesize[c];
    int last_scan = 0;
    int16_t *quant_matrix = s->quant_matrixes[s->quant_sindex[0]];
    int bytes_per_pixel = 1 + (s->bits > 8);

    av_assert0(ss>=0 && Ah>=0 && Al>=0);
    if (se < ss || se > 63) {
        av_log(s->avctx, AV_LOG_ERROR, "SS/SE %d/%d is invalid\n", ss, se);
        return AVERROR_INVALIDDATA;
    }

    if (!Al) {
        s->coefs_finished[c] |= (1LL << (se + 1)) - (1LL << ss);
        last_scan = !~s->coefs_finished[c];
    }

    if (s->interlaced && s->bottom_field)
        data += linesize >> 1;

    s->restart_count = 0;

    for (mb_y = 0; mb_y < s->mb_height; mb_y++) {
        uint8_t *ptr     = data + (mb_y * linesize * 8 >> s->avctx->lowres);
        int block_idx    = mb_y * s->block_stride[c];
        int16_t (*block)[64] = &s->blocks[c][block_idx];
        uint8_t *last_nnz    = &s->last_nnz[c][block_idx];
        for (mb_x = 0; mb_x < s->mb_width; mb_x++, block++, last_nnz++) {
                int ret;
                if (s->restart_interval && !s->restart_count)
                    s->restart_count = s->restart_interval;

                if (Ah)
                    ret = decode_block_refinement(s, *block, last_nnz, s->ac_index[0],
                                                  quant_matrix, ss, se, Al, &EOBRUN);
                else
                    ret = decode_block_progressive(s, *block, last_nnz, s->ac_index[0],
                                                   quant_matrix, ss, se, Al, &EOBRUN);
                if (ret < 0) {
                    av_log(s->avctx, AV_LOG_ERROR,
                           "error y=%d x=%d\n", mb_y, mb_x);
                    return AVERROR_INVALIDDATA;
                }

            if (last_scan) {
                    s->dsp.idct_put(ptr, linesize, *block);
                    if (s->bits & 7)
                        shift_output(s, ptr, linesize);
                    ptr += bytes_per_pixel*8 >> s->avctx->lowres;
            }
            if (handle_rstn(s, 0))
                EOBRUN = 0;
        }
    }
    return 0;
}

int ff_mjpeg_decode_sos(MJpegDecodeContext *s, const uint8_t *mb_bitmask,
                        const AVFrame *reference)
{
    int len, nb_components, i, h, v, predictor, point_transform;
    int index, id, ret;
    const int block_size = s->lossless ? 1 : 8;
    int ilv, prev_shift;

    if (!s->got_picture) {
        av_log(s->avctx, AV_LOG_WARNING,
                "Can not process SOS before SOF, skipping\n");
        return -1;
    }

    av_assert0(s->picture_ptr->data[0]);
    /* XXX: verify len field validity */
    len = get_bits(&s->gb, 16);
    nb_components = get_bits(&s->gb, 8);
    if (nb_components == 0 || nb_components > MAX_COMPONENTS) {
        av_log(s->avctx, AV_LOG_ERROR,
               "decode_sos: nb_components (%d) unsupported\n", nb_components);
        return AVERROR_PATCHWELCOME;
    }
    if (len != 6 + 2 * nb_components) {
        av_log(s->avctx, AV_LOG_ERROR, "decode_sos: invalid len (%d)\n", len);
        return AVERROR_INVALIDDATA;
    }
    for (i = 0; i < nb_components; i++) {
        id = get_bits(&s->gb, 8) - 1;
        av_log(s->avctx, AV_LOG_DEBUG, "component: %d\n", id);
        /* find component index */
        for (index = 0; index < s->nb_components; index++)
            if (id == s->component_id[index])
                break;
        if (index == s->nb_components) {
            av_log(s->avctx, AV_LOG_ERROR,
                   "decode_sos: index(%d) out of components\n", index);
            return AVERROR_INVALIDDATA;
        }
        /* Metasoft MJPEG codec has Cb and Cr swapped */
        if (s->avctx->codec_tag == MKTAG('M', 'T', 'S', 'J')
            && nb_components == 3 && s->nb_components == 3 && i)
            index = 3 - i;

        s->quant_sindex[i] = s->quant_index[index];
        s->nb_blocks[i] = s->h_count[index] * s->v_count[index];
        s->h_scount[i]  = s->h_count[index];
        s->v_scount[i]  = s->v_count[index];

        if(nb_components == 3 && s->nb_components == 3 && s->avctx->pix_fmt == AV_PIX_FMT_GBR24P)
            index = (i+2)%3;
        if(nb_components == 1 && s->nb_components == 3 && s->avctx->pix_fmt == AV_PIX_FMT_GBR24P)
            index = (index+2)%3;

        s->comp_index[i] = index;

        s->dc_index[i] = get_bits(&s->gb, 4);
        s->ac_index[i] = get_bits(&s->gb, 4);

        if (s->dc_index[i] <  0 || s->ac_index[i] < 0 ||
            s->dc_index[i] >= 4 || s->ac_index[i] >= 4)
            goto out_of_range;
        if (!s->vlcs[0][s->dc_index[i]].table || !(s->progressive ? s->vlcs[2][s->ac_index[0]].table : s->vlcs[1][s->ac_index[i]].table))
            goto out_of_range;
    }

    predictor = get_bits(&s->gb, 8);       /* JPEG Ss / lossless JPEG predictor /JPEG-LS NEAR */
    ilv = get_bits(&s->gb, 8);             /* JPEG Se / JPEG-LS ILV */
    if(s->avctx->codec_tag != AV_RL32("CJPG")){
        prev_shift      = get_bits(&s->gb, 4); /* Ah */
        point_transform = get_bits(&s->gb, 4); /* Al */
    }else
        prev_shift = point_transform = 0;

    if (nb_components > 1) {
        /* interleaved stream */
        s->mb_width  = (s->width  + s->h_max * block_size - 1) / (s->h_max * block_size);
        s->mb_height = (s->height + s->v_max * block_size - 1) / (s->v_max * block_size);
    } else if (!s->ls) { /* skip this for JPEG-LS */
        h = s->h_max / s->h_scount[0];
        v = s->v_max / s->v_scount[0];
        s->mb_width     = (s->width  + h * block_size - 1) / (h * block_size);
        s->mb_height    = (s->height + v * block_size - 1) / (v * block_size);
        s->nb_blocks[0] = 1;
        s->h_scount[0]  = 1;
        s->v_scount[0]  = 1;
    }

    if (s->avctx->debug & FF_DEBUG_PICT_INFO)
        av_log(s->avctx, AV_LOG_DEBUG, "%s %s p:%d >>:%d ilv:%d bits:%d skip:%d %s comp:%d\n",
               s->lossless ? "lossless" : "sequential DCT", s->rgb ? "RGB" : "",
               predictor, point_transform, ilv, s->bits, s->mjpb_skiptosod,
               s->pegasus_rct ? "PRCT" : (s->rct ? "RCT" : ""), nb_components);


    /* mjpeg-b can have padding bytes between sos and image data, skip them */
    for (i = s->mjpb_skiptosod; i > 0; i--)
        skip_bits(&s->gb, 8);

next_field:
    for (i = 0; i < nb_components; i++)
        s->last_dc[i] = (4 << s->bits);

    if (s->lossless) {
        av_assert0(s->picture_ptr == &s->picture);
        if (CONFIG_JPEGLS_DECODER && s->ls) {
//            for () {
//            reset_ls_coding_parameters(s, 0);

            if ((ret = ff_jpegls_decode_picture(s, predictor,
                                                point_transform, ilv)) < 0)
                return ret;
        } else {
            if (s->rgb) {
                if ((ret = ljpeg_decode_rgb_scan(s, nb_components, predictor, point_transform)) < 0)
                    return ret;
            } else {
                if ((ret = ljpeg_decode_yuv_scan(s, predictor,
                                                 point_transform,
                                                 nb_components)) < 0)
                    return ret;
            }
        }
    } else {
        if (s->progressive && predictor) {
            av_assert0(s->picture_ptr == &s->picture);
            if ((ret = mjpeg_decode_scan_progressive_ac(s, predictor,
                                                        ilv, prev_shift,
                                                        point_transform)) < 0)
                return ret;
        } else {
            if ((ret = mjpeg_decode_scan(s, nb_components,
                                         prev_shift, point_transform,
                                         mb_bitmask, reference)) < 0)
                return ret;
        }
    }

    if (s->interlaced &&
        get_bits_left(&s->gb) > 32 &&
        show_bits(&s->gb, 8) == 0xFF) {
        GetBitContext bak = s->gb;
        align_get_bits(&bak);
        if (show_bits(&bak, 16) == 0xFFD1) {
            av_log(s->avctx, AV_LOG_DEBUG, "AVRn interlaced picture marker found\n");
            s->gb = bak;
            skip_bits(&s->gb, 16);
            s->bottom_field ^= 1;

            goto next_field;
        }
    }

    emms_c();
    return 0;
 out_of_range:
    av_log(s->avctx, AV_LOG_ERROR, "decode_sos: ac/dc index out of range\n");
    return AVERROR_INVALIDDATA;
}

static int mjpeg_decode_dri(MJpegDecodeContext *s)
{
    if (get_bits(&s->gb, 16) != 4)
        return AVERROR_INVALIDDATA;
    s->restart_interval = get_bits(&s->gb, 16);
    s->restart_count    = 0;
    av_log(s->avctx, AV_LOG_DEBUG, "restart interval: %d\n",
           s->restart_interval);

    return 0;
}

static int mjpeg_decode_app(MJpegDecodeContext *s)
{
    int len, id, i;

    len = get_bits(&s->gb, 16);
    if (len < 5)
        return AVERROR_INVALIDDATA;
    if (8 * len > get_bits_left(&s->gb))
        return AVERROR_INVALIDDATA;

    id   = get_bits_long(&s->gb, 32);
    len -= 6;

    if (s->avctx->debug & FF_DEBUG_STARTCODE)
        av_log(s->avctx, AV_LOG_DEBUG, "APPx %8X len=%d\n", id, len);

    /* Buggy AVID, it puts EOI only at every 10th frame. */
    /* Also, this fourcc is used by non-avid files too, it holds some
       information, but it's always present in AVID-created files. */
    if (id == AV_RB32("AVI1")) {
        /* structure:
            4bytes      AVI1
            1bytes      polarity
            1bytes      always zero
            4bytes      field_size
            4bytes      field_size_less_padding
        */
            s->buggy_avid = 1;
        i = get_bits(&s->gb, 8); len--;
        av_log(s->avctx, AV_LOG_DEBUG, "polarity %d\n", i);
#if 0
        skip_bits(&s->gb, 8);
        skip_bits(&s->gb, 32);
        skip_bits(&s->gb, 32);
        len -= 10;
#endif
        goto out;
    }

//    len -= 2;

    if (id == AV_RB32("JFIF")) {
        int t_w, t_h, v1, v2;
        skip_bits(&s->gb, 8); /* the trailing zero-byte */
        v1 = get_bits(&s->gb, 8);
        v2 = get_bits(&s->gb, 8);
        skip_bits(&s->gb, 8);

        s->avctx->sample_aspect_ratio.num = get_bits(&s->gb, 16);
        s->avctx->sample_aspect_ratio.den = get_bits(&s->gb, 16);

        if (s->avctx->debug & FF_DEBUG_PICT_INFO)
            av_log(s->avctx, AV_LOG_INFO,
                   "mjpeg: JFIF header found (version: %x.%x) SAR=%d/%d\n",
                   v1, v2,
                   s->avctx->sample_aspect_ratio.num,
                   s->avctx->sample_aspect_ratio.den);

        t_w = get_bits(&s->gb, 8);
        t_h = get_bits(&s->gb, 8);
        if (t_w && t_h) {
            /* skip thumbnail */
            if (len -10 - (t_w * t_h * 3) > 0)
                len -= t_w * t_h * 3;
        }
        len -= 10;
        goto out;
    }

    if (id == AV_RB32("Adob") && (get_bits(&s->gb, 8) == 'e')) {
        if (s->avctx->debug & FF_DEBUG_PICT_INFO)
            av_log(s->avctx, AV_LOG_INFO, "mjpeg: Adobe header found\n");
        skip_bits(&s->gb, 16); /* version */
        skip_bits(&s->gb, 16); /* flags0 */
        skip_bits(&s->gb, 16); /* flags1 */
        skip_bits(&s->gb,  8); /* transform */
        len -= 7;
        goto out;
    }

    if (id == AV_RB32("LJIF")) {
        if (s->avctx->debug & FF_DEBUG_PICT_INFO)
            av_log(s->avctx, AV_LOG_INFO,
                   "Pegasus lossless jpeg header found\n");
        skip_bits(&s->gb, 16); /* version ? */
        skip_bits(&s->gb, 16); /* unknown always 0? */
        skip_bits(&s->gb, 16); /* unknown always 0? */
        skip_bits(&s->gb, 16); /* unknown always 0? */
        switch (i=get_bits(&s->gb, 8)) {
        case 1:
            s->rgb         = 1;
            s->pegasus_rct = 0;
            break;
        case 2:
            s->rgb         = 1;
            s->pegasus_rct = 1;
            break;
        default:
            av_log(s->avctx, AV_LOG_ERROR, "unknown colorspace %d\n", i);
        }
        len -= 9;
        goto out;
    }
    if (id == AV_RL32("colr") && len > 0) {
        s->colr = get_bits(&s->gb, 8);
        if (s->avctx->debug & FF_DEBUG_PICT_INFO)
            av_log(s->avctx, AV_LOG_INFO, "COLR %d\n", s->colr);
        len --;
        goto out;
    }
    if (id == AV_RL32("xfrm") && len > 0) {
        s->xfrm = get_bits(&s->gb, 8);
        if (s->avctx->debug & FF_DEBUG_PICT_INFO)
            av_log(s->avctx, AV_LOG_INFO, "XFRM %d\n", s->xfrm);
        len --;
        goto out;
    }

    /* EXIF metadata */
    if (s->start_code == APP1 && id == AV_RB32("Exif")) {
        GetByteContext gbytes;
        int ret, le, ifd_offset, bytes_read;
        const uint8_t *aligned;

        skip_bits(&s->gb, 16); // skip padding
        len -= 2;

        // init byte wise reading
        aligned = align_get_bits(&s->gb);
        bytestream2_init(&gbytes, aligned, len);

        // read TIFF header
        ret = ff_tdecode_header(&gbytes, &le, &ifd_offset);
        if (ret) {
            av_log(s->avctx, AV_LOG_ERROR, "mjpeg: invalid TIFF header in EXIF data\n");
            return ret;
        }

        bytestream2_seek(&gbytes, ifd_offset, SEEK_SET);

        // read 0th IFD and store the metadata
        // (return values > 0 indicate the presence of subimage metadata)
        ret = ff_exif_decode_ifd(s->avctx, &gbytes, le, 0, &s->exif_metadata);
        if (ret < 0) {
            av_log(s->avctx, AV_LOG_ERROR, "mjpeg: error decoding EXIF data\n");
            return ret;
        }

        bytes_read = bytestream2_tell(&gbytes);
        skip_bits(&s->gb, bytes_read << 3);
        len -= bytes_read;

        goto out;
    }

    /* Apple MJPEG-A */
    if ((s->start_code == APP1) && (len > (0x28 - 8))) {
        id   = get_bits_long(&s->gb, 32);
        len -= 4;
        /* Apple MJPEG-A */
        if (id == AV_RB32("mjpg")) {
#if 0
            skip_bits(&s->gb, 32); /* field size */
            skip_bits(&s->gb, 32); /* pad field size */
            skip_bits(&s->gb, 32); /* next off */
            skip_bits(&s->gb, 32); /* quant off */
            skip_bits(&s->gb, 32); /* huff off */
            skip_bits(&s->gb, 32); /* image off */
            skip_bits(&s->gb, 32); /* scan off */
            skip_bits(&s->gb, 32); /* data off */
#endif
            if (s->avctx->debug & FF_DEBUG_PICT_INFO)
                av_log(s->avctx, AV_LOG_INFO, "mjpeg: Apple MJPEG-A header found\n");
        }
    }

out:
    /* slow but needed for extreme adobe jpegs */
    if (len < 0)
        av_log(s->avctx, AV_LOG_ERROR,
               "mjpeg: error, decode_app parser read over the end\n");
    while (--len > 0)
        skip_bits(&s->gb, 8);

    return 0;
}

static int mjpeg_decode_com(MJpegDecodeContext *s)
{
    int len = get_bits(&s->gb, 16);
    if (len >= 2 && 8 * len - 16 <= get_bits_left(&s->gb)) {
        char *cbuf = av_malloc(len - 1);
        if (cbuf) {
            int i;
            for (i = 0; i < len - 2; i++)
                cbuf[i] = get_bits(&s->gb, 8);
            if (i > 0 && cbuf[i - 1] == '\n')
                cbuf[i - 1] = 0;
            else
                cbuf[i] = 0;

            if (s->avctx->debug & FF_DEBUG_PICT_INFO)
                av_log(s->avctx, AV_LOG_INFO, "comment: '%s'\n", cbuf);

            /* buggy avid, it puts EOI only at every 10th frame */
            if (!strncmp(cbuf, "AVID", 4)) {
                s->buggy_avid = 1;
                if (len > 14 && cbuf[12] == 1) /* 1 - NTSC, 2 - PAL */
                    s->interlace_polarity = 1;
            } else if (!strcmp(cbuf, "CS=ITU601"))
                s->cs_itu601 = 1;
            else if ((!strncmp(cbuf, "Intel(R) JPEG Library, version 1", 32)) ||
                     (!strncmp(cbuf, "Metasoft MJPEG Codec", 20)))
                s->flipped = 1;

            av_free(cbuf);
        }
    }

    return 0;
}

/* return the 8 bit start code value and update the search
   state. Return -1 if no start code found */
static int find_marker(const uint8_t **pbuf_ptr, const uint8_t *buf_end)
{
    const uint8_t *buf_ptr;
    unsigned int v, v2;
    int val;
    int skipped = 0;

    buf_ptr = *pbuf_ptr;
    while (buf_end - buf_ptr > 1) {
        v  = *buf_ptr++;
        v2 = *buf_ptr;
        if ((v == 0xff) && (v2 >= 0xc0) && (v2 <= 0xfe) && buf_ptr < buf_end) {
            val = *buf_ptr++;
            goto found;
        }
        skipped++;
    }
    buf_ptr = buf_end;
    val = -1;
found:
    av_dlog(NULL, "find_marker skipped %d bytes\n", skipped);
    *pbuf_ptr = buf_ptr;
    return val;
}

int ff_mjpeg_find_marker(MJpegDecodeContext *s,
                         const uint8_t **buf_ptr, const uint8_t *buf_end,
                         const uint8_t **unescaped_buf_ptr,
                         int *unescaped_buf_size)
{
    int start_code;
    start_code = find_marker(buf_ptr, buf_end);

    av_fast_padded_malloc(&s->buffer, &s->buffer_size, buf_end - *buf_ptr);
    if (!s->buffer)
        return AVERROR(ENOMEM);

    /* unescape buffer of SOS, use special treatment for JPEG-LS */
    if (start_code == SOS && !s->ls) {
        const uint8_t *src = *buf_ptr;
        uint8_t *dst = s->buffer;

        while (src < buf_end) {
            uint8_t x = *(src++);

            *(dst++) = x;
            if (s->avctx->codec_id != AV_CODEC_ID_THP) {
                if (x == 0xff) {
                    while (src < buf_end && x == 0xff)
                        x = *(src++);

                    if (x >= 0xd0 && x <= 0xd7)
                        *(dst++) = x;
                    else if (x)
                        break;
                }
            }
        }
        *unescaped_buf_ptr  = s->buffer;
        *unescaped_buf_size = dst - s->buffer;
        memset(s->buffer + *unescaped_buf_size, 0,
               FF_INPUT_BUFFER_PADDING_SIZE);

        av_log(s->avctx, AV_LOG_DEBUG, "escaping removed %td bytes\n",
               (buf_end - *buf_ptr) - (dst - s->buffer));
    } else if (start_code == SOS && s->ls) {
        const uint8_t *src = *buf_ptr;
        uint8_t *dst  = s->buffer;
        int bit_count = 0;
        int t = 0, b = 0;
        PutBitContext pb;

        s->cur_scan++;

        /* find marker */
        while (src + t < buf_end) {
            uint8_t x = src[t++];
            if (x == 0xff) {
                while ((src + t < buf_end) && x == 0xff)
                    x = src[t++];
                if (x & 0x80) {
                    t -= FFMIN(2, t);
                    break;
                }
            }
        }
        bit_count = t * 8;
        init_put_bits(&pb, dst, t);

        /* unescape bitstream */
        while (b < t) {
            uint8_t x = src[b++];
            put_bits(&pb, 8, x);
            if (x == 0xFF) {
                x = src[b++];
                put_bits(&pb, 7, x);
                bit_count--;
            }
        }
        flush_put_bits(&pb);

        *unescaped_buf_ptr  = dst;
        *unescaped_buf_size = (bit_count + 7) >> 3;
        memset(s->buffer + *unescaped_buf_size, 0,
               FF_INPUT_BUFFER_PADDING_SIZE);
    } else {
        *unescaped_buf_ptr  = *buf_ptr;
        *unescaped_buf_size = buf_end - *buf_ptr;
    }

    return start_code;
}

int ff_mjpeg_decode_frame(AVCodecContext *avctx, void *data, int *got_frame,
                          AVPacket *avpkt)
{
    const uint8_t *buf = avpkt->data;
    int buf_size       = avpkt->size;
    MJpegDecodeContext *s = avctx->priv_data;
    const uint8_t *buf_end, *buf_ptr;
    const uint8_t *unescaped_buf_ptr;
    int hshift, vshift;
    int unescaped_buf_size;
    int start_code;
    int i, index;
    int ret = 0;

    av_dict_free(&s->exif_metadata);

    buf_ptr = buf;
    buf_end = buf + buf_size;
    while (buf_ptr < buf_end) {
        /* find start next marker */
        start_code = ff_mjpeg_find_marker(s, &buf_ptr, buf_end,
                                          &unescaped_buf_ptr,
                                          &unescaped_buf_size);
        /* EOF */
        if (start_code < 0) {
            goto the_end;
        } else if (unescaped_buf_size > INT_MAX / 8) {
            av_log(avctx, AV_LOG_ERROR,
                   "MJPEG packet 0x%x too big (%d/%d), corrupt data?\n",
                   start_code, unescaped_buf_size, buf_size);
            return AVERROR_INVALIDDATA;
        }
        av_log(avctx, AV_LOG_DEBUG, "marker=%x avail_size_in_buf=%td\n",
               start_code, buf_end - buf_ptr);

        ret = init_get_bits8(&s->gb, unescaped_buf_ptr, unescaped_buf_size);

        if (ret < 0) {
            av_log(avctx, AV_LOG_ERROR, "invalid buffer\n");
            goto fail;
        }

        s->start_code = start_code;
        if (s->avctx->debug & FF_DEBUG_STARTCODE)
            av_log(avctx, AV_LOG_DEBUG, "startcode: %X\n", start_code);

        /* process markers */
        if (start_code >= 0xd0 && start_code <= 0xd7)
            av_log(avctx, AV_LOG_DEBUG,
                   "restart marker: %d\n", start_code & 0x0f);
            /* APP fields */
        else if (start_code >= APP0 && start_code <= APP15)
            mjpeg_decode_app(s);
            /* Comment */
        else if (start_code == COM)
            mjpeg_decode_com(s);

        ret = -1;

        if (!CONFIG_JPEGLS_DECODER &&
            (start_code == SOF48 || start_code == LSE)) {
            av_log(avctx, AV_LOG_ERROR, "JPEG-LS support not enabled.\n");
            return AVERROR(ENOSYS);
        }

        switch (start_code) {
        case SOI:
            s->restart_interval = 0;
            s->restart_count    = 0;
            /* nothing to do on SOI */
            break;
        case DQT:
            ff_mjpeg_decode_dqt(s);
            break;
        case DHT:
            if ((ret = ff_mjpeg_decode_dht(s)) < 0) {
                av_log(avctx, AV_LOG_ERROR, "huffman table decode error\n");
                goto fail;
            }
            break;
        case SOF0:
        case SOF1:
            s->lossless    = 0;
            s->ls          = 0;
            s->progressive = 0;
            if ((ret = ff_mjpeg_decode_sof(s)) < 0)
                goto fail;
            break;
        case SOF2:
            s->lossless    = 0;
            s->ls          = 0;
            s->progressive = 1;
            if ((ret = ff_mjpeg_decode_sof(s)) < 0)
                goto fail;
            break;
        case SOF3:
            s->lossless    = 1;
            s->ls          = 0;
            s->progressive = 0;
            if ((ret = ff_mjpeg_decode_sof(s)) < 0)
                goto fail;
            break;
        case SOF48:
            s->lossless    = 1;
            s->ls          = 1;
            s->progressive = 0;
            if ((ret = ff_mjpeg_decode_sof(s)) < 0)
                goto fail;
            break;
        case LSE:
            if (!CONFIG_JPEGLS_DECODER ||
                (ret = ff_jpegls_decode_lse(s)) < 0)
                goto fail;
            break;
        case EOI:
eoi_parser:
            s->cur_scan = 0;
            if (!s->got_picture) {
                av_log(avctx, AV_LOG_WARNING,
                       "Found EOI before any SOF, ignoring\n");
                break;
            }
            if (s->interlaced) {
                s->bottom_field ^= 1;
                /* if not bottom field, do not output image yet */
                if (s->bottom_field == !s->interlace_polarity)
                    break;
            }
            if ((ret = av_frame_ref(data, s->picture_ptr)) < 0)
                return ret;
            *got_frame = 1;
            s->got_picture = 0;

            if (!s->lossless) {
                int qp = FFMAX3(s->qscale[0],
                                s->qscale[1],
                                s->qscale[2]);
                int qpw = (s->width + 15) / 16;
                AVBufferRef *qp_table_buf = av_buffer_alloc(qpw);
                if (qp_table_buf) {
                    memset(qp_table_buf->data, qp, qpw);
                    av_frame_set_qp_table(data, qp_table_buf, 0, FF_QSCALE_TYPE_MPEG1);
                }

                if(avctx->debug & FF_DEBUG_QP)
                    av_log(avctx, AV_LOG_DEBUG, "QP: %d\n", qp);
            }

            goto the_end;
        case SOS:
            if ((ret = ff_mjpeg_decode_sos(s, NULL, NULL)) < 0 &&
                (avctx->err_recognition & AV_EF_EXPLODE))
                goto fail;
            break;
        case DRI:
            mjpeg_decode_dri(s);
            break;
        case SOF5:
        case SOF6:
        case SOF7:
        case SOF9:
        case SOF10:
        case SOF11:
        case SOF13:
        case SOF14:
        case SOF15:
        case JPG:
            av_log(avctx, AV_LOG_ERROR,
                   "mjpeg: unsupported coding type (%x)\n", start_code);
            break;
        }

        /* eof process start code */
        buf_ptr += (get_bits_count(&s->gb) + 7) / 8;
        av_log(avctx, AV_LOG_DEBUG,
               "marker parser used %d bytes (%d bits)\n",
               (get_bits_count(&s->gb) + 7) / 8, get_bits_count(&s->gb));
    }
    if (s->got_picture) {
        av_log(avctx, AV_LOG_WARNING, "EOI missing, emulating\n");
        goto eoi_parser;
    }
    av_log(avctx, AV_LOG_FATAL, "No JPEG data found in image\n");
    return AVERROR_INVALIDDATA;
fail:
    s->got_picture = 0;
    return ret;
the_end:
    if (s->upscale_h) {
        uint8_t *line = s->picture_ptr->data[s->upscale_h];
        av_assert0(avctx->pix_fmt == AV_PIX_FMT_YUVJ444P ||
                   avctx->pix_fmt == AV_PIX_FMT_YUV444P  ||
                   avctx->pix_fmt == AV_PIX_FMT_YUVJ440P ||
                   avctx->pix_fmt == AV_PIX_FMT_YUV440P);
        for (i = 0; i < s->chroma_height; i++) {
            for (index = s->width - 1; index; index--)
                line[index] = (line[index / 2] + line[(index + 1) / 2]) >> 1;
            line += s->linesize[s->upscale_h];
        }
    }
    if (s->upscale_v) {
        uint8_t *dst = &((uint8_t *)s->picture_ptr->data[s->upscale_v])[(s->height - 1) * s->linesize[s->upscale_v]];
        int w;
        avcodec_get_chroma_sub_sample(s->avctx->pix_fmt, &hshift, &vshift);
        w = s->width >> hshift;
        av_assert0(avctx->pix_fmt == AV_PIX_FMT_YUVJ444P ||
                   avctx->pix_fmt == AV_PIX_FMT_YUV444P  ||
                   avctx->pix_fmt == AV_PIX_FMT_YUVJ422P ||
                   avctx->pix_fmt == AV_PIX_FMT_YUV422P);
        for (i = s->height - 1; i; i--) {
            uint8_t *src1 = &((uint8_t *)s->picture_ptr->data[s->upscale_v])[i / 2 * s->linesize[s->upscale_v]];
            uint8_t *src2 = &((uint8_t *)s->picture_ptr->data[s->upscale_v])[(i + 1) / 2 * s->linesize[s->upscale_v]];
            if (src1 == src2) {
                memcpy(dst, src1, w);
            } else {
                for (index = 0; index < w; index++)
                    dst[index] = (src1[index] + src2[index]) >> 1;
            }
            dst -= s->linesize[s->upscale_v];
        }
    }
    if (s->flipped && (s->avctx->flags & CODEC_FLAG_EMU_EDGE)) {
        int j;
        avcodec_get_chroma_sub_sample(s->avctx->pix_fmt, &hshift, &vshift);
        for (index=0; index<4; index++) {
            uint8_t *dst = s->picture_ptr->data[index];
            int w = s->width;
            int h = s->height;
            if(index && index<3){
                w = FF_CEIL_RSHIFT(w, hshift);
                h = FF_CEIL_RSHIFT(h, vshift);
            }
            if(dst){
                uint8_t *dst2 = dst + s->linesize[index]*(h-1);
                for (i=0; i<h/2; i++) {
                    for (j=0; j<w; j++)
                        FFSWAP(int, dst[j], dst2[j]);
                    dst  += s->linesize[index];
                    dst2 -= s->linesize[index];
                }
            }
        }
    }

    av_dict_copy(avpriv_frame_get_metadatap(data), s->exif_metadata, 0);
    av_dict_free(&s->exif_metadata);

    av_log(avctx, AV_LOG_DEBUG, "decode frame unused %td bytes\n",
           buf_end - buf_ptr);
//  return buf_end - buf_ptr;
    return buf_ptr - buf;
}

av_cold int ff_mjpeg_decode_end(AVCodecContext *avctx)
{
    MJpegDecodeContext *s = avctx->priv_data;
    int i, j;

    if (s->interlaced && s->bottom_field == !s->interlace_polarity && s->got_picture && !avctx->frame_number) {
        av_log(avctx, AV_LOG_INFO, "Single field\n");
    }

    if (s->picture_ptr)
        av_frame_unref(s->picture_ptr);

    av_free(s->buffer);
    av_freep(&s->ljpeg_buffer);
    s->ljpeg_buffer_size = 0;

    for (i = 0; i < 3; i++) {
        for (j = 0; j < 4; j++)
            ff_free_vlc(&s->vlcs[i][j]);
    }
    for (i = 0; i < MAX_COMPONENTS; i++) {
        av_freep(&s->blocks[i]);
        av_freep(&s->last_nnz[i]);
    }
    av_dict_free(&s->exif_metadata);
    return 0;
}

static void decode_flush(AVCodecContext *avctx)
{
    MJpegDecodeContext *s = avctx->priv_data;
    s->got_picture = 0;
}

#if CONFIG_MJPEG_DECODER
#define OFFSET(x) offsetof(MJpegDecodeContext, x)
#define VD AV_OPT_FLAG_VIDEO_PARAM | AV_OPT_FLAG_DECODING_PARAM
static const AVOption options[] = {
    { "extern_huff", "Use external huffman table.",
      OFFSET(extern_huff), AV_OPT_TYPE_INT, { .i64 = 0 }, 0, 1, VD },
    { NULL },
};

static const AVClass mjpegdec_class = {
    .class_name = "MJPEG decoder",
    .item_name  = av_default_item_name,
    .option     = options,
    .version    = LIBAVUTIL_VERSION_INT,
};

AVCodec ff_mjpeg_decoder = {
    .name           = "mjpeg",
    .long_name      = NULL_IF_CONFIG_SMALL("MJPEG (Motion JPEG)"),
    .type           = AVMEDIA_TYPE_VIDEO,
    .id             = AV_CODEC_ID_MJPEG,
    .priv_data_size = sizeof(MJpegDecodeContext),
    .init           = ff_mjpeg_decode_init,
    .close          = ff_mjpeg_decode_end,
    .decode         = ff_mjpeg_decode_frame,
    .flush          = decode_flush,
    .capabilities   = CODEC_CAP_DR1,
<<<<<<< HEAD
    .max_lowres     = 3,
    .long_name      = NULL_IF_CONFIG_SMALL("MJPEG (Motion JPEG)"),
=======
>>>>>>> b2bed932
    .priv_class     = &mjpegdec_class,
};
#endif
#if CONFIG_THP_DECODER
AVCodec ff_thp_decoder = {
    .name           = "thp",
    .long_name      = NULL_IF_CONFIG_SMALL("Nintendo Gamecube THP video"),
    .type           = AVMEDIA_TYPE_VIDEO,
    .id             = AV_CODEC_ID_THP,
    .priv_data_size = sizeof(MJpegDecodeContext),
    .init           = ff_mjpeg_decode_init,
    .close          = ff_mjpeg_decode_end,
    .decode         = ff_mjpeg_decode_frame,
    .flush          = decode_flush,
    .capabilities   = CODEC_CAP_DR1,
<<<<<<< HEAD
    .max_lowres     = 3,
    .long_name      = NULL_IF_CONFIG_SMALL("Nintendo Gamecube THP video"),
};
#endif
=======
};
>>>>>>> b2bed932
<|MERGE_RESOLUTION|>--- conflicted
+++ resolved
@@ -2087,11 +2087,7 @@
     .decode         = ff_mjpeg_decode_frame,
     .flush          = decode_flush,
     .capabilities   = CODEC_CAP_DR1,
-<<<<<<< HEAD
     .max_lowres     = 3,
-    .long_name      = NULL_IF_CONFIG_SMALL("MJPEG (Motion JPEG)"),
-=======
->>>>>>> b2bed932
     .priv_class     = &mjpegdec_class,
 };
 #endif
@@ -2107,11 +2103,6 @@
     .decode         = ff_mjpeg_decode_frame,
     .flush          = decode_flush,
     .capabilities   = CODEC_CAP_DR1,
-<<<<<<< HEAD
     .max_lowres     = 3,
-    .long_name      = NULL_IF_CONFIG_SMALL("Nintendo Gamecube THP video"),
 };
-#endif
-=======
-};
->>>>>>> b2bed932
+#endif
--- conflicted
+++ resolved
@@ -2932,13 +2932,9 @@
     const int *supported_samplerates;       ///< array of supported audio samplerates, or NULL if unknown, array is terminated by 0
     const enum AVSampleFormat *sample_fmts; ///< array of supported sample formats, or NULL if unknown, array is terminated by -1
     const uint64_t *channel_layouts;         ///< array of support channel layouts, or NULL if unknown. array is terminated by 0
-<<<<<<< HEAD
+#if FF_API_LOWRES
     uint8_t max_lowres;                     ///< maximum value for lowres supported by the decoder
-=======
-#if FF_API_LOWRES
-    attribute_deprecated uint8_t max_lowres; ///< maximum value for lowres supported by the decoder
 #endif
->>>>>>> 451606f7
     const AVClass *priv_class;              ///< AVClass for the private context
     const AVProfile *profiles;              ///< array of recognized profiles, or NULL if unknown, array is terminated by {FF_PROFILE_UNKNOWN}
 

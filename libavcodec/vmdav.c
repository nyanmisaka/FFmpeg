--- conflicted
+++ resolved
@@ -43,6 +43,7 @@
 #include <stdlib.h>
 #include <string.h>
 
+#include "libavutil/avassert.h"
 #include "libavutil/channel_layout.h"
 #include "libavutil/common.h"
 #include "libavutil/intreadwrite.h"
@@ -616,13 +617,9 @@
 
     /* decode audio chunks */
     if (audio_chunks > 0) {
-<<<<<<< HEAD
         buf_end = buf + buf_size;
+        av_assert0((buf_size & (avctx->channels > 1)) == 0);
         while (buf_end - buf >= s->chunk_size) {
-=======
-        buf_end = buf + (buf_size & ~(avctx->channels > 1));
-        while (buf + s->chunk_size <= buf_end) {
->>>>>>> dbaf3f7b
             if (s->out_bps == 2) {
                 decode_audio_s16(output_samples_s16, buf, s->chunk_size,
                                  avctx->channels);

\input texinfo @c -*- texinfo -*-

@settitle General Documentation
@titlepage
@center @titlefont{General Documentation}
@end titlepage

@top

@contents

@chapter External libraries

FFmpeg can be hooked up with a number of external libraries to add support
for more formats. None of them are used by default, their use has to be
explicitly requested by passing the appropriate flags to
@command{./configure}.

@section OpenJPEG

FFmpeg can use the OpenJPEG libraries for encoding/decoding J2K videos.  Go to
@url{http://www.openjpeg.org/} to get the libraries and follow the installation
instructions.  To enable using OpenJPEG in FFmpeg, pass @code{--enable-libopenjpeg} to
@file{./configure}.


@section OpenCORE, VisualOn, and Fraunhofer libraries

Spun off Google Android sources, OpenCore, VisualOn and Fraunhofer
libraries provide encoders for a number of audio codecs.

@float NOTE
OpenCORE and VisualOn libraries are under the Apache License 2.0
(see @url{http://www.apache.org/licenses/LICENSE-2.0} for details), which is
incompatible to the LGPL version 2.1 and GPL version 2. You have to
upgrade FFmpeg's license to LGPL version 3 (or if you have enabled
GPL components, GPL version 3) by passing @code{--enable-version3} to configure in
order to use it.

The Fraunhofer AAC library is licensed under a license incompatible to the GPL
and is not known to be compatible to the LGPL. Therefore, you have to pass
@code{--enable-nonfree} to configure to use it.
@end float

@subsection OpenCORE AMR

FFmpeg can make use of the OpenCORE libraries for AMR-NB
decoding/encoding and AMR-WB decoding.

Go to @url{http://sourceforge.net/projects/opencore-amr/} and follow the
instructions for installing the libraries.
Then pass @code{--enable-libopencore-amrnb} and/or
@code{--enable-libopencore-amrwb} to configure to enable them.

@subsection VisualOn AAC encoder library

FFmpeg can make use of the VisualOn AACenc library for AAC encoding.

Go to @url{http://sourceforge.net/projects/opencore-amr/} and follow the
instructions for installing the library.
Then pass @code{--enable-libvo-aacenc} to configure to enable it.

@subsection VisualOn AMR-WB encoder library

FFmpeg can make use of the VisualOn AMR-WBenc library for AMR-WB encoding.

Go to @url{http://sourceforge.net/projects/opencore-amr/} and follow the
instructions for installing the library.
Then pass @code{--enable-libvo-amrwbenc} to configure to enable it.

@subsection Fraunhofer AAC library

FFmpeg can make use of the Fraunhofer AAC library for AAC encoding.

Go to @url{http://sourceforge.net/projects/opencore-amr/} and follow the
instructions for installing the library.
Then pass @code{--enable-libfdk-aac} to configure to enable it.

@section LAME

FFmpeg can make use of the LAME library for MP3 encoding.

Go to @url{http://lame.sourceforge.net/} and follow the
instructions for installing the library.
Then pass @code{--enable-libmp3lame} to configure to enable it.

@section TwoLAME

FFmpeg can make use of the TwoLAME library for MP2 encoding.

Go to @url{http://www.twolame.org/} and follow the
instructions for installing the library.
Then pass @code{--enable-libtwolame} to configure to enable it.

@section libvpx

FFmpeg can make use of the libvpx library for VP8/VP9 encoding.

Go to @url{http://www.webmproject.org/} and follow the instructions for
installing the library. Then pass @code{--enable-libvpx} to configure to
enable it.

@section libwavpack

FFmpeg can make use of the libwavpack library for WavPack encoding.

Go to @url{http://www.wavpack.com/} and follow the instructions for
installing the library. Then pass @code{--enable-libwavpack} to configure to
enable it.

@section x264

FFmpeg can make use of the x264 library for H.264 encoding.

Go to @url{http://www.videolan.org/developers/x264.html} and follow the
instructions for installing the library. Then pass @code{--enable-libx264} to
configure to enable it.

@float NOTE
x264 is under the GNU Public License Version 2 or later
(see @url{http://www.gnu.org/licenses/old-licenses/gpl-2.0.html} for
details), you must upgrade FFmpeg's license to GPL in order to use it.
@end float

@section x265

FFmpeg can make use of the x265 library for HEVC encoding.

Go to @url{http://x265.org/developers.html} and follow the instructions
for installing the library. Then pass @code{--enable-libx265} to configure
to enable it.

@float note
x265 is under the GNU Public License Version 2 or later
(see @url{http://www.gnu.org/licenses/old-licenses/gpl-2.0.html} for
details), you must upgrade FFmpeg's license to GPL in order to use it.
@end float

@section libilbc

iLBC is a narrowband speech codec that has been made freely available
by Google as part of the WebRTC project. libilbc is a packaging friendly
copy of the iLBC codec. FFmpeg can make use of the libilbc library for
iLBC encoding and decoding.

Go to @url{https://github.com/dekkers/libilbc} and follow the instructions for
installing the library. Then pass @code{--enable-libilbc} to configure to
enable it.

@section libzvbi

libzvbi is a VBI decoding library which can be used by FFmpeg to decode DVB
teletext pages and DVB teletext subtitles.

Go to @url{http://sourceforge.net/projects/zapping/} and follow the instructions for
installing the library. Then pass @code{--enable-libzvbi} to configure to
enable it.

@float NOTE
libzvbi is licensed under the GNU General Public License Version 2 or later
(see @url{http://www.gnu.org/licenses/old-licenses/gpl-2.0.html} for details),
you must upgrade FFmpeg's license to GPL in order to use it.
@end float

@section AviSynth

FFmpeg can read AviSynth scripts as input. To enable support, pass
@code{--enable-avisynth} to configure.  The correct headers are
included in compat/avisynth/, which allows the user to enable support
without needing to search for these headers themselves.

For Windows, supported AviSynth variants are
@url{http://avisynth.nl, AviSynth 2.5 or 2.6} for 32-bit builds and
@url{http://avs-plus.net, AviSynth+ 0.1} for 32-bit and 64-bit builds.

For Linux and OS X, the supported AviSynth variant is
@url{https://github.com/avxsynth/avxsynth, AvxSynth}.

@float NOTE
AviSynth and AvxSynth are loaded dynamically.  Distributors can build FFmpeg
with @code{--enable-avisynth}, and the binaries will work regardless of the
end user having AviSynth or AvxSynth installed - they'll only need to be
installed to use AviSynth scripts (obviously).
@end float


@chapter Supported File Formats, Codecs or Features

You can use the @code{-formats} and @code{-codecs} options to have an exhaustive list.

@section File Formats

FFmpeg supports the following file formats through the @code{libavformat}
library:

@multitable @columnfractions .4 .1 .1 .4
@item Name @tab Encoding @tab Decoding @tab Comments
@item 4xm                       @tab   @tab X
    @tab 4X Technologies format, used in some games.
@item 8088flex TMV              @tab   @tab X
@item ACT Voice                 @tab   @tab X
    @tab contains G.729 audio
@item Adobe Filmstrip           @tab X @tab X
@item Audio IFF (AIFF)          @tab X @tab X
@item American Laser Games MM   @tab   @tab X
    @tab Multimedia format used in games like Mad Dog McCree.
@item 3GPP AMR                  @tab X @tab X
@item Amazing Studio Packed Animation File        @tab   @tab X
    @tab Multimedia format used in game Heart Of Darkness.
@item Apple HTTP Live Streaming @tab   @tab X
@item Artworx Data Format       @tab   @tab X
@item ADP                       @tab   @tab X
    @tab Audio format used on the Nintendo Gamecube.
@item AFC                       @tab   @tab X
    @tab Audio format used on the Nintendo Gamecube.
@item ASF                       @tab X @tab X
@item AST                       @tab X @tab X
    @tab Audio format used on the Nintendo Wii.
@item AVI                       @tab X @tab X
@item AviSynth                  @tab   @tab X
@item AVR                       @tab   @tab X
    @tab Audio format used on Mac.
@item AVS                       @tab   @tab X
    @tab Multimedia format used by the Creature Shock game.
@item Beam Software SIFF        @tab   @tab X
    @tab Audio and video format used in some games by Beam Software.
@item Bethesda Softworks VID    @tab   @tab X
    @tab Used in some games from Bethesda Softworks.
@item Binary text               @tab   @tab X
@item Bink                      @tab   @tab X
    @tab Multimedia format used by many games.
@item Bitmap Brothers JV        @tab   @tab X
    @tab Used in Z and Z95 games.
@item Brute Force & Ignorance   @tab   @tab X
    @tab Used in the game Flash Traffic: City of Angels.
@item BRSTM                     @tab   @tab X
    @tab Audio format used on the Nintendo Wii.
@item BWF                       @tab X @tab X
@item CRI ADX                   @tab X @tab X
    @tab Audio-only format used in console video games.
@item Discworld II BMV          @tab   @tab X
@item Interplay C93             @tab   @tab X
    @tab Used in the game Cyberia from Interplay.
@item Delphine Software International CIN @tab   @tab X
    @tab Multimedia format used by Delphine Software games.
@item CD+G                      @tab   @tab X
    @tab Video format used by CD+G karaoke disks
@item Phantom Cine              @tab   @tab X
@item Commodore CDXL            @tab   @tab X
    @tab Amiga CD video format
@item Core Audio Format         @tab X @tab X
    @tab Apple Core Audio Format
@item CRC testing format        @tab X @tab
@item Creative Voice            @tab X @tab X
    @tab Created for the Sound Blaster Pro.
@item CRYO APC                  @tab   @tab X
    @tab Audio format used in some games by CRYO Interactive Entertainment.
@item D-Cinema audio            @tab X @tab X
@item Deluxe Paint Animation    @tab   @tab X
@item DFA                       @tab   @tab X
    @tab This format is used in Chronomaster game
@item DV video                  @tab X @tab X
@item DXA                       @tab   @tab X
    @tab This format is used in the non-Windows version of the Feeble Files
         game and different game cutscenes repacked for use with ScummVM.
@item Electronic Arts cdata  @tab    @tab X
@item Electronic Arts Multimedia  @tab    @tab X
    @tab Used in various EA games; files have extensions like WVE and UV2.
@item Ensoniq Paris Audio File  @tab   @tab X
@item FFM (FFserver live feed)  @tab X @tab X
@item Flash (SWF)               @tab X @tab X
@item Flash 9 (AVM2)            @tab X @tab X
    @tab Only embedded audio is decoded.
@item FLI/FLC/FLX animation     @tab   @tab X
    @tab .fli/.flc files
@item Flash Video (FLV)         @tab X @tab X
    @tab Macromedia Flash video files
@item framecrc testing format   @tab X @tab
@item FunCom ISS                @tab   @tab X
    @tab Audio format used in various games from FunCom like The Longest Journey.
@item G.723.1                   @tab X @tab X
@item G.729 BIT                 @tab X @tab X
@item G.729 raw                 @tab   @tab X
@item GIF Animation             @tab X @tab X
@item GXF                       @tab X @tab X
    @tab General eXchange Format SMPTE 360M, used by Thomson Grass Valley
         playout servers.
@item HNM @tab   @tab X
    @tab Only version 4 supported, used in some games from Cryo Interactive
@item iCEDraw File              @tab   @tab X
@item ICO                       @tab X @tab X
    @tab Microsoft Windows ICO
@item id Quake II CIN video     @tab   @tab X
@item id RoQ                    @tab X @tab X
    @tab Used in Quake III, Jedi Knight 2 and other computer games.
@item IEC61937 encapsulation @tab X @tab X
@item IFF                       @tab   @tab X
    @tab Interchange File Format
@item iLBC                      @tab X @tab X
@item Interplay MVE             @tab   @tab X
    @tab Format used in various Interplay computer games.
@item IV8                       @tab   @tab X
    @tab A format generated by IndigoVision 8000 video server.
@item IVF (On2)                 @tab X @tab X
    @tab A format used by libvpx
@item IRCAM                     @tab X @tab X
@item LATM                      @tab X @tab X
@item LMLM4                     @tab   @tab X
    @tab Used by Linux Media Labs MPEG-4 PCI boards
@item LOAS                      @tab   @tab X
    @tab contains LATM multiplexed AAC audio
@item LVF                       @tab   @tab X
@item LXF                       @tab   @tab X
    @tab VR native stream format, used by Leitch/Harris' video servers.
@item Matroska                  @tab X @tab X
@item Matroska audio            @tab X @tab
@item FFmpeg metadata           @tab X @tab X
    @tab Metadata in text format.
@item MAXIS XA                  @tab   @tab X
    @tab Used in Sim City 3000; file extension .xa.
@item MD Studio                 @tab   @tab X
@item Metal Gear Solid: The Twin Snakes @tab @tab X
@item Megalux Frame             @tab   @tab X
    @tab Used by Megalux Ultimate Paint
@item Mobotix .mxg              @tab   @tab X
@item Monkey's Audio            @tab   @tab X
@item Motion Pixels MVI         @tab   @tab X
@item MOV/QuickTime/MP4         @tab X @tab X
    @tab 3GP, 3GP2, PSP, iPod variants supported
@item MP2                       @tab X @tab X
@item MP3                       @tab X @tab X
@item MPEG-1 System             @tab X @tab X
    @tab muxed audio and video, VCD format supported
@item MPEG-PS (program stream)  @tab X @tab X
    @tab also known as @code{VOB} file, SVCD and DVD format supported
@item MPEG-TS (transport stream) @tab X @tab X
    @tab also known as DVB Transport Stream
@item MPEG-4                    @tab X @tab X
    @tab MPEG-4 is a variant of QuickTime.
@item Mirillis FIC video        @tab   @tab X
    @tab No cursor rendering.
@item MIME multipart JPEG       @tab X @tab
@item MSN TCP webcam            @tab   @tab X
    @tab Used by MSN Messenger webcam streams.
@item MTV                       @tab   @tab X
@item Musepack                  @tab   @tab X
@item Musepack SV8              @tab   @tab X
@item Material eXchange Format (MXF) @tab X @tab X
    @tab SMPTE 377M, used by D-Cinema, broadcast industry.
@item Material eXchange Format (MXF), D-10 Mapping @tab X @tab X
    @tab SMPTE 386M, D-10/IMX Mapping.
@item NC camera feed            @tab   @tab X
    @tab NC (AVIP NC4600) camera streams
@item NIST SPeech HEader REsources @tab   @tab X
@item NTT TwinVQ (VQF)          @tab   @tab X
    @tab Nippon Telegraph and Telephone Corporation TwinVQ.
@item Nullsoft Streaming Video  @tab   @tab X
@item NuppelVideo               @tab   @tab X
@item NUT                       @tab X @tab X
    @tab NUT Open Container Format
@item Ogg                       @tab X @tab X
@item Playstation Portable PMP  @tab   @tab X
@item Portable Voice Format     @tab   @tab X
@item TechnoTrend PVA           @tab   @tab X
    @tab Used by TechnoTrend DVB PCI boards.
@item QCP                       @tab   @tab X
@item raw ADTS (AAC)            @tab X @tab X
@item raw AC-3                  @tab X @tab X
@item raw Chinese AVS video     @tab X @tab X
@item raw CRI ADX               @tab X @tab X
@item raw Dirac                 @tab X @tab X
@item raw DNxHD                 @tab X @tab X
@item raw DTS                   @tab X @tab X
@item raw DTS-HD                @tab   @tab X
@item raw E-AC-3                @tab X @tab X
@item raw FLAC                  @tab X @tab X
@item raw GSM                   @tab   @tab X
@item raw H.261                 @tab X @tab X
@item raw H.263                 @tab X @tab X
@item raw H.264                 @tab X @tab X
@item raw HEVC                  @tab X @tab X
@item raw Ingenient MJPEG       @tab   @tab X
@item raw MJPEG                 @tab X @tab X
@item raw MLP                   @tab   @tab X
@item raw MPEG                  @tab   @tab X
@item raw MPEG-1                @tab   @tab X
@item raw MPEG-2                @tab   @tab X
@item raw MPEG-4                @tab X @tab X
@item raw NULL                  @tab X @tab
@item raw video                 @tab X @tab X
@item raw id RoQ                @tab X @tab
@item raw Shorten               @tab   @tab X
@item raw TAK                   @tab   @tab X
@item raw TrueHD                @tab X @tab X
@item raw VC-1                  @tab X @tab X
@item raw PCM A-law             @tab X @tab X
@item raw PCM mu-law            @tab X @tab X
@item raw PCM signed 8 bit      @tab X @tab X
@item raw PCM signed 16 bit big-endian  @tab X @tab X
@item raw PCM signed 16 bit little-endian  @tab X @tab X
@item raw PCM signed 24 bit big-endian  @tab X @tab X
@item raw PCM signed 24 bit little-endian  @tab X @tab X
@item raw PCM signed 32 bit big-endian  @tab X @tab X
@item raw PCM signed 32 bit little-endian  @tab X @tab X
@item raw PCM unsigned 8 bit    @tab X @tab X
@item raw PCM unsigned 16 bit big-endian  @tab X @tab X
@item raw PCM unsigned 16 bit little-endian  @tab X @tab X
@item raw PCM unsigned 24 bit big-endian  @tab X @tab X
@item raw PCM unsigned 24 bit little-endian  @tab X @tab X
@item raw PCM unsigned 32 bit big-endian  @tab X @tab X
@item raw PCM unsigned 32 bit little-endian  @tab X @tab X
@item raw PCM floating-point 32 bit big-endian  @tab X @tab X
@item raw PCM floating-point 32 bit little-endian  @tab X @tab X
@item raw PCM floating-point 64 bit big-endian  @tab X @tab X
@item raw PCM floating-point 64 bit little-endian  @tab X @tab X
@item RDT                       @tab   @tab X
@item REDCODE R3D               @tab   @tab X
    @tab File format used by RED Digital cameras, contains JPEG 2000 frames and PCM audio.
@item RealMedia                 @tab X @tab X
@item Redirector                @tab   @tab X
@item RedSpark                  @tab   @tab X
@item Renderware TeXture Dictionary @tab   @tab X
@item RL2                       @tab   @tab X
    @tab Audio and video format used in some games by Entertainment Software Partners.
@item RPL/ARMovie               @tab   @tab X
@item Lego Mindstorms RSO       @tab X @tab X
@item RSD                       @tab   @tab X
@item RTMP                      @tab X @tab X
    @tab Output is performed by publishing stream to RTMP server
@item RTP                       @tab X @tab X
@item RTSP                      @tab X @tab X
@item SAP                       @tab X @tab X
@item SBG                       @tab   @tab X
@item SDP                       @tab   @tab X
@item Sega FILM/CPK             @tab   @tab X
    @tab Used in many Sega Saturn console games.
@item Silicon Graphics Movie    @tab   @tab X
@item Sierra SOL                @tab   @tab X
    @tab .sol files used in Sierra Online games.
@item Sierra VMD                @tab   @tab X
    @tab Used in Sierra CD-ROM games.
@item Smacker                   @tab   @tab X
    @tab Multimedia format used by many games.
@item SMJPEG                    @tab X @tab X
    @tab Used in certain Loki game ports.
@item Smush                     @tab   @tab X
    @tab Multimedia format used in some LucasArts games.
@item Sony OpenMG (OMA)         @tab X @tab X
    @tab Audio format used in Sony Sonic Stage and Sony Vegas.
@item Sony PlayStation STR      @tab   @tab X
@item Sony Wave64 (W64)         @tab X @tab X
@item SoX native format         @tab X @tab X
@item SUN AU format             @tab X @tab X
@item Text files                @tab   @tab X
@item THP                       @tab   @tab X
    @tab Used on the Nintendo GameCube.
@item Tiertex Limited SEQ       @tab   @tab X
    @tab Tiertex .seq files used in the DOS CD-ROM version of the game Flashback.
@item True Audio                @tab   @tab X
@item VC-1 test bitstream       @tab X @tab X
@item Vivo                      @tab   @tab X
@item WAV                       @tab X @tab X
@item WavPack                   @tab X @tab X
@item WebM                      @tab X @tab X
@item Windows Televison (WTV)   @tab X @tab X
@item Wing Commander III movie  @tab   @tab X
    @tab Multimedia format used in Origin's Wing Commander III computer game.
@item Westwood Studios audio    @tab   @tab X
    @tab Multimedia format used in Westwood Studios games.
@item Westwood Studios VQA      @tab   @tab X
    @tab Multimedia format used in Westwood Studios games.
@item XMV                       @tab   @tab X
    @tab Microsoft video container used in Xbox games.
@item xWMA                      @tab   @tab X
    @tab Microsoft audio container used by XAudio 2.
@item eXtended BINary text (XBIN) @tab @tab X
@item YUV4MPEG pipe             @tab X @tab X
@item Psygnosis YOP             @tab   @tab X
@end multitable

@code{X} means that encoding (resp. decoding) is supported.

@section Image Formats

FFmpeg can read and write images for each frame of a video sequence. The
following image formats are supported:

@multitable @columnfractions .4 .1 .1 .4
@item Name @tab Encoding @tab Decoding @tab Comments
@item .Y.U.V       @tab X @tab X
    @tab one raw file per component
@item Alias PIX    @tab X @tab X
    @tab Alias/Wavefront PIX image format
@item animated GIF @tab X @tab X
@item BMP          @tab X @tab X
    @tab Microsoft BMP image
<<<<<<< HEAD
@item PIX          @tab   @tab X
    @tab PIX is an image format used in the Argonaut BRender engine.
=======
@item BRender PIX  @tab   @tab X
    @tab Argonaut BRender 3D engine image format.
>>>>>>> ae17878f
@item DPX          @tab X @tab X
    @tab Digital Picture Exchange
@item EXR          @tab   @tab X
    @tab OpenEXR
@item JPEG         @tab X @tab X
    @tab Progressive JPEG is not supported.
@item JPEG 2000    @tab X @tab X
@item JPEG-LS      @tab X @tab X
@item LJPEG        @tab X @tab
    @tab Lossless JPEG
@item PAM          @tab X @tab X
    @tab PAM is a PNM extension with alpha support.
@item PBM          @tab X @tab X
    @tab Portable BitMap image
@item PCX          @tab X @tab X
    @tab PC Paintbrush
@item PGM          @tab X @tab X
    @tab Portable GrayMap image
@item PGMYUV       @tab X @tab X
    @tab PGM with U and V components in YUV 4:2:0
@item PIC          @tab @tab X
    @tab Pictor/PC Paint
@item PNG          @tab X @tab X
@item PPM          @tab X @tab X
    @tab Portable PixelMap image
@item PTX          @tab   @tab X
    @tab V.Flash PTX format
@item SGI          @tab X @tab X
    @tab SGI RGB image format
@item Sun Rasterfile  @tab X @tab X
    @tab Sun RAS image format
@item TIFF         @tab X @tab X
    @tab YUV, JPEG and some extension is not supported yet.
@item Truevision Targa  @tab X @tab X
    @tab Targa (.TGA) image format
@item WebP         @tab E @tab X
    @tab WebP image format, encoding supported through external library libwebp
@item XBM  @tab X @tab X
    @tab X BitMap image format
@item XFace @tab X @tab X
    @tab X-Face image format
@item XWD  @tab X @tab X
    @tab X Window Dump image format
@end multitable

@code{X} means that encoding (resp. decoding) is supported.

@code{E} means that support is provided through an external library.

@section Video Codecs

@multitable @columnfractions .4 .1 .1 .4
@item Name @tab Encoding @tab Decoding @tab Comments
@item 4X Movie               @tab     @tab  X
    @tab Used in certain computer games.
@item 8088flex TMV           @tab     @tab  X
@item A64 multicolor         @tab  X  @tab
    @tab Creates video suitable to be played on a commodore 64 (multicolor mode).
@item Amazing Studio PAF Video @tab     @tab  X
@item American Laser Games MM  @tab    @tab X
    @tab Used in games like Mad Dog McCree.
@item AMV Video              @tab  X  @tab  X
    @tab Used in Chinese MP3 players.
@item ANSI/ASCII art         @tab     @tab  X
@item Apple Intermediate Codec @tab     @tab  X
@item Apple MJPEG-B          @tab     @tab  X
@item Apple ProRes           @tab  X  @tab  X
@item Apple QuickDraw        @tab     @tab  X
    @tab fourcc: qdrw
@item Asus v1                @tab  X  @tab  X
    @tab fourcc: ASV1
@item Asus v2                @tab  X  @tab  X
    @tab fourcc: ASV2
@item ATI VCR1               @tab     @tab  X
    @tab fourcc: VCR1
@item ATI VCR2               @tab     @tab  X
    @tab fourcc: VCR2
@item Auravision Aura        @tab     @tab  X
@item Auravision Aura 2      @tab     @tab  X
@item Autodesk Animator Flic video  @tab     @tab  X
@item Autodesk RLE           @tab     @tab  X
    @tab fourcc: AASC
@item Avid 1:1 10-bit RGB Packer  @tab  X  @tab  X
    @tab fourcc: AVrp
@item AVS (Audio Video Standard) video  @tab     @tab  X
    @tab Video encoding used by the Creature Shock game.
@item AYUV                   @tab  X  @tab  X
    @tab Microsoft uncompressed packed 4:4:4:4
@item Beam Software VB       @tab     @tab  X
@item Bethesda VID video     @tab     @tab  X
    @tab Used in some games from Bethesda Softworks.
@item Bink Video             @tab     @tab  X
@item Bitmap Brothers JV video  @tab   @tab X
@item y41p Brooktree uncompressed 4:1:1 12-bit     @tab  X  @tab  X
@item Brute Force & Ignorance   @tab   @tab X
    @tab Used in the game Flash Traffic: City of Angels.
@item C93 video              @tab     @tab  X
    @tab Codec used in Cyberia game.
@item CamStudio              @tab     @tab  X
    @tab fourcc: CSCD
@item CD+G                   @tab     @tab  X
    @tab Video codec for CD+G karaoke disks
@item CDXL                   @tab     @tab  X
    @tab Amiga CD video codec
@item Chinese AVS video      @tab  E  @tab  X
    @tab AVS1-P2, JiZhun profile, encoding through external library libxavs
@item Delphine Software International CIN video  @tab     @tab  X
    @tab Codec used in Delphine Software International games.
@item Discworld II BMV Video @tab     @tab  X
@item Canopus Lossless Codec @tab     @tab  X
@item Cinepak                @tab     @tab  X
@item Cirrus Logic AccuPak   @tab  X  @tab  X
    @tab fourcc: CLJR
@item CPiA Video Format      @tab     @tab  X
@item Creative YUV (CYUV)    @tab     @tab  X
@item DFA                    @tab     @tab  X
    @tab Codec used in Chronomaster game.
@item Dirac                  @tab  E  @tab  X
    @tab supported through external library libschroedinger
@item Deluxe Paint Animation @tab     @tab  X
@item DNxHD                  @tab   X @tab  X
    @tab aka SMPTE VC3
@item Duck TrueMotion 1.0   @tab     @tab  X
    @tab fourcc: DUCK
@item Duck TrueMotion 2.0    @tab     @tab  X
    @tab fourcc: TM20
@item DV (Digital Video)     @tab  X  @tab  X
@item Dxtory capture format  @tab     @tab  X
@item Feeble Files/ScummVM DXA  @tab     @tab  X
    @tab Codec originally used in Feeble Files game.
@item Electronic Arts CMV video  @tab     @tab  X
    @tab Used in NHL 95 game.
@item Electronic Arts Madcow video  @tab     @tab  X
@item Electronic Arts TGV video  @tab     @tab  X
@item Electronic Arts TGQ video  @tab     @tab  X
@item Electronic Arts TQI video  @tab     @tab  X
@item Escape 124             @tab     @tab  X
@item Escape 130             @tab     @tab  X
@item FFmpeg video codec #1  @tab  X  @tab  X
    @tab lossless codec (fourcc: FFV1)
@item Flash Screen Video v1  @tab  X  @tab  X
    @tab fourcc: FSV1
@item Flash Screen Video v2  @tab  X  @tab  X
@item Flash Video (FLV)      @tab  X  @tab  X
    @tab Sorenson H.263 used in Flash
@item Forward Uncompressed   @tab     @tab  X
@item Fraps                  @tab     @tab  X
@item Go2Webinar             @tab     @tab  X
    @tab fourcc: G2M4
@item H.261                  @tab  X  @tab  X
@item H.263 / H.263-1996     @tab  X  @tab  X
@item H.263+ / H.263-1998 / H.263 version 2  @tab  X  @tab  X
@item H.264 / AVC / MPEG-4 AVC / MPEG-4 part 10  @tab  E  @tab  X
    @tab encoding supported through external library libx264
@item HEVC                   @tab  X  @tab  X
    @tab encoding supported through the external library libx265
@item HNM version 4          @tab     @tab  X
@item HuffYUV                @tab  X  @tab  X
@item HuffYUV FFmpeg variant @tab  X  @tab  X
@item IBM Ultimotion         @tab     @tab  X
    @tab fourcc: ULTI
@item id Cinematic video     @tab     @tab  X
    @tab Used in Quake II.
@item id RoQ video           @tab  X  @tab  X
    @tab Used in Quake III, Jedi Knight 2, other computer games.
@item IFF ILBM               @tab     @tab  X
    @tab IFF interleaved bitmap
@item IFF ByteRun1           @tab     @tab  X
    @tab IFF run length encoded bitmap
@item Intel H.263            @tab     @tab  X
@item Intel Indeo 2          @tab     @tab  X
@item Intel Indeo 3          @tab     @tab  X
@item Intel Indeo 4          @tab     @tab  X
@item Intel Indeo 5          @tab     @tab  X
@item Interplay C93          @tab     @tab  X
    @tab Used in the game Cyberia from Interplay.
@item Interplay MVE video    @tab     @tab  X
    @tab Used in Interplay .MVE files.
@item J2K @tab  X  @tab  X
@item Karl Morton's video codec  @tab     @tab  X
    @tab Codec used in Worms games.
@item Kega Game Video (KGV1) @tab      @tab  X
    @tab Kega emulator screen capture codec.
@item Lagarith               @tab     @tab  X
@item LCL (LossLess Codec Library) MSZH  @tab     @tab  X
@item LCL (LossLess Codec Library) ZLIB  @tab  E  @tab  E
@item LOCO                   @tab     @tab  X
@item LucasArts Smush        @tab     @tab  X
    @tab Used in LucasArts games.
@item lossless MJPEG         @tab  X  @tab  X
@item Microsoft ATC Screen   @tab     @tab  X
    @tab Also known as Microsoft Screen 3.
@item Microsoft Expression Encoder Screen  @tab     @tab  X
    @tab Also known as Microsoft Titanium Screen 2.
@item Microsoft RLE          @tab     @tab  X
@item Microsoft Screen 1     @tab     @tab  X
    @tab Also known as Windows Media Video V7 Screen.
@item Microsoft Screen 2     @tab     @tab  X
    @tab Also known as Windows Media Video V9 Screen.
@item Microsoft Video 1      @tab     @tab  X
@item Mimic                  @tab     @tab  X
    @tab Used in MSN Messenger Webcam streams.
@item Miro VideoXL           @tab     @tab  X
    @tab fourcc: VIXL
@item MJPEG (Motion JPEG)    @tab  X  @tab  X
@item Mobotix MxPEG video    @tab     @tab  X
@item Motion Pixels video    @tab     @tab  X
@item MPEG-1 video           @tab  X  @tab  X
@item MPEG-2 video           @tab  X  @tab  X
@item MPEG-4 part 2          @tab  X  @tab  X
    @tab libxvidcore can be used alternatively for encoding.
@item MPEG-4 part 2 Microsoft variant version 1  @tab     @tab  X
@item MPEG-4 part 2 Microsoft variant version 2  @tab  X  @tab  X
@item MPEG-4 part 2 Microsoft variant version 3  @tab  X  @tab  X
@item Nintendo Gamecube THP video  @tab     @tab  X
@item NuppelVideo/RTjpeg     @tab     @tab  X
    @tab Video encoding used in NuppelVideo files.
@item On2 VP3                @tab     @tab  X
    @tab still experimental
@item On2 VP5                @tab     @tab  X
    @tab fourcc: VP50
@item On2 VP6                @tab     @tab  X
    @tab fourcc: VP60,VP61,VP62
@item On2 VP7                @tab     @tab  X
    @tab fourcc: VP70,VP71
@item VP8                    @tab  E  @tab  X
    @tab fourcc: VP80, encoding supported through external library libvpx
@item VP9                    @tab  E  @tab  X
    @tab encoding supported through external library libvpx
@item Pinnacle TARGA CineWave YUV16 @tab     @tab  X
    @tab fourcc: Y216
@item Prores                 @tab     @tab  X
    @tab fourcc: apch,apcn,apcs,apco
@item Q-team QPEG            @tab     @tab  X
    @tab fourccs: QPEG, Q1.0, Q1.1
@item QuickTime 8BPS video   @tab     @tab  X
@item QuickTime Animation (RLE) video  @tab  X  @tab  X
    @tab fourcc: 'rle '
@item QuickTime Graphics (SMC)  @tab     @tab  X
    @tab fourcc: 'smc '
@item QuickTime video (RPZA) @tab     @tab  X
    @tab fourcc: rpza
@item R10K AJA Kona 10-bit RGB Codec     @tab  X  @tab  X
@item R210 Quicktime Uncompressed RGB 10-bit     @tab  X  @tab  X
@item Raw Video              @tab  X  @tab  X
@item RealVideo 1.0          @tab  X  @tab  X
@item RealVideo 2.0          @tab  X  @tab  X
@item RealVideo 3.0          @tab     @tab  X
    @tab still far from ideal
@item RealVideo 4.0          @tab     @tab  X
@item Renderware TXD (TeXture Dictionary)  @tab     @tab  X
    @tab Texture dictionaries used by the Renderware Engine.
@item RL2 video              @tab     @tab  X
    @tab used in some games by Entertainment Software Partners
@item SGI RLE 8-bit          @tab     @tab  X
@item Sierra VMD video       @tab     @tab  X
    @tab Used in Sierra VMD files.
@item Silicon Graphics Motion Video Compressor 1 (MVC1)  @tab     @tab  X
@item Silicon Graphics Motion Video Compressor 2 (MVC2)  @tab     @tab  X
@item Smacker video          @tab     @tab  X
    @tab Video encoding used in Smacker.
@item SMPTE VC-1             @tab     @tab  X
@item Snow                   @tab  X  @tab  X
    @tab experimental wavelet codec (fourcc: SNOW)
@item Sony PlayStation MDEC (Motion DECoder)  @tab     @tab  X
@item Sorenson Vector Quantizer 1  @tab  X  @tab  X
    @tab fourcc: SVQ1
@item Sorenson Vector Quantizer 3  @tab     @tab  X
    @tab fourcc: SVQ3
@item Sunplus JPEG (SP5X)    @tab     @tab  X
    @tab fourcc: SP5X
@item TechSmith Screen Capture Codec  @tab     @tab  X
    @tab fourcc: TSCC
@item TechSmith Screen Capture Codec 2  @tab     @tab  X
    @tab fourcc: TSC2
@item Theora                 @tab  E  @tab  X
    @tab encoding supported through external library libtheora
@item Tiertex Limited SEQ video  @tab     @tab  X
    @tab Codec used in DOS CD-ROM FlashBack game.
@item Ut Video               @tab  X  @tab  X
@item v210 QuickTime uncompressed 4:2:2 10-bit     @tab  X  @tab  X
@item v308 QuickTime uncompressed 4:4:4            @tab  X  @tab  X
@item v408 QuickTime uncompressed 4:4:4:4          @tab  X  @tab  X
@item v410 QuickTime uncompressed 4:4:4 10-bit     @tab  X  @tab  X
@item VBLE Lossless Codec    @tab     @tab  X
@item VMware Screen Codec / VMware Video  @tab     @tab  X
    @tab Codec used in videos captured by VMware.
@item Westwood Studios VQA (Vector Quantized Animation) video  @tab     @tab  X
@item Windows Media Image    @tab     @tab  X
@item Windows Media Video 7  @tab  X  @tab  X
@item Windows Media Video 8  @tab  X  @tab  X
@item Windows Media Video 9  @tab     @tab  X
    @tab not completely working
@item Wing Commander III / Xan  @tab     @tab  X
    @tab Used in Wing Commander III .MVE files.
@item Wing Commander IV / Xan  @tab     @tab  X
    @tab Used in Wing Commander IV.
@item Winnov WNV1            @tab     @tab  X
@item WMV7                   @tab  X  @tab  X
@item YAMAHA SMAF            @tab  X  @tab  X
@item Psygnosis YOP Video    @tab     @tab  X
@item yuv4                   @tab  X  @tab  X
    @tab libquicktime uncompressed packed 4:2:0
@item ZeroCodec Lossless Video @tab     @tab  X
@item ZLIB                   @tab  X  @tab  X
    @tab part of LCL, encoder experimental
@item Zip Motion Blocks Video  @tab   X @tab  X
    @tab Encoder works only in PAL8.
@end multitable

@code{X} means that encoding (resp. decoding) is supported.

@code{E} means that support is provided through an external library.

@section Audio Codecs

@multitable @columnfractions .4 .1 .1 .4
@item Name @tab Encoding @tab Decoding @tab Comments
@item 8SVX exponential       @tab     @tab  X
@item 8SVX fibonacci         @tab     @tab  X
@item AAC+                   @tab  E  @tab  X
    @tab encoding supported through external library libaacplus
@item AAC                    @tab  E  @tab  X
    @tab encoding supported through external library libfaac and libvo-aacenc
@item AC-3                   @tab IX  @tab  X
@item ADPCM 4X Movie         @tab     @tab  X
@item ADPCM CDROM XA         @tab     @tab  X
@item ADPCM Creative Technology @tab     @tab  X
    @tab 16 -> 4, 8 -> 4, 8 -> 3, 8 -> 2
@item ADPCM Electronic Arts  @tab     @tab  X
    @tab Used in various EA titles.
@item ADPCM Electronic Arts Maxis CDROM XS  @tab     @tab  X
    @tab Used in Sim City 3000.
@item ADPCM Electronic Arts R1  @tab     @tab  X
@item ADPCM Electronic Arts R2  @tab     @tab  X
@item ADPCM Electronic Arts R3  @tab     @tab  X
@item ADPCM Electronic Arts XAS @tab     @tab  X
@item ADPCM G.722            @tab  X  @tab  X
@item ADPCM G.726            @tab  X  @tab  X
@item ADPCM IMA AMV          @tab     @tab  X
    @tab Used in AMV files
@item ADPCM IMA Electronic Arts EACS  @tab     @tab  X
@item ADPCM IMA Electronic Arts SEAD  @tab     @tab  X
@item ADPCM IMA Funcom       @tab     @tab  X
@item ADPCM IMA QuickTime    @tab  X  @tab  X
@item ADPCM IMA Loki SDL MJPEG  @tab     @tab  X
@item ADPCM IMA WAV          @tab  X  @tab  X
@item ADPCM IMA Westwood     @tab     @tab  X
@item ADPCM ISS IMA          @tab     @tab  X
    @tab Used in FunCom games.
@item ADPCM IMA Dialogic     @tab     @tab  X
@item ADPCM IMA Duck DK3     @tab     @tab  X
    @tab Used in some Sega Saturn console games.
@item ADPCM IMA Duck DK4     @tab     @tab  X
    @tab Used in some Sega Saturn console games.
@item ADPCM IMA Radical      @tab     @tab  X
@item ADPCM Microsoft        @tab  X  @tab  X
@item ADPCM MS IMA           @tab  X  @tab  X
@item ADPCM Nintendo Gamecube AFC  @tab     @tab  X
@item ADPCM Nintendo Gamecube DTK  @tab     @tab  X
@item ADPCM Nintendo Gamecube THP  @tab     @tab  X
@item ADPCM QT IMA           @tab  X  @tab  X
@item ADPCM SEGA CRI ADX     @tab  X  @tab  X
    @tab Used in Sega Dreamcast games.
@item ADPCM Shockwave Flash  @tab  X  @tab  X
@item ADPCM Sound Blaster Pro 2-bit  @tab     @tab  X
@item ADPCM Sound Blaster Pro 2.6-bit  @tab     @tab  X
@item ADPCM Sound Blaster Pro 4-bit  @tab     @tab  X
@item ADPCM Westwood Studios IMA @tab     @tab  X
    @tab Used in Westwood Studios games like Command and Conquer.
@item ADPCM Yamaha           @tab  X  @tab  X
@item AMR-NB                 @tab  E  @tab  X
    @tab encoding supported through external library libopencore-amrnb
@item AMR-WB                 @tab  E  @tab  X
    @tab encoding supported through external library libvo-amrwbenc
@item Amazing Studio PAF Audio @tab     @tab  X
@item Apple lossless audio   @tab  X  @tab  X
    @tab QuickTime fourcc 'alac'
@item ATRAC1                 @tab     @tab  X
@item ATRAC3                 @tab     @tab  X
@item ATRAC3+                @tab     @tab  X
@item Bink Audio             @tab     @tab  X
    @tab Used in Bink and Smacker files in many games.
@item CELT                   @tab     @tab  E
    @tab decoding supported through external library libcelt
@item Delphine Software International CIN audio  @tab     @tab  X
    @tab Codec used in Delphine Software International games.
@item Discworld II BMV Audio @tab     @tab  X
@item COOK                   @tab     @tab  X
    @tab All versions except 5.1 are supported.
@item DCA (DTS Coherent Acoustics)  @tab  X  @tab  X
@item DPCM id RoQ            @tab  X  @tab  X
    @tab Used in Quake III, Jedi Knight 2 and other computer games.
@item DPCM Interplay         @tab     @tab  X
    @tab Used in various Interplay computer games.
@item DPCM Sierra Online     @tab     @tab  X
    @tab Used in Sierra Online game audio files.
@item DPCM Sol               @tab     @tab  X
@item DPCM Xan               @tab     @tab  X
    @tab Used in Origin's Wing Commander IV AVI files.
@item DSP Group TrueSpeech   @tab     @tab  X
@item DV audio               @tab     @tab  X
@item Enhanced AC-3          @tab  X  @tab  X
@item EVRC (Enhanced Variable Rate Codec) @tab     @tab  X
@item FLAC (Free Lossless Audio Codec)  @tab  X  @tab  IX
@item G.723.1                @tab X @tab X
@item G.729                  @tab     @tab  X
@item GSM                    @tab  E  @tab  X
    @tab encoding supported through external library libgsm
@item GSM Microsoft variant  @tab  E  @tab  X
    @tab encoding supported through external library libgsm
@item IAC (Indeo Audio Coder)  @tab     @tab  X
@item iLBC (Internet Low Bitrate Codec) @tab  E  @tab  E
    @tab encoding and decoding supported through external library libilbc
@item IMC (Intel Music Coder)  @tab     @tab  X
@item MACE (Macintosh Audio Compression/Expansion) 3:1  @tab     @tab  X
@item MACE (Macintosh Audio Compression/Expansion) 6:1  @tab     @tab  X
@item MLP (Meridian Lossless Packing)  @tab     @tab  X
    @tab Used in DVD-Audio discs.
@item Monkey's Audio         @tab     @tab  X
@item MP1 (MPEG audio layer 1)  @tab     @tab IX
@item MP2 (MPEG audio layer 2)  @tab IX  @tab IX
    @tab libtwolame can be used alternatively for encoding.
@item MP3 (MPEG audio layer 3)  @tab  E  @tab IX
    @tab encoding supported through external library LAME, ADU MP3 and MP3onMP4 also supported
@item MPEG-4 Audio Lossless Coding (ALS)  @tab     @tab  X
@item Musepack SV7           @tab     @tab  X
@item Musepack SV8           @tab     @tab  X
@item Nellymoser Asao        @tab  X  @tab  X
@item Opus                   @tab  E  @tab  E
    @tab supported through external library libopus
@item PCM A-law              @tab  X  @tab  X
@item PCM mu-law             @tab  X  @tab  X
@item PCM signed 8-bit planar  @tab  X  @tab  X
@item PCM signed 16-bit big-endian planar  @tab  X  @tab  X
@item PCM signed 16-bit little-endian planar  @tab  X  @tab  X
@item PCM signed 24-bit little-endian planar  @tab  X  @tab  X
@item PCM signed 32-bit little-endian planar  @tab  X  @tab  X
@item PCM 32-bit floating point big-endian  @tab  X  @tab  X
@item PCM 32-bit floating point little-endian  @tab  X  @tab  X
@item PCM 64-bit floating point big-endian  @tab  X  @tab  X
@item PCM 64-bit floating point little-endian  @tab  X  @tab  X
@item PCM D-Cinema audio signed 24-bit   @tab  X  @tab  X
@item PCM signed 8-bit       @tab  X  @tab  X
@item PCM signed 16-bit big-endian  @tab  X  @tab  X
@item PCM signed 16-bit little-endian  @tab  X  @tab  X
@item PCM signed 24-bit big-endian  @tab  X  @tab  X
@item PCM signed 24-bit little-endian  @tab  X  @tab  X
@item PCM signed 32-bit big-endian  @tab  X  @tab  X
@item PCM signed 32-bit little-endian  @tab  X  @tab  X
@item PCM signed 16/20/24-bit big-endian in MPEG-TS  @tab     @tab  X
@item PCM unsigned 8-bit     @tab  X  @tab  X
@item PCM unsigned 16-bit big-endian  @tab  X  @tab  X
@item PCM unsigned 16-bit little-endian  @tab  X  @tab  X
@item PCM unsigned 24-bit big-endian  @tab  X  @tab  X
@item PCM unsigned 24-bit little-endian  @tab  X  @tab  X
@item PCM unsigned 32-bit big-endian  @tab  X  @tab  X
@item PCM unsigned 32-bit little-endian  @tab  X  @tab  X
@item PCM Zork               @tab     @tab  X
@item QCELP / PureVoice      @tab     @tab  X
@item QDesign Music Codec 2  @tab     @tab  X
    @tab There are still some distortions.
@item RealAudio 1.0 (14.4K)  @tab  X  @tab  X
    @tab Real 14400 bit/s codec
@item RealAudio 2.0 (28.8K)  @tab     @tab  X
    @tab Real 28800 bit/s codec
@item RealAudio 3.0 (dnet)   @tab IX  @tab  X
    @tab Real low bitrate AC-3 codec
@item RealAudio Lossless     @tab     @tab  X
@item RealAudio SIPR / ACELP.NET @tab     @tab  X
@item Shorten                @tab     @tab  X
@item Sierra VMD audio       @tab     @tab  X
    @tab Used in Sierra VMD files.
@item Smacker audio          @tab     @tab  X
@item SMPTE 302M AES3 audio  @tab  X  @tab  X
@item Sonic                  @tab  X  @tab  X
    @tab experimental codec
@item Sonic lossless         @tab  X  @tab  X
    @tab experimental codec
@item Speex                  @tab  E  @tab  E
    @tab supported through external library libspeex
@item TAK (Tom's lossless Audio Kompressor)  @tab     @tab  X
@item True Audio (TTA)       @tab  X  @tab  X
@item TrueHD                 @tab     @tab  X
    @tab Used in HD-DVD and Blu-Ray discs.
@item TwinVQ (VQF flavor)    @tab     @tab  X
@item VIMA                   @tab     @tab  X
    @tab Used in LucasArts SMUSH animations.
@item Vorbis                 @tab  E  @tab  X
    @tab A native but very primitive encoder exists.
@item Voxware MetaSound      @tab     @tab  X
@item WavPack                @tab  X  @tab  X
@item Westwood Audio (SND1)  @tab     @tab  X
@item Windows Media Audio 1  @tab  X  @tab  X
@item Windows Media Audio 2  @tab  X  @tab  X
@item Windows Media Audio Lossless @tab  @tab  X
@item Windows Media Audio Pro @tab    @tab  X
@item Windows Media Audio Voice @tab  @tab  X
@end multitable

@code{X} means that encoding (resp. decoding) is supported.

@code{E} means that support is provided through an external library.

@code{I} means that an integer-only version is available, too (ensures high
performance on systems without hardware floating point support).

@section Subtitle Formats

@multitable @columnfractions .4 .1 .1 .1 .1
@item Name @tab Muxing @tab Demuxing @tab Encoding @tab Decoding
@item 3GPP Timed Text  @tab   @tab   @tab X @tab X
@item AQTitle          @tab   @tab X @tab   @tab X
@item DVB              @tab X @tab X @tab X @tab X
@item DVB teletext     @tab   @tab X @tab   @tab E
@item DVD              @tab X @tab X @tab X @tab X
@item JACOsub          @tab X @tab X @tab   @tab X
@item MicroDVD         @tab X @tab X @tab   @tab X
@item MPL2             @tab   @tab X @tab   @tab X
@item MPsub (MPlayer)  @tab   @tab X @tab   @tab X
@item PGS              @tab   @tab   @tab   @tab X
@item PJS (Phoenix)    @tab   @tab X @tab   @tab X
@item RealText         @tab   @tab X @tab   @tab X
@item SAMI             @tab   @tab X @tab   @tab X
@item SSA/ASS          @tab X @tab X @tab X @tab X
@item SubRip (SRT)     @tab X @tab X @tab X @tab X
@item SubViewer v1     @tab   @tab X @tab   @tab X
@item SubViewer        @tab   @tab X @tab   @tab X
@item TED Talks captions @tab @tab X @tab   @tab X
@item VobSub (IDX+SUB) @tab   @tab X @tab   @tab X
@item VPlayer          @tab   @tab X @tab   @tab X
@item WebVTT           @tab X @tab X @tab   @tab X
@item XSUB             @tab   @tab   @tab X @tab X
@end multitable

@code{X} means that the feature is supported.

@code{E} means that support is provided through an external library.

@section Network Protocols

@multitable @columnfractions .4 .1
@item Name         @tab Support
@item file         @tab X
@item FTP          @tab X
@item Gopher       @tab X
@item HLS          @tab X
@item HTTP         @tab X
@item HTTPS        @tab X
@item MMSH         @tab X
@item MMST         @tab X
@item pipe         @tab X
@item RTMP         @tab X
@item RTMPE        @tab X
@item RTMPS        @tab X
@item RTMPT        @tab X
@item RTMPTE       @tab X
@item RTMPTS       @tab X
@item RTP          @tab X
@item SCTP         @tab X
@item SFTP         @tab E
@item TCP          @tab X
@item TLS          @tab X
@item UDP          @tab X
@end multitable

@code{X} means that the protocol is supported.

@code{E} means that support is provided through an external library.


@section Input/Output Devices

@multitable @columnfractions .4 .1 .1
@item Name              @tab Input  @tab Output
@item ALSA              @tab X      @tab X
@item BKTR              @tab X      @tab
@item caca              @tab        @tab X
@item DV1394            @tab X      @tab
@item Lavfi virtual device @tab X   @tab
@item Linux framebuffer @tab X      @tab X
@item JACK              @tab X      @tab
@item LIBCDIO           @tab X
@item LIBDC1394         @tab X      @tab
@item OpenAL            @tab X
@item OpenGL            @tab        @tab X
@item OSS               @tab X      @tab X
@item PulseAudio        @tab X      @tab X
@item SDL               @tab        @tab X
@item Video4Linux2      @tab X      @tab X
@item VfW capture       @tab X      @tab
@item X11 grabbing      @tab X      @tab
@end multitable

@code{X} means that input/output is supported.

@section Timecode

@multitable @columnfractions .4 .1 .1
@item Codec/format      @tab Read   @tab Write
@item AVI               @tab X      @tab X
@item DV                @tab X      @tab X
@item GXF               @tab X      @tab X
@item MOV               @tab X      @tab X
@item MPEG1/2           @tab X      @tab X
@item MXF               @tab X      @tab X
@end multitable

@bye<|MERGE_RESOLUTION|>--- conflicted
+++ resolved
@@ -494,13 +494,8 @@
 @item animated GIF @tab X @tab X
 @item BMP          @tab X @tab X
     @tab Microsoft BMP image
-<<<<<<< HEAD
-@item PIX          @tab   @tab X
-    @tab PIX is an image format used in the Argonaut BRender engine.
-=======
 @item BRender PIX  @tab   @tab X
     @tab Argonaut BRender 3D engine image format.
->>>>>>> ae17878f
 @item DPX          @tab X @tab X
     @tab Digital Picture Exchange
 @item EXR          @tab   @tab X

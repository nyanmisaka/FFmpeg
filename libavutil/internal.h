/*
 * copyright (c) 2006 Michael Niedermayer <michaelni@gmx.at>
 *
 * This file is part of FFmpeg.
 *
 * FFmpeg is free software; you can redistribute it and/or
 * modify it under the terms of the GNU Lesser General Public
 * License as published by the Free Software Foundation; either
 * version 2.1 of the License, or (at your option) any later version.
 *
 * FFmpeg is distributed in the hope that it will be useful,
 * but WITHOUT ANY WARRANTY; without even the implied warranty of
 * MERCHANTABILITY or FITNESS FOR A PARTICULAR PURPOSE.  See the GNU
 * Lesser General Public License for more details.
 *
 * You should have received a copy of the GNU Lesser General Public
 * License along with FFmpeg; if not, write to the Free Software
 * Foundation, Inc., 51 Franklin Street, Fifth Floor, Boston, MA 02110-1301 USA
 */

/**
 * @file
 * common internal API header
 */

#ifndef AVUTIL_INTERNAL_H
#define AVUTIL_INTERNAL_H

#if !defined(DEBUG) && !defined(NDEBUG)
#    define NDEBUG
#endif

#include <limits.h>
#include <stdint.h>
#include <stddef.h>
#include <assert.h>
#include "config.h"
#include "attributes.h"
<<<<<<< HEAD
#include "timer.h"
#include "cpu.h"
=======
>>>>>>> fb0c9d41
#include "dict.h"
#include "version.h"

#if ARCH_X86
#   include "x86/emms.h"
#endif

#ifndef emms_c
#   define emms_c()
#endif

#ifndef attribute_align_arg
#if ARCH_X86_32 && AV_GCC_VERSION_AT_LEAST(4,2)
#    define attribute_align_arg __attribute__((force_align_arg_pointer))
#else
#    define attribute_align_arg
#endif
#endif

#if defined(_MSC_VER) && CONFIG_SHARED
#    define av_export __declspec(dllimport)
#else
#    define av_export
#endif

#if HAVE_PRAGMA_DEPRECATED
#    if defined(__ICL) || defined (__INTEL_COMPILER)
#        define FF_DISABLE_DEPRECATION_WARNINGS __pragma(warning(push)) __pragma(warning(disable:1478))
#        define FF_ENABLE_DEPRECATION_WARNINGS  __pragma(warning(pop))
#    elif defined(_MSC_VER)
#        define FF_DISABLE_DEPRECATION_WARNINGS __pragma(warning(push)) __pragma(warning(disable:4996))
#        define FF_ENABLE_DEPRECATION_WARNINGS  __pragma(warning(pop))
#    else
#        define FF_DISABLE_DEPRECATION_WARNINGS _Pragma("GCC diagnostic ignored \"-Wdeprecated-declarations\"")
#        define FF_ENABLE_DEPRECATION_WARNINGS  _Pragma("GCC diagnostic warning \"-Wdeprecated-declarations\"")
#    endif
#else
#    define FF_DISABLE_DEPRECATION_WARNINGS
#    define FF_ENABLE_DEPRECATION_WARNINGS
#endif

#ifndef INT_BIT
#    define INT_BIT (CHAR_BIT * sizeof(int))
#endif

#define FF_MEMORY_POISON 0x2a

#define MAKE_ACCESSORS(str, name, type, field) \
    type av_##name##_get_##field(const str *s) { return s->field; } \
    void av_##name##_set_##field(str *s, type v) { s->field = v; }

// Some broken preprocessors need a second expansion
// to be forced to tokenize __VA_ARGS__
#define E1(x) x

#define LOCAL_ALIGNED_A(a, t, v, s, o, ...)             \
    uint8_t la_##v[sizeof(t s o) + (a)];                \
    t (*v) o = (void *)FFALIGN((uintptr_t)la_##v, a)

#define LOCAL_ALIGNED_D(a, t, v, s, o, ...)             \
    DECLARE_ALIGNED(a, t, la_##v) s o;                  \
    t (*v) o = la_##v

#define LOCAL_ALIGNED(a, t, v, ...) E1(LOCAL_ALIGNED_A(a, t, v, __VA_ARGS__,,))

#if HAVE_LOCAL_ALIGNED_8
#   define LOCAL_ALIGNED_8(t, v, ...) E1(LOCAL_ALIGNED_D(8, t, v, __VA_ARGS__,,))
#else
#   define LOCAL_ALIGNED_8(t, v, ...) LOCAL_ALIGNED(8, t, v, __VA_ARGS__)
#endif

#if HAVE_LOCAL_ALIGNED_16
#   define LOCAL_ALIGNED_16(t, v, ...) E1(LOCAL_ALIGNED_D(16, t, v, __VA_ARGS__,,))
#else
#   define LOCAL_ALIGNED_16(t, v, ...) LOCAL_ALIGNED(16, t, v, __VA_ARGS__)
#endif

#define FF_ALLOC_OR_GOTO(ctx, p, size, label)\
{\
    p = av_malloc(size);\
    if (p == NULL && (size) != 0) {\
        av_log(ctx, AV_LOG_ERROR, "Cannot allocate memory.\n");\
        goto label;\
    }\
}

#define FF_ALLOCZ_OR_GOTO(ctx, p, size, label)\
{\
    p = av_mallocz(size);\
    if (p == NULL && (size) != 0) {\
        av_log(ctx, AV_LOG_ERROR, "Cannot allocate memory.\n");\
        goto label;\
    }\
}

#include "libm.h"

#if defined(_MSC_VER)
#pragma comment(linker, "/include:"EXTERN_PREFIX"avpriv_strtod")
#pragma comment(linker, "/include:"EXTERN_PREFIX"avpriv_snprintf")
#endif

/**
 * Return NULL if CONFIG_SMALL is true, otherwise the argument
 * without modification. Used to disable the definition of strings
 * (for example AVCodec long_names).
 */
#if CONFIG_SMALL
#   define NULL_IF_CONFIG_SMALL(x) NULL
#else
#   define NULL_IF_CONFIG_SMALL(x) x
#endif

/**
 * Define a function with only the non-default version specified.
 *
 * On systems with ELF shared libraries, all symbols exported from
 * FFmpeg libraries are tagged with the name and major version of the
 * library to which they belong.  If a function is moved from one
 * library to another, a wrapper must be retained in the original
 * location to preserve binary compatibility.
 *
 * Functions defined with this macro will never be used to resolve
 * symbols by the build-time linker.
 *
 * @param type return type of function
 * @param name name of function
 * @param args argument list of function
 * @param ver  version tag to assign function
 */
#if HAVE_SYMVER_ASM_LABEL
#   define FF_SYMVER(type, name, args, ver)                     \
    type ff_##name args __asm__ (EXTERN_PREFIX #name "@" ver);  \
    type ff_##name args
#elif HAVE_SYMVER_GNU_ASM
#   define FF_SYMVER(type, name, args, ver)                             \
    __asm__ (".symver ff_" #name "," EXTERN_PREFIX #name "@" ver);      \
    type ff_##name args;                                                \
    type ff_##name args
#endif

/**
 * Return NULL if a threading library has not been enabled.
 * Used to disable threading functions in AVCodec definitions
 * when not needed.
 */
#if HAVE_THREADS
#   define ONLY_IF_THREADS_ENABLED(x) x
#else
#   define ONLY_IF_THREADS_ENABLED(x) NULL
#endif

/**
 * Log a generic warning message about a missing feature.
 *
 * @param[in] avc a pointer to an arbitrary struct of which the first
 *                field is a pointer to an AVClass struct
 * @param[in] msg string containing the name of the missing feature
 */
void avpriv_report_missing_feature(void *avc,
                                   const char *msg, ...) av_printf_format(2, 3);

/**
 * Log a generic warning message about a missing feature.
 * Additionally request that a sample showcasing the feature be uploaded.
 *
 * @param[in] avc a pointer to an arbitrary struct of which the first field is
 *                a pointer to an AVClass struct
 * @param[in] msg string containing the name of the missing feature
 */
void avpriv_request_sample(void *avc,
                           const char *msg, ...) av_printf_format(2, 3);

#if HAVE_LIBC_MSVCRT
#define avpriv_open ff_open
#endif

/**
 * A wrapper for open() setting O_CLOEXEC.
 */
int avpriv_open(const char *filename, int flags, ...);

#if FF_API_GET_CHANNEL_LAYOUT_COMPAT
uint64_t ff_get_channel_layout(const char *name, int compat);
#endif

#endif /* AVUTIL_INTERNAL_H */<|MERGE_RESOLUTION|>--- conflicted
+++ resolved
@@ -36,11 +36,7 @@
 #include <assert.h>
 #include "config.h"
 #include "attributes.h"
-<<<<<<< HEAD
-#include "timer.h"
 #include "cpu.h"
-=======
->>>>>>> fb0c9d41
 #include "dict.h"
 #include "version.h"
 

/*
 * Various utilities for command line tools
 * Copyright (c) 2000-2003 Fabrice Bellard
 *
 * This file is part of FFmpeg.
 *
 * FFmpeg is free software; you can redistribute it and/or
 * modify it under the terms of the GNU Lesser General Public
 * License as published by the Free Software Foundation; either
 * version 2.1 of the License, or (at your option) any later version.
 *
 * FFmpeg is distributed in the hope that it will be useful,
 * but WITHOUT ANY WARRANTY; without even the implied warranty of
 * MERCHANTABILITY or FITNESS FOR A PARTICULAR PURPOSE.  See the GNU
 * Lesser General Public License for more details.
 *
 * You should have received a copy of the GNU Lesser General Public
 * License along with FFmpeg; if not, write to the Free Software
 * Foundation, Inc., 51 Franklin Street, Fifth Floor, Boston, MA 02110-1301 USA
 */

#include <string.h>
#include <stdint.h>
#include <stdlib.h>
#include <errno.h>
#include <math.h>

/* Include only the enabled headers since some compilers (namely, Sun
   Studio) will not omit unused inline functions and create undefined
   references to libraries that are not being built. */

#include "config.h"
#include "compat/va_copy.h"
#include "libavformat/avformat.h"
#include "libavfilter/avfilter.h"
#include "libavdevice/avdevice.h"
#include "libavresample/avresample.h"
#include "libswscale/swscale.h"
#include "libswresample/swresample.h"
#include "libpostproc/postprocess.h"
#include "libavutil/avassert.h"
#include "libavutil/avstring.h"
#include "libavutil/bprint.h"
#include "libavutil/mathematics.h"
#include "libavutil/imgutils.h"
#include "libavutil/parseutils.h"
#include "libavutil/pixdesc.h"
#include "libavutil/eval.h"
#include "libavutil/dict.h"
#include "libavutil/opt.h"
#include "libavutil/cpu.h"
#include "libavutil/ffversion.h"
#include "cmdutils.h"
#if CONFIG_NETWORK
#include "libavformat/network.h"
#endif
#if HAVE_SYS_RESOURCE_H
#include <sys/time.h>
#include <sys/resource.h>
#endif

static int init_report(const char *env);

struct SwsContext *sws_opts;
AVDictionary *swr_opts;
AVDictionary *format_opts, *codec_opts, *resample_opts;

static FILE *report_file;
static int report_file_level = AV_LOG_DEBUG;
int hide_banner = 0;

void init_opts(void)
{

    if(CONFIG_SWSCALE)
        sws_opts = sws_getContext(16, 16, 0, 16, 16, 0, SWS_BICUBIC,
                              NULL, NULL, NULL);
}

void uninit_opts(void)
{
#if CONFIG_SWSCALE
    sws_freeContext(sws_opts);
    sws_opts = NULL;
#endif

    av_dict_free(&swr_opts);
    av_dict_free(&format_opts);
    av_dict_free(&codec_opts);
    av_dict_free(&resample_opts);
}

void log_callback_help(void *ptr, int level, const char *fmt, va_list vl)
{
    vfprintf(stdout, fmt, vl);
}

static void log_callback_report(void *ptr, int level, const char *fmt, va_list vl)
{
    va_list vl2;
    char line[1024];
    static int print_prefix = 1;

    va_copy(vl2, vl);
    av_log_default_callback(ptr, level, fmt, vl);
    av_log_format_line(ptr, level, fmt, vl2, line, sizeof(line), &print_prefix);
    va_end(vl2);
    if (report_file_level >= level) {
        fputs(line, report_file);
        fflush(report_file);
    }
}

static void (*program_exit)(int ret);

void register_exit(void (*cb)(int ret))
{
    program_exit = cb;
}

void exit_program(int ret)
{
    if (program_exit)
        program_exit(ret);

    exit(ret);
}

double parse_number_or_die(const char *context, const char *numstr, int type,
                           double min, double max)
{
    char *tail;
    const char *error;
    double d = av_strtod(numstr, &tail);
    if (*tail)
        error = "Expected number for %s but found: %s\n";
    else if (d < min || d > max)
        error = "The value for %s was %s which is not within %f - %f\n";
    else if (type == OPT_INT64 && (int64_t)d != d)
        error = "Expected int64 for %s but found %s\n";
    else if (type == OPT_INT && (int)d != d)
        error = "Expected int for %s but found %s\n";
    else
        return d;
    av_log(NULL, AV_LOG_FATAL, error, context, numstr, min, max);
    exit_program(1);
    return 0;
}

int64_t parse_time_or_die(const char *context, const char *timestr,
                          int is_duration)
{
    int64_t us;
    if (av_parse_time(&us, timestr, is_duration) < 0) {
        av_log(NULL, AV_LOG_FATAL, "Invalid %s specification for %s: %s\n",
               is_duration ? "duration" : "date", context, timestr);
        exit_program(1);
    }
    return us;
}

void show_help_options(const OptionDef *options, const char *msg, int req_flags,
                       int rej_flags, int alt_flags)
{
    const OptionDef *po;
    int first;

    first = 1;
    for (po = options; po->name; po++) {
        char buf[64];

        if (((po->flags & req_flags) != req_flags) ||
            (alt_flags && !(po->flags & alt_flags)) ||
            (po->flags & rej_flags))
            continue;

        if (first) {
            printf("%s\n", msg);
            first = 0;
        }
        av_strlcpy(buf, po->name, sizeof(buf));
        if (po->argname) {
            av_strlcat(buf, " ", sizeof(buf));
            av_strlcat(buf, po->argname, sizeof(buf));
        }
        printf("-%-17s  %s\n", buf, po->help);
    }
    printf("\n");
}

void show_help_children(const AVClass *class, int flags)
{
    const AVClass *child = NULL;
    if (class->option) {
        av_opt_show2(&class, NULL, flags, 0);
        printf("\n");
    }

    while (child = av_opt_child_class_next(class, child))
        show_help_children(child, flags);
}

static const OptionDef *find_option(const OptionDef *po, const char *name)
{
    const char *p = strchr(name, ':');
    int len = p ? p - name : strlen(name);

    while (po->name) {
        if (!strncmp(name, po->name, len) && strlen(po->name) == len)
            break;
        po++;
    }
    return po;
}

/* _WIN32 means using the windows libc - cygwin doesn't define that
 * by default. HAVE_COMMANDLINETOARGVW is true on cygwin, while
 * it doesn't provide the actual command line via GetCommandLineW(). */
#if HAVE_COMMANDLINETOARGVW && defined(_WIN32)
#include <windows.h>
#include <shellapi.h>
/* Will be leaked on exit */
static char** win32_argv_utf8 = NULL;
static int win32_argc = 0;

/**
 * Prepare command line arguments for executable.
 * For Windows - perform wide-char to UTF-8 conversion.
 * Input arguments should be main() function arguments.
 * @param argc_ptr Arguments number (including executable)
 * @param argv_ptr Arguments list.
 */
static void prepare_app_arguments(int *argc_ptr, char ***argv_ptr)
{
    char *argstr_flat;
    wchar_t **argv_w;
    int i, buffsize = 0, offset = 0;

    if (win32_argv_utf8) {
        *argc_ptr = win32_argc;
        *argv_ptr = win32_argv_utf8;
        return;
    }

    win32_argc = 0;
    argv_w = CommandLineToArgvW(GetCommandLineW(), &win32_argc);
    if (win32_argc <= 0 || !argv_w)
        return;

    /* determine the UTF-8 buffer size (including NULL-termination symbols) */
    for (i = 0; i < win32_argc; i++)
        buffsize += WideCharToMultiByte(CP_UTF8, 0, argv_w[i], -1,
                                        NULL, 0, NULL, NULL);

    win32_argv_utf8 = av_mallocz(sizeof(char *) * (win32_argc + 1) + buffsize);
    argstr_flat     = (char *)win32_argv_utf8 + sizeof(char *) * (win32_argc + 1);
    if (!win32_argv_utf8) {
        LocalFree(argv_w);
        return;
    }

    for (i = 0; i < win32_argc; i++) {
        win32_argv_utf8[i] = &argstr_flat[offset];
        offset += WideCharToMultiByte(CP_UTF8, 0, argv_w[i], -1,
                                      &argstr_flat[offset],
                                      buffsize - offset, NULL, NULL);
    }
    win32_argv_utf8[i] = NULL;
    LocalFree(argv_w);

    *argc_ptr = win32_argc;
    *argv_ptr = win32_argv_utf8;
}
#else
static inline void prepare_app_arguments(int *argc_ptr, char ***argv_ptr)
{
    /* nothing to do */
}
#endif /* HAVE_COMMANDLINETOARGVW */

static int write_option(void *optctx, const OptionDef *po, const char *opt,
                        const char *arg)
{
    /* new-style options contain an offset into optctx, old-style address of
     * a global var*/
    void *dst = po->flags & (OPT_OFFSET | OPT_SPEC) ?
                (uint8_t *)optctx + po->u.off : po->u.dst_ptr;
    int *dstcount;

    if (po->flags & OPT_SPEC) {
        SpecifierOpt **so = dst;
        char *p = strchr(opt, ':');

        dstcount = (int *)(so + 1);
        *so = grow_array(*so, sizeof(**so), dstcount, *dstcount + 1);
        (*so)[*dstcount - 1].specifier = av_strdup(p ? p + 1 : "");
        dst = &(*so)[*dstcount - 1].u;
    }

    if (po->flags & OPT_STRING) {
        char *str;
        str = av_strdup(arg);
        av_freep(dst);
        *(char **)dst = str;
    } else if (po->flags & OPT_BOOL || po->flags & OPT_INT) {
        *(int *)dst = parse_number_or_die(opt, arg, OPT_INT64, INT_MIN, INT_MAX);
    } else if (po->flags & OPT_INT64) {
        *(int64_t *)dst = parse_number_or_die(opt, arg, OPT_INT64, INT64_MIN, INT64_MAX);
    } else if (po->flags & OPT_TIME) {
        *(int64_t *)dst = parse_time_or_die(opt, arg, 1);
    } else if (po->flags & OPT_FLOAT) {
        *(float *)dst = parse_number_or_die(opt, arg, OPT_FLOAT, -INFINITY, INFINITY);
    } else if (po->flags & OPT_DOUBLE) {
        *(double *)dst = parse_number_or_die(opt, arg, OPT_DOUBLE, -INFINITY, INFINITY);
    } else if (po->u.func_arg) {
        int ret = po->u.func_arg(optctx, opt, arg);
        if (ret < 0) {
            av_log(NULL, AV_LOG_ERROR,
                   "Failed to set value '%s' for option '%s': %s\n",
                   arg, opt, av_err2str(ret));
            return ret;
        }
    }
    if (po->flags & OPT_EXIT)
        exit_program(0);

    return 0;
}

int parse_option(void *optctx, const char *opt, const char *arg,
                 const OptionDef *options)
{
    const OptionDef *po;
    int ret;

    po = find_option(options, opt);
    if (!po->name && opt[0] == 'n' && opt[1] == 'o') {
        /* handle 'no' bool option */
        po = find_option(options, opt + 2);
        if ((po->name && (po->flags & OPT_BOOL)))
            arg = "0";
    } else if (po->flags & OPT_BOOL)
        arg = "1";

    if (!po->name)
        po = find_option(options, "default");
    if (!po->name) {
        av_log(NULL, AV_LOG_ERROR, "Unrecognized option '%s'\n", opt);
        return AVERROR(EINVAL);
    }
    if (po->flags & HAS_ARG && !arg) {
        av_log(NULL, AV_LOG_ERROR, "Missing argument for option '%s'\n", opt);
        return AVERROR(EINVAL);
    }

    ret = write_option(optctx, po, opt, arg);
    if (ret < 0)
        return ret;

    return !!(po->flags & HAS_ARG);
}

void parse_options(void *optctx, int argc, char **argv, const OptionDef *options,
                   void (*parse_arg_function)(void *, const char*))
{
    const char *opt;
    int optindex, handleoptions = 1, ret;

    /* perform system-dependent conversions for arguments list */
    prepare_app_arguments(&argc, &argv);

    /* parse options */
    optindex = 1;
    while (optindex < argc) {
        opt = argv[optindex++];

        if (handleoptions && opt[0] == '-' && opt[1] != '\0') {
            if (opt[1] == '-' && opt[2] == '\0') {
                handleoptions = 0;
                continue;
            }
            opt++;

            if ((ret = parse_option(optctx, opt, argv[optindex], options)) < 0)
                exit_program(1);
            optindex += ret;
        } else {
            if (parse_arg_function)
                parse_arg_function(optctx, opt);
        }
    }
}

int parse_optgroup(void *optctx, OptionGroup *g)
{
    int i, ret;

    av_log(NULL, AV_LOG_DEBUG, "Parsing a group of options: %s %s.\n",
           g->group_def->name, g->arg);

    for (i = 0; i < g->nb_opts; i++) {
        Option *o = &g->opts[i];

        if (g->group_def->flags &&
            !(g->group_def->flags & o->opt->flags)) {
            av_log(NULL, AV_LOG_ERROR, "Option %s (%s) cannot be applied to "
                   "%s %s -- you are trying to apply an input option to an "
                   "output file or vice versa. Move this option before the "
                   "file it belongs to.\n", o->key, o->opt->help,
                   g->group_def->name, g->arg);
            return AVERROR(EINVAL);
        }

        av_log(NULL, AV_LOG_DEBUG, "Applying option %s (%s) with argument %s.\n",
               o->key, o->opt->help, o->val);

        ret = write_option(optctx, o->opt, o->key, o->val);
        if (ret < 0)
            return ret;
    }

    av_log(NULL, AV_LOG_DEBUG, "Successfully parsed a group of options.\n");

    return 0;
}

int locate_option(int argc, char **argv, const OptionDef *options,
                  const char *optname)
{
    const OptionDef *po;
    int i;

    for (i = 1; i < argc; i++) {
        const char *cur_opt = argv[i];

        if (*cur_opt++ != '-')
            continue;

        po = find_option(options, cur_opt);
        if (!po->name && cur_opt[0] == 'n' && cur_opt[1] == 'o')
            po = find_option(options, cur_opt + 2);

        if ((!po->name && !strcmp(cur_opt, optname)) ||
             (po->name && !strcmp(optname, po->name)))
            return i;

        if (po->flags & HAS_ARG)
            i++;
    }
    return 0;
}

static void dump_argument(const char *a)
{
    const unsigned char *p;

    for (p = a; *p; p++)
        if (!((*p >= '+' && *p <= ':') || (*p >= '@' && *p <= 'Z') ||
              *p == '_' || (*p >= 'a' && *p <= 'z')))
            break;
    if (!*p) {
        fputs(a, report_file);
        return;
    }
    fputc('"', report_file);
    for (p = a; *p; p++) {
        if (*p == '\\' || *p == '"' || *p == '$' || *p == '`')
            fprintf(report_file, "\\%c", *p);
        else if (*p < ' ' || *p > '~')
            fprintf(report_file, "\\x%02x", *p);
        else
            fputc(*p, report_file);
    }
    fputc('"', report_file);
}

void parse_loglevel(int argc, char **argv, const OptionDef *options)
{
    int idx = locate_option(argc, argv, options, "loglevel");
    const char *env;
    if (!idx)
        idx = locate_option(argc, argv, options, "v");
    if (idx && argv[idx + 1])
        opt_loglevel(NULL, "loglevel", argv[idx + 1]);
    idx = locate_option(argc, argv, options, "report");
    if ((env = getenv("FFREPORT")) || idx) {
        init_report(env);
        if (report_file) {
            int i;
            fprintf(report_file, "Command line:\n");
            for (i = 0; i < argc; i++) {
                dump_argument(argv[i]);
                fputc(i < argc - 1 ? ' ' : '\n', report_file);
            }
            fflush(report_file);
        }
    }
    idx = locate_option(argc, argv, options, "hide_banner");
    if (idx)
        hide_banner = 1;
}

static const AVOption *opt_find(void *obj, const char *name, const char *unit,
                            int opt_flags, int search_flags)
{
    const AVOption *o = av_opt_find(obj, name, unit, opt_flags, search_flags);
    if(o && !o->flags)
        return NULL;
    return o;
}

#define FLAGS (o->type == AV_OPT_TYPE_FLAGS) ? AV_DICT_APPEND : 0
int opt_default(void *optctx, const char *opt, const char *arg)
{
    const AVOption *o;
    int consumed = 0;
    char opt_stripped[128];
    const char *p;
    const AVClass *cc = avcodec_get_class(), *fc = avformat_get_class();
#if CONFIG_AVRESAMPLE
    const AVClass *rc = avresample_get_class();
#endif
    const AVClass *sc, *swr_class;

    if (!strcmp(opt, "debug") || !strcmp(opt, "fdebug"))
        av_log_set_level(AV_LOG_DEBUG);

    if (!(p = strchr(opt, ':')))
        p = opt + strlen(opt);
    av_strlcpy(opt_stripped, opt, FFMIN(sizeof(opt_stripped), p - opt + 1));

    if ((o = opt_find(&cc, opt_stripped, NULL, 0,
                         AV_OPT_SEARCH_CHILDREN | AV_OPT_SEARCH_FAKE_OBJ)) ||
        ((opt[0] == 'v' || opt[0] == 'a' || opt[0] == 's') &&
         (o = opt_find(&cc, opt + 1, NULL, 0, AV_OPT_SEARCH_FAKE_OBJ)))) {
        av_dict_set(&codec_opts, opt, arg, FLAGS);
        consumed = 1;
    }
    if ((o = opt_find(&fc, opt, NULL, 0,
                         AV_OPT_SEARCH_CHILDREN | AV_OPT_SEARCH_FAKE_OBJ))) {
        av_dict_set(&format_opts, opt, arg, FLAGS);
        if (consumed)
            av_log(NULL, AV_LOG_VERBOSE, "Routing option %s to both codec and muxer layer\n", opt);
        consumed = 1;
    }
#if CONFIG_SWSCALE
    sc = sws_get_class();
    if (!consumed && opt_find(&sc, opt, NULL, 0,
                         AV_OPT_SEARCH_CHILDREN | AV_OPT_SEARCH_FAKE_OBJ)) {
        // XXX we only support sws_flags, not arbitrary sws options
        int ret = av_opt_set(sws_opts, opt, arg, 0);
        if (ret < 0) {
            av_log(NULL, AV_LOG_ERROR, "Error setting option %s.\n", opt);
            return ret;
        }
        consumed = 1;
    }
#else
    if (!consumed && !strcmp(opt, "sws_flags")) {
        av_log(NULL, AV_LOG_WARNING, "Ignoring %s %s, due to disabled swscale\n", opt, arg);
        consumed = 1;
    }
#endif
#if CONFIG_SWRESAMPLE
    swr_class = swr_get_class();
    if (!consumed && (o=opt_find(&swr_class, opt, NULL, 0,
                                    AV_OPT_SEARCH_CHILDREN | AV_OPT_SEARCH_FAKE_OBJ))) {
        struct SwrContext *swr = swr_alloc();
        int ret = av_opt_set(swr, opt, arg, 0);
        swr_free(&swr);
        if (ret < 0) {
            av_log(NULL, AV_LOG_ERROR, "Error setting option %s.\n", opt);
            return ret;
        }
        av_dict_set(&swr_opts, opt, arg, FLAGS);
        consumed = 1;
    }
#endif
#if CONFIG_AVRESAMPLE
    if ((o=opt_find(&rc, opt, NULL, 0,
                       AV_OPT_SEARCH_CHILDREN | AV_OPT_SEARCH_FAKE_OBJ))) {
        av_dict_set(&resample_opts, opt, arg, FLAGS);
        consumed = 1;
    }
#endif

    if (consumed)
        return 0;
    return AVERROR_OPTION_NOT_FOUND;
}

/*
 * Check whether given option is a group separator.
 *
 * @return index of the group definition that matched or -1 if none
 */
static int match_group_separator(const OptionGroupDef *groups, int nb_groups,
                                 const char *opt)
{
    int i;

    for (i = 0; i < nb_groups; i++) {
        const OptionGroupDef *p = &groups[i];
        if (p->sep && !strcmp(p->sep, opt))
            return i;
    }

    return -1;
}

/*
 * Finish parsing an option group.
 *
 * @param group_idx which group definition should this group belong to
 * @param arg argument of the group delimiting option
 */
static void finish_group(OptionParseContext *octx, int group_idx,
                         const char *arg)
{
    OptionGroupList *l = &octx->groups[group_idx];
    OptionGroup *g;

    GROW_ARRAY(l->groups, l->nb_groups);
    g = &l->groups[l->nb_groups - 1];

    *g             = octx->cur_group;
    g->arg         = arg;
    g->group_def   = l->group_def;
#if CONFIG_SWSCALE
    g->sws_opts    = sws_opts;
#endif
    g->swr_opts    = swr_opts;
    g->codec_opts  = codec_opts;
    g->format_opts = format_opts;
    g->resample_opts = resample_opts;

    codec_opts  = NULL;
    format_opts = NULL;
    resample_opts = NULL;
#if CONFIG_SWSCALE
    sws_opts    = NULL;
#endif
    swr_opts    = NULL;
    init_opts();

    memset(&octx->cur_group, 0, sizeof(octx->cur_group));
}

/*
 * Add an option instance to currently parsed group.
 */
static void add_opt(OptionParseContext *octx, const OptionDef *opt,
                    const char *key, const char *val)
{
    int global = !(opt->flags & (OPT_PERFILE | OPT_SPEC | OPT_OFFSET));
    OptionGroup *g = global ? &octx->global_opts : &octx->cur_group;

    GROW_ARRAY(g->opts, g->nb_opts);
    g->opts[g->nb_opts - 1].opt = opt;
    g->opts[g->nb_opts - 1].key = key;
    g->opts[g->nb_opts - 1].val = val;
}

static void init_parse_context(OptionParseContext *octx,
                               const OptionGroupDef *groups, int nb_groups)
{
    static const OptionGroupDef global_group = { "global" };
    int i;

    memset(octx, 0, sizeof(*octx));

    octx->nb_groups = nb_groups;
    octx->groups    = av_mallocz_array(octx->nb_groups, sizeof(*octx->groups));
    if (!octx->groups)
        exit_program(1);

    for (i = 0; i < octx->nb_groups; i++)
        octx->groups[i].group_def = &groups[i];

    octx->global_opts.group_def = &global_group;
    octx->global_opts.arg       = "";

    init_opts();
}

void uninit_parse_context(OptionParseContext *octx)
{
    int i, j;

    for (i = 0; i < octx->nb_groups; i++) {
        OptionGroupList *l = &octx->groups[i];

        for (j = 0; j < l->nb_groups; j++) {
            av_freep(&l->groups[j].opts);
            av_dict_free(&l->groups[j].codec_opts);
            av_dict_free(&l->groups[j].format_opts);
            av_dict_free(&l->groups[j].resample_opts);
#if CONFIG_SWSCALE
            sws_freeContext(l->groups[j].sws_opts);
#endif
            av_dict_free(&l->groups[j].swr_opts);
        }
        av_freep(&l->groups);
    }
    av_freep(&octx->groups);

    av_freep(&octx->cur_group.opts);
    av_freep(&octx->global_opts.opts);

    uninit_opts();
}

int split_commandline(OptionParseContext *octx, int argc, char *argv[],
                      const OptionDef *options,
                      const OptionGroupDef *groups, int nb_groups)
{
    int optindex = 1;
    int dashdash = -2;

    /* perform system-dependent conversions for arguments list */
    prepare_app_arguments(&argc, &argv);

    init_parse_context(octx, groups, nb_groups);
    av_log(NULL, AV_LOG_DEBUG, "Splitting the commandline.\n");

    while (optindex < argc) {
        const char *opt = argv[optindex++], *arg;
        const OptionDef *po;
        int ret;

        av_log(NULL, AV_LOG_DEBUG, "Reading option '%s' ...", opt);

        if (opt[0] == '-' && opt[1] == '-' && !opt[2]) {
            dashdash = optindex;
            continue;
        }
        /* unnamed group separators, e.g. output filename */
        if (opt[0] != '-' || !opt[1] || dashdash+1 == optindex) {
            finish_group(octx, 0, opt);
            av_log(NULL, AV_LOG_DEBUG, " matched as %s.\n", groups[0].name);
            continue;
        }
        opt++;

#define GET_ARG(arg)                                                           \
do {                                                                           \
    arg = argv[optindex++];                                                    \
    if (!arg) {                                                                \
        av_log(NULL, AV_LOG_ERROR, "Missing argument for option '%s'.\n", opt);\
        return AVERROR(EINVAL);                                                \
    }                                                                          \
} while (0)

        /* named group separators, e.g. -i */
        if ((ret = match_group_separator(groups, nb_groups, opt)) >= 0) {
            GET_ARG(arg);
            finish_group(octx, ret, arg);
            av_log(NULL, AV_LOG_DEBUG, " matched as %s with argument '%s'.\n",
                   groups[ret].name, arg);
            continue;
        }

        /* normal options */
        po = find_option(options, opt);
        if (po->name) {
            if (po->flags & OPT_EXIT) {
                /* optional argument, e.g. -h */
                arg = argv[optindex++];
            } else if (po->flags & HAS_ARG) {
                GET_ARG(arg);
            } else {
                arg = "1";
            }

            add_opt(octx, po, opt, arg);
            av_log(NULL, AV_LOG_DEBUG, " matched as option '%s' (%s) with "
                   "argument '%s'.\n", po->name, po->help, arg);
            continue;
        }

        /* AVOptions */
        if (argv[optindex]) {
            ret = opt_default(NULL, opt, argv[optindex]);
            if (ret >= 0) {
                av_log(NULL, AV_LOG_DEBUG, " matched as AVOption '%s' with "
                       "argument '%s'.\n", opt, argv[optindex]);
                optindex++;
                continue;
            } else if (ret != AVERROR_OPTION_NOT_FOUND) {
                av_log(NULL, AV_LOG_ERROR, "Error parsing option '%s' "
                       "with argument '%s'.\n", opt, argv[optindex]);
                return ret;
            }
        }

        /* boolean -nofoo options */
        if (opt[0] == 'n' && opt[1] == 'o' &&
            (po = find_option(options, opt + 2)) &&
            po->name && po->flags & OPT_BOOL) {
            add_opt(octx, po, opt, "0");
            av_log(NULL, AV_LOG_DEBUG, " matched as option '%s' (%s) with "
                   "argument 0.\n", po->name, po->help);
            continue;
        }

        av_log(NULL, AV_LOG_ERROR, "Unrecognized option '%s'.\n", opt);
        return AVERROR_OPTION_NOT_FOUND;
    }

    if (octx->cur_group.nb_opts || codec_opts || format_opts || resample_opts)
        av_log(NULL, AV_LOG_WARNING, "Trailing options were found on the "
               "commandline.\n");

    av_log(NULL, AV_LOG_DEBUG, "Finished splitting the commandline.\n");

    return 0;
}

int opt_cpuflags(void *optctx, const char *opt, const char *arg)
{
    int ret;
    unsigned flags = av_get_cpu_flags();

    if ((ret = av_parse_cpu_caps(&flags, arg)) < 0)
        return ret;

    av_force_cpu_flags(flags);
    return 0;
}

int opt_loglevel(void *optctx, const char *opt, const char *arg)
{
    const struct { const char *name; int level; } log_levels[] = {
        { "quiet"  , AV_LOG_QUIET   },
        { "panic"  , AV_LOG_PANIC   },
        { "fatal"  , AV_LOG_FATAL   },
        { "error"  , AV_LOG_ERROR   },
        { "warning", AV_LOG_WARNING },
        { "info"   , AV_LOG_INFO    },
        { "verbose", AV_LOG_VERBOSE },
        { "debug"  , AV_LOG_DEBUG   },
    };
    char *tail;
    int level;
    int flags;
    int i;

    flags = av_log_get_flags();
    tail = strstr(arg, "repeat");
    if (tail)
        flags &= ~AV_LOG_SKIP_REPEATED;
    else
        flags |= AV_LOG_SKIP_REPEATED;

    av_log_set_flags(flags);
    if (tail == arg)
        arg += 6 + (arg[6]=='+');
    if(tail && !*arg)
        return 0;

    for (i = 0; i < FF_ARRAY_ELEMS(log_levels); i++) {
        if (!strcmp(log_levels[i].name, arg)) {
            av_log_set_level(log_levels[i].level);
            return 0;
        }
    }

    level = strtol(arg, &tail, 10);
    if (*tail) {
        av_log(NULL, AV_LOG_FATAL, "Invalid loglevel \"%s\". "
               "Possible levels are numbers or:\n", arg);
        for (i = 0; i < FF_ARRAY_ELEMS(log_levels); i++)
            av_log(NULL, AV_LOG_FATAL, "\"%s\"\n", log_levels[i].name);
        exit_program(1);
    }
    av_log_set_level(level);
    return 0;
}

static void expand_filename_template(AVBPrint *bp, const char *template,
                                     struct tm *tm)
{
    int c;

    while ((c = *(template++))) {
        if (c == '%') {
            if (!(c = *(template++)))
                break;
            switch (c) {
            case 'p':
                av_bprintf(bp, "%s", program_name);
                break;
            case 't':
                av_bprintf(bp, "%04d%02d%02d-%02d%02d%02d",
                           tm->tm_year + 1900, tm->tm_mon + 1, tm->tm_mday,
                           tm->tm_hour, tm->tm_min, tm->tm_sec);
                break;
            case '%':
                av_bprint_chars(bp, c, 1);
                break;
            }
        } else {
            av_bprint_chars(bp, c, 1);
        }
    }
}

static int init_report(const char *env)
{
    char *filename_template = NULL;
    char *key, *val;
    int ret, count = 0;
    time_t now;
    struct tm *tm;
    AVBPrint filename;

    if (report_file) /* already opened */
        return 0;
    time(&now);
    tm = localtime(&now);

    while (env && *env) {
        if ((ret = av_opt_get_key_value(&env, "=", ":", 0, &key, &val)) < 0) {
            if (count)
                av_log(NULL, AV_LOG_ERROR,
                       "Failed to parse FFREPORT environment variable: %s\n",
                       av_err2str(ret));
            break;
        }
        if (*env)
            env++;
        count++;
        if (!strcmp(key, "file")) {
            av_free(filename_template);
            filename_template = val;
            val = NULL;
        } else if (!strcmp(key, "level")) {
            char *tail;
            report_file_level = strtol(val, &tail, 10);
            if (*tail) {
                av_log(NULL, AV_LOG_FATAL, "Invalid report file level\n");
                exit_program(1);
            }
        } else {
            av_log(NULL, AV_LOG_ERROR, "Unknown key '%s' in FFREPORT\n", key);
        }
        av_free(val);
        av_free(key);
    }

    av_bprint_init(&filename, 0, 1);
    expand_filename_template(&filename,
                             av_x_if_null(filename_template, "%p-%t.log"), tm);
    av_free(filename_template);
    if (!av_bprint_is_complete(&filename)) {
        av_log(NULL, AV_LOG_ERROR, "Out of memory building report file name\n");
        return AVERROR(ENOMEM);
    }

    report_file = fopen(filename.str, "w");
    if (!report_file) {
        av_log(NULL, AV_LOG_ERROR, "Failed to open report \"%s\": %s\n",
               filename.str, strerror(errno));
        return AVERROR(errno);
    }
    av_log_set_callback(log_callback_report);
    av_log(NULL, AV_LOG_INFO,
           "%s started on %04d-%02d-%02d at %02d:%02d:%02d\n"
           "Report written to \"%s\"\n",
           program_name,
           tm->tm_year + 1900, tm->tm_mon + 1, tm->tm_mday,
           tm->tm_hour, tm->tm_min, tm->tm_sec,
           filename.str);
    av_bprint_finalize(&filename, NULL);
    return 0;
}

int opt_report(const char *opt)
{
    return init_report(NULL);
}

int opt_max_alloc(void *optctx, const char *opt, const char *arg)
{
    char *tail;
    size_t max;

    max = strtol(arg, &tail, 10);
    if (*tail) {
        av_log(NULL, AV_LOG_FATAL, "Invalid max_alloc \"%s\".\n", arg);
        exit_program(1);
    }
    av_max_alloc(max);
    return 0;
}

int opt_timelimit(void *optctx, const char *opt, const char *arg)
{
#if HAVE_SETRLIMIT
    int lim = parse_number_or_die(opt, arg, OPT_INT64, 0, INT_MAX);
    struct rlimit rl = { lim, lim + 1 };
    if (setrlimit(RLIMIT_CPU, &rl))
        perror("setrlimit");
#else
    av_log(NULL, AV_LOG_WARNING, "-%s not implemented on this OS\n", opt);
#endif
    return 0;
}

void print_error(const char *filename, int err)
{
    char errbuf[128];
    const char *errbuf_ptr = errbuf;

    if (av_strerror(err, errbuf, sizeof(errbuf)) < 0)
        errbuf_ptr = strerror(AVUNERROR(err));
    av_log(NULL, AV_LOG_ERROR, "%s: %s\n", filename, errbuf_ptr);
}

static int warned_cfg = 0;

#define INDENT        1
#define SHOW_VERSION  2
#define SHOW_CONFIG   4
#define SHOW_COPYRIGHT 8

#define PRINT_LIB_INFO(libname, LIBNAME, flags, level)                  \
    if (CONFIG_##LIBNAME) {                                             \
        const char *indent = flags & INDENT? "  " : "";                 \
        if (flags & SHOW_VERSION) {                                     \
            unsigned int version = libname##_version();                 \
            av_log(NULL, level,                                         \
                   "%slib%-11s %2d.%3d.%3d / %2d.%3d.%3d\n",            \
                   indent, #libname,                                    \
                   LIB##LIBNAME##_VERSION_MAJOR,                        \
                   LIB##LIBNAME##_VERSION_MINOR,                        \
                   LIB##LIBNAME##_VERSION_MICRO,                        \
                   version >> 16, version >> 8 & 0xff, version & 0xff); \
        }                                                               \
        if (flags & SHOW_CONFIG) {                                      \
            const char *cfg = libname##_configuration();                \
            if (strcmp(FFMPEG_CONFIGURATION, cfg)) {                    \
                if (!warned_cfg) {                                      \
                    av_log(NULL, level,                                 \
                            "%sWARNING: library configuration mismatch\n", \
                            indent);                                    \
                    warned_cfg = 1;                                     \
                }                                                       \
                av_log(NULL, level, "%s%-11s configuration: %s\n",      \
                        indent, #libname, cfg);                         \
            }                                                           \
        }                                                               \
    }                                                                   \

static void print_all_libs_info(int flags, int level)
{
    PRINT_LIB_INFO(avutil,   AVUTIL,   flags, level);
    PRINT_LIB_INFO(avcodec,  AVCODEC,  flags, level);
    PRINT_LIB_INFO(avformat, AVFORMAT, flags, level);
    PRINT_LIB_INFO(avdevice, AVDEVICE, flags, level);
    PRINT_LIB_INFO(avfilter, AVFILTER, flags, level);
    PRINT_LIB_INFO(avresample, AVRESAMPLE, flags, level);
    PRINT_LIB_INFO(swscale,  SWSCALE,  flags, level);
    PRINT_LIB_INFO(swresample,SWRESAMPLE,  flags, level);
    PRINT_LIB_INFO(postproc, POSTPROC, flags, level);
}

static void print_program_info(int flags, int level)
{
    const char *indent = flags & INDENT? "  " : "";

    av_log(NULL, level, "%s version " FFMPEG_VERSION, program_name);
    if (flags & SHOW_COPYRIGHT)
        av_log(NULL, level, " Copyright (c) %d-%d the FFmpeg developers",
               program_birth_year, CONFIG_THIS_YEAR);
    av_log(NULL, level, "\n");
    av_log(NULL, level, "%sbuilt on %s %s with %s\n",
           indent, __DATE__, __TIME__, CC_IDENT);

    av_log(NULL, level, "%sconfiguration: " FFMPEG_CONFIGURATION "\n", indent);
}

static void print_buildconf(int flags, int level)
{
    const char *indent = flags & INDENT ? "  " : "";
    char str[] = { FFMPEG_CONFIGURATION };
    char *conflist, *remove_tilde, *splitconf;

    // Change all the ' --' strings to '~--' so that
    // they can be identified as tokens.
    while ((conflist = strstr(str, " --")) != NULL) {
        strncpy(conflist, "~--", 3);
    }

    // Compensate for the weirdness this would cause
    // when passing 'pkg-config --static'.
    while ((remove_tilde = strstr(str, "pkg-config~")) != NULL) {
        strncpy(remove_tilde, "pkg-config ", 11);
    }

    splitconf = strtok(str, "~");
    av_log(NULL, level, "\n%sconfiguration:\n", indent);
    while (splitconf != NULL) {
        av_log(NULL, level, "%s%s%s\n", indent, indent, splitconf);
        splitconf = strtok(NULL, "~");
    }
}

void show_banner(int argc, char **argv, const OptionDef *options)
{
    int idx = locate_option(argc, argv, options, "version");
    if (hide_banner || idx)
        return;

    print_program_info (INDENT|SHOW_COPYRIGHT, AV_LOG_INFO);
    print_all_libs_info(INDENT|SHOW_CONFIG,  AV_LOG_INFO);
    print_all_libs_info(INDENT|SHOW_VERSION, AV_LOG_INFO);
}

int show_version(void *optctx, const char *opt, const char *arg)
{
    av_log_set_callback(log_callback_help);
    print_program_info (SHOW_COPYRIGHT, AV_LOG_INFO);
    print_all_libs_info(SHOW_VERSION, AV_LOG_INFO);

    return 0;
}

int show_buildconf(void *optctx, const char *opt, const char *arg)
{
    av_log_set_callback(log_callback_help);
    print_buildconf      (INDENT|0, AV_LOG_INFO);

    return 0;
}

int show_license(void *optctx, const char *opt, const char *arg)
{
#if CONFIG_NONFREE
    printf(
    "This version of %s has nonfree parts compiled in.\n"
    "Therefore it is not legally redistributable.\n",
    program_name );
#elif CONFIG_GPLV3
    printf(
    "%s is free software; you can redistribute it and/or modify\n"
    "it under the terms of the GNU General Public License as published by\n"
    "the Free Software Foundation; either version 3 of the License, or\n"
    "(at your option) any later version.\n"
    "\n"
    "%s is distributed in the hope that it will be useful,\n"
    "but WITHOUT ANY WARRANTY; without even the implied warranty of\n"
    "MERCHANTABILITY or FITNESS FOR A PARTICULAR PURPOSE.  See the\n"
    "GNU General Public License for more details.\n"
    "\n"
    "You should have received a copy of the GNU General Public License\n"
    "along with %s.  If not, see <http://www.gnu.org/licenses/>.\n",
    program_name, program_name, program_name );
#elif CONFIG_GPL
    printf(
    "%s is free software; you can redistribute it and/or modify\n"
    "it under the terms of the GNU General Public License as published by\n"
    "the Free Software Foundation; either version 2 of the License, or\n"
    "(at your option) any later version.\n"
    "\n"
    "%s is distributed in the hope that it will be useful,\n"
    "but WITHOUT ANY WARRANTY; without even the implied warranty of\n"
    "MERCHANTABILITY or FITNESS FOR A PARTICULAR PURPOSE.  See the\n"
    "GNU General Public License for more details.\n"
    "\n"
    "You should have received a copy of the GNU General Public License\n"
    "along with %s; if not, write to the Free Software\n"
    "Foundation, Inc., 51 Franklin Street, Fifth Floor, Boston, MA 02110-1301 USA\n",
    program_name, program_name, program_name );
#elif CONFIG_LGPLV3
    printf(
    "%s is free software; you can redistribute it and/or modify\n"
    "it under the terms of the GNU Lesser General Public License as published by\n"
    "the Free Software Foundation; either version 3 of the License, or\n"
    "(at your option) any later version.\n"
    "\n"
    "%s is distributed in the hope that it will be useful,\n"
    "but WITHOUT ANY WARRANTY; without even the implied warranty of\n"
    "MERCHANTABILITY or FITNESS FOR A PARTICULAR PURPOSE.  See the\n"
    "GNU Lesser General Public License for more details.\n"
    "\n"
    "You should have received a copy of the GNU Lesser General Public License\n"
    "along with %s.  If not, see <http://www.gnu.org/licenses/>.\n",
    program_name, program_name, program_name );
#else
    printf(
    "%s is free software; you can redistribute it and/or\n"
    "modify it under the terms of the GNU Lesser General Public\n"
    "License as published by the Free Software Foundation; either\n"
    "version 2.1 of the License, or (at your option) any later version.\n"
    "\n"
    "%s is distributed in the hope that it will be useful,\n"
    "but WITHOUT ANY WARRANTY; without even the implied warranty of\n"
    "MERCHANTABILITY or FITNESS FOR A PARTICULAR PURPOSE.  See the GNU\n"
    "Lesser General Public License for more details.\n"
    "\n"
    "You should have received a copy of the GNU Lesser General Public\n"
    "License along with %s; if not, write to the Free Software\n"
    "Foundation, Inc., 51 Franklin Street, Fifth Floor, Boston, MA 02110-1301 USA\n",
    program_name, program_name, program_name );
#endif

    return 0;
}

static int is_device(const AVClass *avclass)
{
    if (!avclass)
        return 0;
    return avclass->category == AV_CLASS_CATEGORY_DEVICE_VIDEO_OUTPUT ||
           avclass->category == AV_CLASS_CATEGORY_DEVICE_VIDEO_INPUT ||
           avclass->category == AV_CLASS_CATEGORY_DEVICE_AUDIO_OUTPUT ||
           avclass->category == AV_CLASS_CATEGORY_DEVICE_AUDIO_INPUT ||
           avclass->category == AV_CLASS_CATEGORY_DEVICE_OUTPUT ||
           avclass->category == AV_CLASS_CATEGORY_DEVICE_INPUT;
}

static int show_formats_devices(void *optctx, const char *opt, const char *arg, int device_only)
{
    AVInputFormat *ifmt  = NULL;
    AVOutputFormat *ofmt = NULL;
    const char *last_name;
    int is_dev;

    printf("%s\n"
           " D. = Demuxing supported\n"
           " .E = Muxing supported\n"
           " --\n", device_only ? "Devices:" : "File formats:");
    last_name = "000";
    for (;;) {
        int decode = 0;
        int encode = 0;
        const char *name      = NULL;
        const char *long_name = NULL;

        while ((ofmt = av_oformat_next(ofmt))) {
            is_dev = is_device(ofmt->priv_class);
            if (!is_dev && device_only)
                continue;
            if ((!name || strcmp(ofmt->name, name) < 0) &&
                strcmp(ofmt->name, last_name) > 0) {
                name      = ofmt->name;
                long_name = ofmt->long_name;
                encode    = 1;
            }
        }
        while ((ifmt = av_iformat_next(ifmt))) {
            is_dev = is_device(ifmt->priv_class);
            if (!is_dev && device_only)
                continue;
            if ((!name || strcmp(ifmt->name, name) < 0) &&
                strcmp(ifmt->name, last_name) > 0) {
                name      = ifmt->name;
                long_name = ifmt->long_name;
                encode    = 0;
            }
            if (name && strcmp(ifmt->name, name) == 0)
                decode = 1;
        }
        if (!name)
            break;
        last_name = name;

        printf(" %s%s %-15s %s\n",
               decode ? "D" : " ",
               encode ? "E" : " ",
               name,
            long_name ? long_name:" ");
    }
    return 0;
}

int show_formats(void *optctx, const char *opt, const char *arg)
{
    return show_formats_devices(optctx, opt, arg, 0);
}

int show_devices(void *optctx, const char *opt, const char *arg)
{
    return show_formats_devices(optctx, opt, arg, 1);
}

#define PRINT_CODEC_SUPPORTED(codec, field, type, list_name, term, get_name) \
    if (codec->field) {                                                      \
        const type *p = codec->field;                                        \
                                                                             \
        printf("    Supported " list_name ":");                              \
        while (*p != term) {                                                 \
            get_name(*p);                                                    \
            printf(" %s", name);                                             \
            p++;                                                             \
        }                                                                    \
        printf("\n");                                                        \
    }                                                                        \

static void print_codec(const AVCodec *c)
{
    int encoder = av_codec_is_encoder(c);

    printf("%s %s [%s]:\n", encoder ? "Encoder" : "Decoder", c->name,
           c->long_name ? c->long_name : "");

    if (c->type == AVMEDIA_TYPE_VIDEO ||
        c->type == AVMEDIA_TYPE_AUDIO) {
        printf("    Threading capabilities: ");
        switch (c->capabilities & (CODEC_CAP_FRAME_THREADS |
                                   CODEC_CAP_SLICE_THREADS)) {
        case CODEC_CAP_FRAME_THREADS |
             CODEC_CAP_SLICE_THREADS: printf("frame and slice"); break;
        case CODEC_CAP_FRAME_THREADS: printf("frame");           break;
        case CODEC_CAP_SLICE_THREADS: printf("slice");           break;
        default:                      printf("no");              break;
        }
        printf("\n");
    }

    if (c->supported_framerates) {
        const AVRational *fps = c->supported_framerates;

        printf("    Supported framerates:");
        while (fps->num) {
            printf(" %d/%d", fps->num, fps->den);
            fps++;
        }
        printf("\n");
    }
    PRINT_CODEC_SUPPORTED(c, pix_fmts, enum AVPixelFormat, "pixel formats",
                          AV_PIX_FMT_NONE, GET_PIX_FMT_NAME);
    PRINT_CODEC_SUPPORTED(c, supported_samplerates, int, "sample rates", 0,
                          GET_SAMPLE_RATE_NAME);
    PRINT_CODEC_SUPPORTED(c, sample_fmts, enum AVSampleFormat, "sample formats",
                          AV_SAMPLE_FMT_NONE, GET_SAMPLE_FMT_NAME);
    PRINT_CODEC_SUPPORTED(c, channel_layouts, uint64_t, "channel layouts",
                          0, GET_CH_LAYOUT_DESC);

    if (c->priv_class) {
        show_help_children(c->priv_class,
                           AV_OPT_FLAG_ENCODING_PARAM |
                           AV_OPT_FLAG_DECODING_PARAM);
    }
}

static char get_media_type_char(enum AVMediaType type)
{
    switch (type) {
        case AVMEDIA_TYPE_VIDEO:    return 'V';
        case AVMEDIA_TYPE_AUDIO:    return 'A';
        case AVMEDIA_TYPE_DATA:     return 'D';
        case AVMEDIA_TYPE_SUBTITLE: return 'S';
        case AVMEDIA_TYPE_ATTACHMENT:return 'T';
        default:                    return '?';
    }
}

static const AVCodec *next_codec_for_id(enum AVCodecID id, const AVCodec *prev,
                                        int encoder)
{
    while ((prev = av_codec_next(prev))) {
        if (prev->id == id &&
            (encoder ? av_codec_is_encoder(prev) : av_codec_is_decoder(prev)))
            return prev;
    }
    return NULL;
}

static int compare_codec_desc(const void *a, const void *b)
{
    const AVCodecDescriptor * const *da = a;
    const AVCodecDescriptor * const *db = b;

    return (*da)->type != (*db)->type ? (*da)->type - (*db)->type :
           strcmp((*da)->name, (*db)->name);
}

static unsigned get_codecs_sorted(const AVCodecDescriptor ***rcodecs)
{
    const AVCodecDescriptor *desc = NULL;
    const AVCodecDescriptor **codecs;
    unsigned nb_codecs = 0, i = 0;

    while ((desc = avcodec_descriptor_next(desc)))
        nb_codecs++;
    if (!(codecs = av_calloc(nb_codecs, sizeof(*codecs)))) {
        av_log(NULL, AV_LOG_ERROR, "Out of memory\n");
        exit_program(1);
    }
    desc = NULL;
    while ((desc = avcodec_descriptor_next(desc)))
        codecs[i++] = desc;
    av_assert0(i == nb_codecs);
    qsort(codecs, nb_codecs, sizeof(*codecs), compare_codec_desc);
    *rcodecs = codecs;
    return nb_codecs;
}

static void print_codecs_for_id(enum AVCodecID id, int encoder)
{
    const AVCodec *codec = NULL;

    printf(" (%s: ", encoder ? "encoders" : "decoders");

    while ((codec = next_codec_for_id(id, codec, encoder)))
        printf("%s ", codec->name);

    printf(")");
}

int show_codecs(void *optctx, const char *opt, const char *arg)
{
    const AVCodecDescriptor **codecs;
    unsigned i, nb_codecs = get_codecs_sorted(&codecs);

    printf("Codecs:\n"
           " D..... = Decoding supported\n"
           " .E.... = Encoding supported\n"
           " ..V... = Video codec\n"
           " ..A... = Audio codec\n"
           " ..S... = Subtitle codec\n"
           " ...I.. = Intra frame-only codec\n"
           " ....L. = Lossy compression\n"
           " .....S = Lossless compression\n"
           " -------\n");
    for (i = 0; i < nb_codecs; i++) {
        const AVCodecDescriptor *desc = codecs[i];
        const AVCodec *codec = NULL;

        if (strstr(desc->name, "_deprecated"))
            continue;

        printf(" ");
        printf(avcodec_find_decoder(desc->id) ? "D" : ".");
        printf(avcodec_find_encoder(desc->id) ? "E" : ".");

        printf("%c", get_media_type_char(desc->type));
        printf((desc->props & AV_CODEC_PROP_INTRA_ONLY) ? "I" : ".");
        printf((desc->props & AV_CODEC_PROP_LOSSY)      ? "L" : ".");
        printf((desc->props & AV_CODEC_PROP_LOSSLESS)   ? "S" : ".");

        printf(" %-20s %s", desc->name, desc->long_name ? desc->long_name : "");

        /* print decoders/encoders when there's more than one or their
         * names are different from codec name */
        while ((codec = next_codec_for_id(desc->id, codec, 0))) {
            if (strcmp(codec->name, desc->name)) {
                print_codecs_for_id(desc->id, 0);
                break;
            }
        }
        codec = NULL;
        while ((codec = next_codec_for_id(desc->id, codec, 1))) {
            if (strcmp(codec->name, desc->name)) {
                print_codecs_for_id(desc->id, 1);
                break;
            }
        }

        printf("\n");
    }
    av_free(codecs);
    return 0;
}

static void print_codecs(int encoder)
{
    const AVCodecDescriptor **codecs;
    unsigned i, nb_codecs = get_codecs_sorted(&codecs);

    printf("%s:\n"
           " V..... = Video\n"
           " A..... = Audio\n"
           " S..... = Subtitle\n"
           " .F.... = Frame-level multithreading\n"
           " ..S... = Slice-level multithreading\n"
           " ...X.. = Codec is experimental\n"
           " ....B. = Supports draw_horiz_band\n"
           " .....D = Supports direct rendering method 1\n"
           " ------\n",
           encoder ? "Encoders" : "Decoders");
    for (i = 0; i < nb_codecs; i++) {
        const AVCodecDescriptor *desc = codecs[i];
        const AVCodec *codec = NULL;

        while ((codec = next_codec_for_id(desc->id, codec, encoder))) {
            printf(" %c", get_media_type_char(desc->type));
            printf((codec->capabilities & CODEC_CAP_FRAME_THREADS) ? "F" : ".");
            printf((codec->capabilities & CODEC_CAP_SLICE_THREADS) ? "S" : ".");
            printf((codec->capabilities & CODEC_CAP_EXPERIMENTAL)  ? "X" : ".");
            printf((codec->capabilities & CODEC_CAP_DRAW_HORIZ_BAND)?"B" : ".");
            printf((codec->capabilities & CODEC_CAP_DR1)           ? "D" : ".");

            printf(" %-20s %s", codec->name, codec->long_name ? codec->long_name : "");
            if (strcmp(codec->name, desc->name))
                printf(" (codec %s)", desc->name);

            printf("\n");
        }
    }
    av_free(codecs);
}

int show_decoders(void *optctx, const char *opt, const char *arg)
{
    print_codecs(0);
    return 0;
}

int show_encoders(void *optctx, const char *opt, const char *arg)
{
    print_codecs(1);
    return 0;
}

int show_bsfs(void *optctx, const char *opt, const char *arg)
{
    AVBitStreamFilter *bsf = NULL;

    printf("Bitstream filters:\n");
    while ((bsf = av_bitstream_filter_next(bsf)))
        printf("%s\n", bsf->name);
    printf("\n");
    return 0;
}

int show_protocols(void *optctx, const char *opt, const char *arg)
{
    void *opaque = NULL;
    const char *name;

    printf("Supported file protocols:\n"
           "Input:\n");
    while ((name = avio_enum_protocols(&opaque, 0)))
        printf("%s\n", name);
    printf("Output:\n");
    while ((name = avio_enum_protocols(&opaque, 1)))
        printf("%s\n", name);
    return 0;
}

int show_filters(void *optctx, const char *opt, const char *arg)
{
<<<<<<< HEAD
    const AVFilter av_unused(*filter) = NULL;
    char descr[64], *descr_cur;
    int i, j;
    const AVFilterPad *pad;

    printf("Filters:\n"
           "  T.. = Timeline support\n"
           "  .S. = Slice threading\n"
           "  ..C = Commmand support\n"
           "  A = Audio input/output\n"
           "  V = Video input/output\n"
           "  N = Dynamic number and/or type of input/output\n"
           "  | = Source or sink filter\n");
#if CONFIG_AVFILTER
    while ((filter = avfilter_next(filter))) {
        descr_cur = descr;
        for (i = 0; i < 2; i++) {
            if (i) {
                *(descr_cur++) = '-';
                *(descr_cur++) = '>';
            }
            pad = i ? filter->outputs : filter->inputs;
            for (j = 0; pad && pad[j].name; j++) {
                if (descr_cur >= descr + sizeof(descr) - 4)
                    break;
                *(descr_cur++) = get_media_type_char(pad[j].type);
            }
            if (!j)
                *(descr_cur++) = ((!i && (filter->flags & AVFILTER_FLAG_DYNAMIC_INPUTS)) ||
                                  ( i && (filter->flags & AVFILTER_FLAG_DYNAMIC_OUTPUTS))) ? 'N' : '|';
        }
        *descr_cur = 0;
        printf(" %c%c%c %-16s %-10s %s\n",
               filter->flags & AVFILTER_FLAG_SUPPORT_TIMELINE ? 'T' : '.',
               filter->flags & AVFILTER_FLAG_SLICE_THREADS    ? 'S' : '.',
               filter->process_command                        ? 'C' : '.',
               filter->name, descr, filter->description);
    }
=======
#if CONFIG_AVFILTER
    const AVFilter *filter = NULL;

    printf("Filters:\n");
    while ((filter = avfilter_next(filter)))
        printf("%-16s %s\n", filter->name, filter->description);
#else
    printf("No filters available: libavfilter disabled\n");
>>>>>>> 2dd09ebf
#endif
    return 0;
}

int show_colors(void *optctx, const char *opt, const char *arg)
{
    const char *name;
    const uint8_t *rgb;
    int i;

    printf("%-32s #RRGGBB\n", "name");

    for (i = 0; name = av_get_known_color_name(i, &rgb); i++)
        printf("%-32s #%02x%02x%02x\n", name, rgb[0], rgb[1], rgb[2]);

    return 0;
}

int show_pix_fmts(void *optctx, const char *opt, const char *arg)
{
    const AVPixFmtDescriptor *pix_desc = NULL;

    printf("Pixel formats:\n"
           "I.... = Supported Input  format for conversion\n"
           ".O... = Supported Output format for conversion\n"
           "..H.. = Hardware accelerated format\n"
           "...P. = Paletted format\n"
           "....B = Bitstream format\n"
           "FLAGS NAME            NB_COMPONENTS BITS_PER_PIXEL\n"
           "-----\n");

#if !CONFIG_SWSCALE
#   define sws_isSupportedInput(x)  0
#   define sws_isSupportedOutput(x) 0
#endif

    while ((pix_desc = av_pix_fmt_desc_next(pix_desc))) {
        enum AVPixelFormat pix_fmt = av_pix_fmt_desc_get_id(pix_desc);
        printf("%c%c%c%c%c %-16s       %d            %2d\n",
               sws_isSupportedInput (pix_fmt)              ? 'I' : '.',
               sws_isSupportedOutput(pix_fmt)              ? 'O' : '.',
               pix_desc->flags & AV_PIX_FMT_FLAG_HWACCEL   ? 'H' : '.',
               pix_desc->flags & AV_PIX_FMT_FLAG_PAL       ? 'P' : '.',
               pix_desc->flags & AV_PIX_FMT_FLAG_BITSTREAM ? 'B' : '.',
               pix_desc->name,
               pix_desc->nb_components,
               av_get_bits_per_pixel(pix_desc));
    }
    return 0;
}

int show_layouts(void *optctx, const char *opt, const char *arg)
{
    int i = 0;
    uint64_t layout, j;
    const char *name, *descr;

    printf("Individual channels:\n"
           "NAME           DESCRIPTION\n");
    for (i = 0; i < 63; i++) {
        name = av_get_channel_name((uint64_t)1 << i);
        if (!name)
            continue;
        descr = av_get_channel_description((uint64_t)1 << i);
        printf("%-14s %s\n", name, descr);
    }
    printf("\nStandard channel layouts:\n"
           "NAME           DECOMPOSITION\n");
    for (i = 0; !av_get_standard_channel_layout(i, &layout, &name); i++) {
        if (name) {
            printf("%-14s ", name);
            for (j = 1; j; j <<= 1)
                if ((layout & j))
                    printf("%s%s", (layout & (j - 1)) ? "+" : "", av_get_channel_name(j));
            printf("\n");
        }
    }
    return 0;
}

int show_sample_fmts(void *optctx, const char *opt, const char *arg)
{
    int i;
    char fmt_str[128];
    for (i = -1; i < AV_SAMPLE_FMT_NB; i++)
        printf("%s\n", av_get_sample_fmt_string(fmt_str, sizeof(fmt_str), i));
    return 0;
}

static void show_help_codec(const char *name, int encoder)
{
    const AVCodecDescriptor *desc;
    const AVCodec *codec;

    if (!name) {
        av_log(NULL, AV_LOG_ERROR, "No codec name specified.\n");
        return;
    }

    codec = encoder ? avcodec_find_encoder_by_name(name) :
                      avcodec_find_decoder_by_name(name);

    if (codec)
        print_codec(codec);
    else if ((desc = avcodec_descriptor_get_by_name(name))) {
        int printed = 0;

        while ((codec = next_codec_for_id(desc->id, codec, encoder))) {
            printed = 1;
            print_codec(codec);
        }

        if (!printed) {
            av_log(NULL, AV_LOG_ERROR, "Codec '%s' is known to FFmpeg, "
                   "but no %s for it are available. FFmpeg might need to be "
                   "recompiled with additional external libraries.\n",
                   name, encoder ? "encoders" : "decoders");
        }
    } else {
        av_log(NULL, AV_LOG_ERROR, "Codec '%s' is not recognized by FFmpeg.\n",
               name);
    }
}

static void show_help_demuxer(const char *name)
{
    const AVInputFormat *fmt = av_find_input_format(name);

    if (!fmt) {
        av_log(NULL, AV_LOG_ERROR, "Unknown format '%s'.\n", name);
        return;
    }

    printf("Demuxer %s [%s]:\n", fmt->name, fmt->long_name);

    if (fmt->extensions)
        printf("    Common extensions: %s.\n", fmt->extensions);

    if (fmt->priv_class)
        show_help_children(fmt->priv_class, AV_OPT_FLAG_DECODING_PARAM);
}

static void show_help_muxer(const char *name)
{
    const AVCodecDescriptor *desc;
    const AVOutputFormat *fmt = av_guess_format(name, NULL, NULL);

    if (!fmt) {
        av_log(NULL, AV_LOG_ERROR, "Unknown format '%s'.\n", name);
        return;
    }

    printf("Muxer %s [%s]:\n", fmt->name, fmt->long_name);

    if (fmt->extensions)
        printf("    Common extensions: %s.\n", fmt->extensions);
    if (fmt->mime_type)
        printf("    Mime type: %s.\n", fmt->mime_type);
    if (fmt->video_codec != AV_CODEC_ID_NONE &&
        (desc = avcodec_descriptor_get(fmt->video_codec))) {
        printf("    Default video codec: %s.\n", desc->name);
    }
    if (fmt->audio_codec != AV_CODEC_ID_NONE &&
        (desc = avcodec_descriptor_get(fmt->audio_codec))) {
        printf("    Default audio codec: %s.\n", desc->name);
    }
    if (fmt->subtitle_codec != AV_CODEC_ID_NONE &&
        (desc = avcodec_descriptor_get(fmt->subtitle_codec))) {
        printf("    Default subtitle codec: %s.\n", desc->name);
    }

    if (fmt->priv_class)
        show_help_children(fmt->priv_class, AV_OPT_FLAG_ENCODING_PARAM);
}

#if CONFIG_AVFILTER
static void show_help_filter(const char *name)
{
#if CONFIG_AVFILTER
    const AVFilter *f = avfilter_get_by_name(name);
    int i, count;

    if (!name) {
        av_log(NULL, AV_LOG_ERROR, "No filter name specified.\n");
        return;
    } else if (!f) {
        av_log(NULL, AV_LOG_ERROR, "Unknown filter '%s'.\n", name);
        return;
    }

    printf("Filter %s\n", f->name);
    if (f->description)
        printf("  %s\n", f->description);

    if (f->flags & AVFILTER_FLAG_SLICE_THREADS)
        printf("    slice threading supported\n");

    printf("    Inputs:\n");
    count = avfilter_pad_count(f->inputs);
    for (i = 0; i < count; i++) {
        printf("       #%d: %s (%s)\n", i, avfilter_pad_get_name(f->inputs, i),
               media_type_string(avfilter_pad_get_type(f->inputs, i)));
    }
    if (f->flags & AVFILTER_FLAG_DYNAMIC_INPUTS)
        printf("        dynamic (depending on the options)\n");
    else if (!count)
        printf("        none (source filter)\n");

    printf("    Outputs:\n");
    count = avfilter_pad_count(f->outputs);
    for (i = 0; i < count; i++) {
        printf("       #%d: %s (%s)\n", i, avfilter_pad_get_name(f->outputs, i),
               media_type_string(avfilter_pad_get_type(f->outputs, i)));
    }
    if (f->flags & AVFILTER_FLAG_DYNAMIC_OUTPUTS)
        printf("        dynamic (depending on the options)\n");
    else if (!count)
        printf("        none (sink filter)\n");

    if (f->priv_class)
        show_help_children(f->priv_class, AV_OPT_FLAG_VIDEO_PARAM | AV_OPT_FLAG_FILTERING_PARAM |
                                          AV_OPT_FLAG_AUDIO_PARAM);
    if (f->flags & AVFILTER_FLAG_SUPPORT_TIMELINE)
        printf("This filter has support for timeline through the 'enable' option.\n");
#else
    av_log(NULL, AV_LOG_ERROR, "Build without libavfilter; "
           "can not to satisfy request\n");
#endif
}
#endif

int show_help(void *optctx, const char *opt, const char *arg)
{
    char *topic, *par;
    av_log_set_callback(log_callback_help);

    topic = av_strdup(arg ? arg : "");
    par = strchr(topic, '=');
    if (par)
        *par++ = 0;

    if (!*topic) {
        show_help_default(topic, par);
    } else if (!strcmp(topic, "decoder")) {
        show_help_codec(par, 0);
    } else if (!strcmp(topic, "encoder")) {
        show_help_codec(par, 1);
    } else if (!strcmp(topic, "demuxer")) {
        show_help_demuxer(par);
    } else if (!strcmp(topic, "muxer")) {
        show_help_muxer(par);
#if CONFIG_AVFILTER
    } else if (!strcmp(topic, "filter")) {
        show_help_filter(par);
#endif
    } else {
        show_help_default(topic, par);
    }

    av_freep(&topic);
    return 0;
}

int read_yesno(void)
{
    int c = getchar();
    int yesno = (av_toupper(c) == 'Y');

    while (c != '\n' && c != EOF)
        c = getchar();

    return yesno;
}

int cmdutils_read_file(const char *filename, char **bufptr, size_t *size)
{
    int ret;
    FILE *f = av_fopen_utf8(filename, "rb");

    if (!f) {
        av_log(NULL, AV_LOG_ERROR, "Cannot read file '%s': %s\n", filename,
               strerror(errno));
        return AVERROR(errno);
    }
    fseek(f, 0, SEEK_END);
    *size = ftell(f);
    fseek(f, 0, SEEK_SET);
    if (*size == (size_t)-1) {
        av_log(NULL, AV_LOG_ERROR, "IO error: %s\n", strerror(errno));
        fclose(f);
        return AVERROR(errno);
    }
    *bufptr = av_malloc(*size + 1);
    if (!*bufptr) {
        av_log(NULL, AV_LOG_ERROR, "Could not allocate file buffer\n");
        fclose(f);
        return AVERROR(ENOMEM);
    }
    ret = fread(*bufptr, 1, *size, f);
    if (ret < *size) {
        av_free(*bufptr);
        if (ferror(f)) {
            av_log(NULL, AV_LOG_ERROR, "Error while reading file '%s': %s\n",
                   filename, strerror(errno));
            ret = AVERROR(errno);
        } else
            ret = AVERROR_EOF;
    } else {
        ret = 0;
        (*bufptr)[(*size)++] = '\0';
    }

    fclose(f);
    return ret;
}

FILE *get_preset_file(char *filename, size_t filename_size,
                      const char *preset_name, int is_path,
                      const char *codec_name)
{
    FILE *f = NULL;
    int i;
    const char *base[3] = { getenv("FFMPEG_DATADIR"),
                            getenv("HOME"),
                            FFMPEG_DATADIR, };

    if (is_path) {
        av_strlcpy(filename, preset_name, filename_size);
        f = fopen(filename, "r");
    } else {
#ifdef _WIN32
        char datadir[MAX_PATH], *ls;
        base[2] = NULL;

        if (GetModuleFileNameA(GetModuleHandleA(NULL), datadir, sizeof(datadir) - 1))
        {
            for (ls = datadir; ls < datadir + strlen(datadir); ls++)
                if (*ls == '\\') *ls = '/';

            if (ls = strrchr(datadir, '/'))
            {
                *ls = 0;
                strncat(datadir, "/ffpresets",  sizeof(datadir) - 1 - strlen(datadir));
                base[2] = datadir;
            }
        }
#endif
        for (i = 0; i < 3 && !f; i++) {
            if (!base[i])
                continue;
            snprintf(filename, filename_size, "%s%s/%s.ffpreset", base[i],
                     i != 1 ? "" : "/.ffmpeg", preset_name);
            f = fopen(filename, "r");
            if (!f && codec_name) {
                snprintf(filename, filename_size,
                         "%s%s/%s-%s.ffpreset",
                         base[i], i != 1 ? "" : "/.ffmpeg", codec_name,
                         preset_name);
                f = fopen(filename, "r");
            }
        }
    }

    return f;
}

int check_stream_specifier(AVFormatContext *s, AVStream *st, const char *spec)
{
    int ret = avformat_match_stream_specifier(s, st, spec);
    if (ret < 0)
        av_log(s, AV_LOG_ERROR, "Invalid stream specifier: %s.\n", spec);
    return ret;
}

AVDictionary *filter_codec_opts(AVDictionary *opts, enum AVCodecID codec_id,
                                AVFormatContext *s, AVStream *st, AVCodec *codec)
{
    AVDictionary    *ret = NULL;
    AVDictionaryEntry *t = NULL;
    int            flags = s->oformat ? AV_OPT_FLAG_ENCODING_PARAM
                                      : AV_OPT_FLAG_DECODING_PARAM;
    char          prefix = 0;
    const AVClass    *cc = avcodec_get_class();

    if (!codec)
        codec            = s->oformat ? avcodec_find_encoder(codec_id)
                                      : avcodec_find_decoder(codec_id);

    switch (st->codec->codec_type) {
    case AVMEDIA_TYPE_VIDEO:
        prefix  = 'v';
        flags  |= AV_OPT_FLAG_VIDEO_PARAM;
        break;
    case AVMEDIA_TYPE_AUDIO:
        prefix  = 'a';
        flags  |= AV_OPT_FLAG_AUDIO_PARAM;
        break;
    case AVMEDIA_TYPE_SUBTITLE:
        prefix  = 's';
        flags  |= AV_OPT_FLAG_SUBTITLE_PARAM;
        break;
    }

    while (t = av_dict_get(opts, "", t, AV_DICT_IGNORE_SUFFIX)) {
        char *p = strchr(t->key, ':');

        /* check stream specification in opt name */
        if (p)
            switch (check_stream_specifier(s, st, p + 1)) {
            case  1: *p = 0; break;
            case  0:         continue;
            default:         return NULL;
            }

        if (av_opt_find(&cc, t->key, NULL, flags, AV_OPT_SEARCH_FAKE_OBJ) ||
            !codec ||
            (codec->priv_class &&
             av_opt_find(&codec->priv_class, t->key, NULL, flags,
                         AV_OPT_SEARCH_FAKE_OBJ)))
            av_dict_set(&ret, t->key, t->value, 0);
        else if (t->key[0] == prefix &&
                 av_opt_find(&cc, t->key + 1, NULL, flags,
                             AV_OPT_SEARCH_FAKE_OBJ))
            av_dict_set(&ret, t->key + 1, t->value, 0);

        if (p)
            *p = ':';
    }
    return ret;
}

AVDictionary **setup_find_stream_info_opts(AVFormatContext *s,
                                           AVDictionary *codec_opts)
{
    int i;
    AVDictionary **opts;

    if (!s->nb_streams)
        return NULL;
    opts = av_mallocz_array(s->nb_streams, sizeof(*opts));
    if (!opts) {
        av_log(NULL, AV_LOG_ERROR,
               "Could not alloc memory for stream options.\n");
        return NULL;
    }
    for (i = 0; i < s->nb_streams; i++)
        opts[i] = filter_codec_opts(codec_opts, s->streams[i]->codec->codec_id,
                                    s, s->streams[i], NULL);
    return opts;
}

void *grow_array(void *array, int elem_size, int *size, int new_size)
{
    if (new_size >= INT_MAX / elem_size) {
        av_log(NULL, AV_LOG_ERROR, "Array too big.\n");
        exit_program(1);
    }
    if (*size < new_size) {
        uint8_t *tmp = av_realloc(array, new_size*elem_size);
        if (!tmp) {
            av_log(NULL, AV_LOG_ERROR, "Could not alloc buffer.\n");
            exit_program(1);
        }
        memset(tmp + *size*elem_size, 0, (new_size-*size) * elem_size);
        *size = new_size;
        return tmp;
    }
    return array;
}<|MERGE_RESOLUTION|>--- conflicted
+++ resolved
@@ -1543,8 +1543,8 @@
 
 int show_filters(void *optctx, const char *opt, const char *arg)
 {
-<<<<<<< HEAD
-    const AVFilter av_unused(*filter) = NULL;
+#if CONFIG_AVFILTER
+    const AVFilter *filter = NULL;
     char descr[64], *descr_cur;
     int i, j;
     const AVFilterPad *pad;
@@ -1557,7 +1557,6 @@
            "  V = Video input/output\n"
            "  N = Dynamic number and/or type of input/output\n"
            "  | = Source or sink filter\n");
-#if CONFIG_AVFILTER
     while ((filter = avfilter_next(filter))) {
         descr_cur = descr;
         for (i = 0; i < 2; i++) {
@@ -1582,16 +1581,8 @@
                filter->process_command                        ? 'C' : '.',
                filter->name, descr, filter->description);
     }
-=======
-#if CONFIG_AVFILTER
-    const AVFilter *filter = NULL;
-
-    printf("Filters:\n");
-    while ((filter = avfilter_next(filter)))
-        printf("%-16s %s\n", filter->name, filter->description);
 #else
     printf("No filters available: libavfilter disabled\n");
->>>>>>> 2dd09ebf
 #endif
     return 0;
 }
